#A part of NonVisual Desktop Access (NVDA)
#This file is covered by the GNU General Public License.
#See the file COPYING for more details.
#Copyright (C) 2015-2016 NV Access Limited

from comtypes import COMError
from comtypes.automation import VARIANT
from ctypes import byref
from logHandler import log
import eventHandler
import config
import controlTypes
import cursorManager
import aria
import textInfos
import UIAHandler
from UIABrowseMode import UIABrowseModeDocument, UIABrowseModeDocumentTextInfo
import aria
from UIAUtils import *
from . import UIA, UIATextInfo

class EdgeTextInfo(UIATextInfo):

	def _hasEmbedded(self):
		"""Is this textInfo positioned on an embedded child?"""
		children=self._rangeObj.getChildren()
		if children.length:
			child=children.getElement(0)
			if not child.getCurrentPropertyValue(UIAHandler.UIA_IsTextPatternAvailablePropertyId):
				childRange=self.obj.UIATextPattern.rangeFromChild(child)
				if childRange:
					childChildren=childRange.getChildren()
				if childChildren.length==1 and UIAHandler.handler.clientObject.compareElements(child,childChildren.getElement(0)):
					return True
		return False

	def _get_UIAElementAtStartWithReplacedContent(self):
		"""Fetches the deepest UIAElement at the start of the text range whos name has been overridden by the author (such as aria-label)."""
		element=self.UIAElementAtStart
		condition=createUIAMultiPropertyCondition({UIAHandler.UIA_ControlTypePropertyId:self.UIAControlTypesWhereNameIsContent})
		# A part from the condition given, we must always match on the root of the document so we know when to stop walking
		runtimeID=VARIANT()
		self.obj.UIAElement._IUIAutomationElement__com_GetCurrentPropertyValue(UIAHandler.UIA_RuntimeIdPropertyId,byref(runtimeID))
		condition=UIAHandler.handler.clientObject.createOrCondition(UIAHandler.handler.clientObject.createPropertyCondition(UIAHandler.UIA_RuntimeIdPropertyId,runtimeID),condition)
		walker=UIAHandler.handler.clientObject.createTreeWalker(condition)
		cacheRequest=UIAHandler.handler.clientObject.createCacheRequest()
		cacheRequest.addProperty(UIAHandler.UIA_AriaPropertiesPropertyId)
		element=walker.normalizeElementBuildCache(element,cacheRequest)
		while element and not UIAHandler.handler.clientObject.compareElements(element,self.obj.UIAElement):
			ariaProperties=element.getCachedPropertyValue(UIAHandler.UIA_AriaPropertiesPropertyId)
			if ('label=' in ariaProperties)  or ('labelledby=' in ariaProperties):
				return element
			try:
				range=self.obj.UIATextPattern.rangeFromChild(element)
			except COMEror:
				return
			text=range.getText(-1)
			if not text or text.isspace():
				return element
			element=walker.getParentElementBuildCache(element,cacheRequest)

	def _moveToEdgeOfReplacedContent(self,back=False):
		"""If within replaced content (E.g. aria-label is used), moves to the first or last character covered, so that a following call to move in the same direction will move out of the replaced content, in order to ensure that the content only takes up one character stop.""" 
		element=self.UIAElementAtStartWithReplacedContent
		if not element:
			return
		try:
			range=self.obj.UIATextPattern.rangeFromChild(element)
		except COMError:
			return
		if not back:
			range.MoveEndpointByRange(UIAHandler.TextPatternRangeEndpoint_Start,range,UIAHandler.TextPatternRangeEndpoint_End)
		else:
			range.MoveEndpointByRange(UIAHandler.TextPatternRangeEndpoint_End,range,UIAHandler.TextPatternRangeEndpoint_Start)
			range.move(UIAHandler.TextUnit_Character,1)
		self._rangeObj=range

	def _collapsedMove(self,unit,direction,skipReplacedContent):
		"""A simple collapsed move (i.e. both ends move together), but whether it classes replaced content as one character stop can be configured via the skipReplacedContent argument."""
		if not skipReplacedContent: 
			return super(EdgeTextInfo,self).move(unit,direction)
		if direction==0: 
			return
		chunk=1 if direction>0 else -1
		finalRes=0
		while finalRes!=direction:
			self._moveToEdgeOfReplacedContent(back=direction<0)
			res=super(EdgeTextInfo,self).move(unit,chunk)
			if res==0:
				break
			finalRes+=res
		return finalRes

	def move(self,unit,direction,endPoint=None,skipReplacedContent=True):
		# Skip over non-text element starts and ends
		if not endPoint:
			if direction>0 and unit in (textInfos.UNIT_LINE,textInfos.UNIT_PARAGRAPH):
				return self._collapsedMove(unit,direction,skipReplacedContent)
			elif direction>0:
				res=self._collapsedMove(unit,direction,skipReplacedContent)
				if res!=0:
					# Ensure we move past the start of any elements 
					tempInfo=self.copy()
					while super(EdgeTextInfo,tempInfo).move(textInfos.UNIT_CHARACTER,1)!=0:
						tempInfo.setEndPoint(self,"startToStart")
						if tempInfo.text or tempInfo._hasEmbedded():
							break
						tempInfo.collapse(True)
						self._rangeObj=tempInfo._rangeObj.clone()
				return res
			elif direction<0:
				tempInfo=self.copy()
				res=self._collapsedMove(unit,direction,skipReplacedContent)
				if res!=0:
					while True:
						tempInfo.setEndPoint(self,"startToStart")
						if tempInfo.text or tempInfo._hasEmbedded():
							break
						if super(EdgeTextInfo,self).move(textInfos.UNIT_CHARACTER,-1)==0:
							break
				return res
		else:
			tempInfo=self.copy()
			res=tempInfo.move(unit,direction,skipReplacedContent=skipReplacedContent)
			if res!=0:
				self.setEndPoint(tempInfo,"endToEnd" if endPoint=="end" else "startToStart")
			return res

	def expand(self,unit):
		# Ensure expanding to character/word correctly covers embedded controls
		if unit in (textInfos.UNIT_CHARACTER,textInfos.UNIT_WORD):
			tempInfo=self.copy()
			tempInfo.move(textInfos.UNIT_CHARACTER,1,endPoint="end",skipReplacedContent=False)
			if tempInfo._hasEmbedded():
				self.setEndPoint(tempInfo,"endToEnd")
				return
		super(EdgeTextInfo,self).expand(unit)
		return

	def _getControlFieldForObject(self,obj,isEmbedded=False,startOfNode=False,endOfNode=False):
		field=super(EdgeTextInfo,self)._getControlFieldForObject(obj,isEmbedded=isEmbedded,startOfNode=startOfNode,endOfNode=endOfNode)
		field['embedded']=isEmbedded
		# report landmarks
		landmark=obj.UIAElement.getCurrentPropertyValue(UIAHandler.UIA_LocalizedLandmarkTypePropertyId)
		if landmark and (landmark!='region' or field.get('name')):
			field['landmark']=aria.landmarkRoles.get(landmark)
		# Combo boxes with a text pattern are editable
		if obj.role==controlTypes.ROLE_COMBOBOX and obj.UIATextPattern:
			field['states'].add(controlTypes.STATE_EDITABLE)
		# For certain controls, if ARIA overrides the label, then force the field's content (value) to the label
		# Later processing in Edge's getTextWithFields will remove descendant content from fields with a content attribute.
		ariaProperties=obj.UIAElement.currentAriaProperties
		hasAriaLabel=('label=' in ariaProperties)
		hasAriaLabelledby=('labelledby=' in ariaProperties)
		if field.get('nameIsContent'):
			content=""
			field.pop('name',None)
			if hasAriaLabel or hasAriaLabelledby:
				content=obj.name
			if not content:
				text=self.obj.makeTextInfo(obj).text
				if not text or text.isspace():
					content=obj.name or field.pop('description',None)
			if content:
				field['content']=content
		elif isEmbedded:
			field['content']=obj.value
			if field['role']==controlTypes.ROLE_GROUPING:
				field['role']=controlTypes.ROLE_EMBEDDEDOBJECT
				if not obj.value:
					field['content']=obj.name
		# Give lists an item count
		if obj.role==controlTypes.ROLE_LIST:
			child=UIAHandler.handler.clientObject.ControlViewWalker.GetFirstChildElement(obj.UIAElement)
			if child:
				field['_childcontrolcount']=child.getCurrentPropertyValue(UIAHandler.UIA_SizeOfSetPropertyId)
		return field

	def _getTextWithFieldsForUIARange(self,rootElement,textRange,formatConfig,includeRoot=False,alwaysWalkAncestors=True,recurseChildren=True,_rootElementRange=None):
		# Edge zooms into its children at the start.
		# Thus you are already in the deepest first child.
		# Therefore get the deepest enclosing element at the start, get its content, Then do the whole thing again on the content from the end of the enclosing element to the end of its parent, and repete!
		# In other words, get the content while slowly zooming out from the start.
		log.debug("_getTextWithFieldsForUIARange (unbalanced)")
		if not recurseChildren:
			log.debug("recurseChildren is False. Falling back to super")
			for field in super(EdgeTextInfo,self)._getTextWithFieldsForUIARange(rootElement,textRange,formatConfig,includeRoot=includeRoot,alwaysWalkAncestors=True,recurseChildren=False,_rootElementRange=_rootElementRange):
				yield field
			return
		if log.isEnabledFor(log.DEBUG):
			log.debug("rootElement: %s"%rootElement.currentLocalizedControlType)
			log.debug("full text: %s"%textRange.getText(-1))
			log.debug("includeRoot: %s"%includeRoot)
		startRange=textRange.clone()
		startRange.MoveEndpointByRange(UIAHandler.TextPatternRangeEndpoint_End,startRange,UIAHandler.TextPatternRangeEndpoint_Start)
		enclosingElement=startRange.getEnclosingElement()
		if enclosingElement:
			enclosingElement=enclosingElement.buildUpdatedCache(UIAHandler.handler.baseCacheRequest)
		else:
			log.debug("No enclosingElement. Returning")
			return
		enclosingRange=self.obj.getNormalizedUIATextRangeFromElement(enclosingElement)
		if not enclosingRange:
			log.debug("enclosingRange is NULL. Returning")
			return
		if log.isEnabledFor(log.DEBUG):
			log.debug("enclosingElement: %s"%enclosingElement.currentLocalizedControlType)
		startRange.MoveEndpointByRange(UIAHandler.TextPatternRangeEndpoint_End,enclosingRange,UIAHandler.TextPatternRangeEndpoint_End)
		if startRange.CompareEndpoints(UIAHandler.TextPatternRangeEndpoint_End,textRange,UIAHandler.TextPatternRangeEndpoint_End)>0:
			startRange.MoveEndpointByRange(UIAHandler.TextPatternRangeEndpoint_End,textRange,UIAHandler.TextPatternRangeEndpoint_End)
		# check for an embedded child
		childElements=startRange.getChildren()
		if childElements.length==1 and UIAHandler.handler.clientObject.compareElements(rootElement,childElements.getElement(0)):
			log.debug("Using single embedded child as enclosingElement")
			for field in super(EdgeTextInfo,self)._getTextWithFieldsForUIARange(rootElement,startRange,formatConfig,_rootElementRange=_rootElementRange,includeRoot=includeRoot,alwaysWalkAncestors=False,recurseChildren=False):
				yield field
			return
		parents=[]
		parentElement=enclosingElement
		log.debug("Generating ancestors:")
		hasAncestors=False
		while parentElement:
			if log.isEnabledFor(log.DEBUG):
				log.debug("parentElement: %s"%parentElement.currentLocalizedControlType)
			isRoot=UIAHandler.handler.clientObject.compareElements(parentElement,rootElement)
			log.debug("isRoot: %s"%isRoot)
			if not isRoot:
				hasAncestors=True
			if parentElement is not enclosingElement:
				if includeRoot or not isRoot:
					try:
						obj=UIA(windowHandle=self.obj.windowHandle,UIAElement=parentElement)
						field=self._getControlFieldForObject(obj)
					except LookupError:
						log.debug("Failed to fetch controlField data for parentElement. Breaking")
						break
					parents.append((parentElement,field))
				else:
					# This is the root but it was not requested for inclusion
					# However we still need the root element itself for further recursion
					parents.append((parentElement,None))
			if isRoot:
				log.debug("Hit root. Breaking")
				break
			log.debug("Fetching next parentElement")
			parentElement=UIAHandler.handler.baseTreeWalker.getParentElementBuildCache(parentElement,UIAHandler.handler.baseCacheRequest)
		log.debug("Done generating parents")
		log.debug("Yielding parents in reverse order")
		for parentElement,field in reversed(parents):
			if field: yield textInfos.FieldCommand("controlStart",field)
		log.debug("Done yielding parents")
		log.debug("Yielding balanced fields for startRange")
		for field in super(EdgeTextInfo,self)._getTextWithFieldsForUIARange(enclosingElement,startRange,formatConfig,_rootElementRange=enclosingRange,includeRoot=includeRoot or hasAncestors,alwaysWalkAncestors=False,recurseChildren=True):
			yield field
		tempRange=startRange.clone()
		log.debug("Walking parents to yield controlEnds and recurse unbalanced endRanges")
		for parentElement,field in parents:
			if log.isEnabledFor(log.DEBUG):
				log.debug("parentElement: %s"%parentElement.currentLocalizedControlType)
			tempRange.MoveEndpointByRange(UIAHandler.TextPatternRangeEndpoint_Start,tempRange,UIAHandler.TextPatternRangeEndpoint_End)
			parentRange=self.obj.getNormalizedUIATextRangeFromElement(parentElement)
			if parentRange:
				tempRange.MoveEndpointByRange(UIAHandler.TextPatternRangeEndpoint_End,parentRange,UIAHandler.TextPatternRangeEndpoint_End)
				if tempRange.CompareEndpoints(UIAHandler.TextPatternRangeEndpoint_End,textRange,UIAHandler.TextPatternRangeEndpoint_End)>0:
					tempRange.MoveEndpointByRange(UIAHandler.TextPatternRangeEndpoint_End,textRange,UIAHandler.TextPatternRangeEndpoint_End)
					clippedEnd=True
				else:
					clippedEnd=False
				if field:
					clippedStart=parentRange.CompareEndpoints(UIAHandler.TextPatternRangeEndpoint_Start,textRange,UIAHandler.TextPatternRangeEndpoint_Start)<0
					field['_startOfNode']=not clippedStart
					field['_endOfNode']=not clippedEnd
				if tempRange.CompareEndpoints(UIAHandler.TextPatternRangeEndpoint_End,tempRange,UIAHandler.TextPatternRangeEndpoint_Start)>0:
					log.debug("Recursing endRange")
					for endField in self._getTextWithFieldsForUIARange(parentElement,tempRange,formatConfig,includeRoot=False,alwaysWalkAncestors=True,recurseChildren=True):
						yield endField
					log.debug("Done recursing endRange")
				else:
					log.debug("No content after parent")
			if field:
				log.debug("Yielding controlEnd for parent")
				yield textInfos.FieldCommand("controlEnd",field)
		log.debug("Done walking parents to yield controlEnds and recurse unbalanced endRanges")
		log.debug("_getTextWithFieldsForUIARange (unbalanced) end")

	def getTextWithFields(self,formatConfig=None):
		# We don't want fields for collapsed ranges.
		# This would normally be a general rule, but MS Word currently needs fields for collapsed ranges, thus this code is not in the base.
		if self.isCollapsed:
			return []
		fields=super(EdgeTextInfo,self).getTextWithFields(formatConfig)
		seenText=False
		curStarts=[]
		# remove clickable state on descendants of controls with clickable state
		clickableField=None
		for field in fields:
			if isinstance(field,textInfos.FieldCommand) and field.command=="controlStart":
				states=field.field['states']
				if clickableField:
					states.discard(controlTypes.STATE_CLICKABLE)
				elif controlTypes.STATE_CLICKABLE in states:
					clickableField=field.field
			elif clickableField and isinstance(field,textInfos.FieldCommand) and field.command=="controlEnd" and field.field is clickableField:
				clickableField=None
		# Chop extra whitespace off the end incorrectly put there by Edge
		numFields=len(fields)
		index=0
		while index<len(fields):
			field=fields[index]
			if index>1 and isinstance(field,basestring) and field.isspace():
				prevField=fields[index-2]
				if isinstance(prevField,textInfos.FieldCommand) and prevField.command=="controlEnd":
					del fields[index-1:index+1]
			index+=1
		# chop fields off the end incorrectly placed there by Edge
		# This can happen if expanding to line covers element start chars at its end
		startCount=0
		lastStartIndex=None
		numFields=len(fields)
		for index in xrange(numFields-1,-1,-1):
			field=fields[index]
			if isinstance(field,basestring):
				break
			elif isinstance(field,textInfos.FieldCommand) and field.command=="controlStart" and not field.field.get('embedded'):
				startCount+=1
				lastStartIndex=index
		if lastStartIndex:
			del fields[lastStartIndex:lastStartIndex+(startCount*2)]
		# Remove any content from fields with a content attribute
		numFields=len(fields)
		curField=None
		for index in xrange(numFields-1,-1,-1):
			field=fields[index]
			if not curField and isinstance(field,textInfos.FieldCommand) and field.command=="controlEnd" and field.field.get('content'):
				curField=field.field
				endIndex=index
			elif curField and isinstance(field,textInfos.FieldCommand) and field.command=="controlStart" and field.field is curField:
				fields[index+1:endIndex]=" "
				curField=None
		return fields

class EdgeNode(UIA):

	_TextInfo=EdgeTextInfo

	def getNormalizedUIATextRangeFromElement(self,UIAElement):
		range=super(EdgeNode,self).getNormalizedUIATextRangeFromElement(UIAElement)
		if not range:
			return
		#Move the start of a UIA text range past any element start character stops
		lastCharInfo=EdgeTextInfo(self,None,_rangeObj=range)
		lastCharInfo._rangeObj=range
		charInfo=lastCharInfo.copy()
		charInfo.collapse()
		while super(EdgeTextInfo,charInfo).move(textInfos.UNIT_CHARACTER,1)!=0:
			charInfo.setEndPoint(lastCharInfo,"startToStart")
			if charInfo.text or charInfo._hasEmbedded():
				break
			lastCharInfo.setEndPoint(charInfo,"startToEnd")
			charInfo.collapse(True)
		return range

	def _get_role(self):
		role=super(EdgeNode,self).role
		if not isinstance(self,EdgeHTMLRoot) and role==controlTypes.ROLE_PANE and self.UIATextPattern:
			return controlTypes.ROLE_INTERNALFRAME
		ariaRole=self.UIAElement.currentAriaRole
		for ariaRole in ariaRole.split():
			newRole=aria.ariaRolesToNVDARoles.get(ariaRole)
			if newRole:
				role=newRole
				break
		return role

	def _get_states(self):
		states=super(EdgeNode,self).states
		if self.role in (controlTypes.ROLE_STATICTEXT,controlTypes.ROLE_GROUPING,controlTypes.ROLE_SECTION,controlTypes.ROLE_GRAPHIC) and self.UIAInvokePattern:
			states.add(controlTypes.STATE_CLICKABLE)
		return states

	def _get_description(self):
		ariaProperties=self.UIAElement.currentAriaProperties
		if 'describedby=' in ariaProperties:
			try:
				return self.UIAElement.getCurrentPropertyValue(UIAHandler.UIA_FullDescriptionPropertyId) or ""
			except COMError:
				pass
		return super(EdgeNode,self).description

class EdgeList(EdgeNode):

	# non-focusable lists are readonly lists (ensures correct NVDA presentation category)
	def _get_states(self):
		states=super(EdgeList,self).states
		if controlTypes.STATE_FOCUSABLE not in states:
			states.add(controlTypes.STATE_READONLY)
		return states

class EdgeHTMLRootContainer(EdgeNode):

	def event_gainFocus(self):
		firstChild=self.firstChild
		if isinstance(firstChild,UIA):
			eventHandler.executeEvent("gainFocus",firstChild)
			return
		return super(EdgeHTMLRootContainer,self).event_gainFocus()

<<<<<<< HEAD
class UIATextRangeQuickNavItem(browseMode.TextInfoQuickNavItem):

	def __init__(self,itemType,document,UIAElementOrRange):
		if isinstance(UIAElementOrRange,UIAHandler.IUIAutomationElement):
			UIATextRange=document.rootNVDAObject.UIATextPattern.rangeFromChild(UIAElementOrRange)
			self._UIAElement=UIAElementOrRange
		elif isinstance(UIAElementOrRange,UIAHandler.IUIAutomationTextRange):
			UIATextRange=UIAElementOrRange
			self._UIAElement=None
		else:
			raise ValueError("Invalid UIAElementOrRange")
		textInfo=document.TextInfo(document,None,_rangeObj=UIATextRange)
		super(UIATextRangeQuickNavItem,self).__init__(itemType,document,textInfo)

	@property
	def obj(self):
		UIAElement=self._UIAElement if self._UIAElement else self.textInfo._rangeObj.getEnclosingElement()
		UIAElement=UIAElement.buildUpdatedCache(UIAHandler.handler.baseCacheRequest)
		return UIA(UIAElement=UIAElement)

class HeadingUIATextRangeQuickNavItem(UIATextRangeQuickNavItem):

	@property
	def level(self):
		return int(self.itemType[7:]) if len(self.itemType)>7 else 0

	def isChild(self,parent):
		if not isinstance(parent,HeadingUIATextRangeQuickNavItem):
			return False
		return self.level>parent.level

def createUIAMultiPropertyCondition(*dicts):
	outerOrList=[]
	for dict in dicts:
		andList=[]
		for key,values in dict.iteritems():
			innerOrList=[]
			if not isinstance(values,list):
				values=[values]
			for value in values:
				condition=UIAHandler.handler.clientObject.createPropertyCondition(key,value)
				innerOrList.append(condition)
			if len(innerOrList)==0:
				continue
			elif len(innerOrList)==1:
				condition=innerOrList[0]
			else:
				condition=UIAHandler.handler.clientObject.createOrConditionFromArray(innerOrList)
			andList.append(condition)
		if len(andList)==0:
			continue
		elif len(andList)==1:
			condition=andList[0]
		else:
			condition=UIAHandler.handler.clientObject.createAndConditionFromArray(andList)
		outerOrList.append(condition)
	if len(outerOrList)==0:
		raise ValueError("no properties")
	elif len(outerOrList)==1:
		condition=outerOrList[0]
	else:
		condition=UIAHandler.handler.clientObject.createOrConditionFromArray(outerOrList)
	return condition

def UIATextAttributeQuickNavIterator(itemType,document,position,attributeID,attributeValue,direction="next",ItemClass=UIATextRangeQuickNavItem):
	includeCurrent=False
	story=document.makeTextInfo(textInfos.POSITION_ALL)
	if not position:
		curPosition=story
		includeCurrent=True
	else:
		curPosition=position.copy()
		curPosition.setEndPoint(story,"startToStart" if direction=="previous" else "endToEnd")
	while True:
		try:
			newRange=curPosition._rangeObj.findAttribute(attributeID,attributeValue,direction=="previous")
		except COMError:
			newRange=None
		if not newRange:
			return
		newPosition=document.TextInfo(document,None,_rangeObj=newRange)
		if includeCurrent or not newPosition.isOverlapping(position):
			yield ItemClass(itemType,document,newRange)
		curPosition.setEndPoint(newPosition,"endToStart" if direction=="previous" else "startToEnd")

def UIATextRangeFromElement(documentTextPattern,element):
	try:
		childRange=documentTextPattern.rangeFromChild(element)
	except COMError:
		childRange=None
	return childRange

def isUIAElementInWalker(element,walker):
		try:
			newElement=walker.normalizeElement(element)
		except COMError:
			newElement=None
		return newElement and UIAHandler.handler.clientObject.compareElements(element,newElement)

def getDeepestLastChildUIAElementInWalker(element,walker):
	descended=False
	while True:
		lastChild=walker.getLastChildElement(element)
		if lastChild:
			descended=True
			element=lastChild
		else:
			break
		return element if descended else None

def UIAControlQuicknavIterator(itemType,document,position,UIACondition,direction="next"):
	# A part from the condition given, we must always match on the root of the document so we know when to stop walking
	runtimeID=VARIANT()
	document.rootNVDAObject.UIAElement._IUIAutomationElement__com_GetCurrentPropertyValue(UIAHandler.UIA_RuntimeIdPropertyId,byref(runtimeID))
	UIACondition=UIAHandler.handler.clientObject.createOrCondition(UIAHandler.handler.clientObject.createPropertyCondition(UIAHandler.UIA_RuntimeIdPropertyId,runtimeID),UIACondition)
	if not position:
		# All items are requested (such as for elements list)
		elements=document.rootNVDAObject.UIAElement.findAll(UIAHandler.TreeScope_Descendants,UIACondition)
		if elements:
			for index in xrange(elements.length):
				element=elements.getElement(index)
				try:
					elementRange=document.rootNVDAObject.UIATextPattern.rangeFromChild(element)
				except COMError:
					elementRange=None
				if elementRange:
					yield UIATextRangeQuickNavItem(itemType,document,elementRange)
		return
	if direction=="up":
		walker=UIAHandler.handler.clientObject.createTreeWalker(UIACondition)
		# some implementations (Edge, Word) do not correctly  class embedded objects (graphics, checkboxes) as being the enclosing element, even when the range is completely within them. Rather, they still list the object in getChildren.
		# Thus we must check getChildren before getEnclosingElement.
		tempRange=position._rangeObj.clone()
		tempRange.expandToEnclosingUnit(UIAHandler.TextUnit_Character)
		children=tempRange.getChildren()
		if children.length==1:
			element=children.getElement(0)
		else:
			element=position._rangeObj.getEnclosingElement()
		element=walker.normalizeElement(element)
		if element and not UIAHandler.handler.clientObject.compareElements(element,document.rootNVDAObject.UIAElement) and not UIAHandler.handler.clientObject.compareElements(element,UIAHandler.handler.rootElement):
			yield UIATextRangeQuickNavItem(itemType,document,element)
		return
	elif direction=="previous":
		# Fetching items previous to the given position.
		# When getting children of a UIA text range, Edge will incorrectly include a child that starts at the end of the range. 
		# Therefore move back by one character to stop this.
		toPosition=position._rangeObj.clone()
		toPosition.move(UIAHandler.TextUnit_Character,-1)
		child=toPosition.getEnclosingElement()
		childRange=document.rootNVDAObject.UIATextPattern.rangeFromChild(child)
		toPosition.MoveEndpointByRange(UIAHandler.TextPatternRangeEndpoint_Start,childRange,UIAHandler.TextPatternRangeEndpoint_Start)
		# Fetch the last child of this text range.
		# But if its own range extends beyond the end of our position:
		# We know that the child is not the deepest descendant,
		# And therefore we Limit our children fetching range to the start of this child,
		# And fetch the last child again.
		zoomedOnce=False
		while True:
			children=toPosition.getChildren()
			length=children.length
			if length==0:
				if zoomedOnce:
					child=toPosition.getEnclosingElement()
				break
			child=children.getElement(length-1)
			try:
				childRange=document.rootNVDAObject.UIATextPattern.rangeFromChild(child)
			except COMError:
				return
			if childRange.CompareEndpoints(UIAHandler.TextPatternRangeEndpoint_End,position._rangeObj,UIAHandler.TextPatternRangeEndpoint_End)>0 and childRange.CompareEndpoints(UIAHandler.TextPatternRangeEndpoint_Start,toPosition,UIAHandler.TextPatternRangeEndpoint_Start)>0:
				toPosition.MoveEndpointByRange(UIAHandler.TextPatternRangeEndpoint_Start,childRange,UIAHandler.TextPatternRangeEndpoint_Start)
				zoomedOnce=True
				continue
			break
		if not child or UIAHandler.handler.clientObject.compareElements(child,document.rootNVDAObject.UIAElement):
			# We're on the document itself -- probably nothing in it.
			return
		# Work out if this child is previous to our position or not.
		# If it isn't, then we know we still need to move parent or previous before it is safe to emit an item.
		try:
			childRange=document.rootNVDAObject.UIATextPattern.rangeFromChild(child)
		except COMError:
			return
		gonePreviousOnce=childRange.CompareEndpoints(UIAHandler.TextPatternRangeEndpoint_End,position._rangeObj,UIAHandler.TextPatternRangeEndpoint_Start)<=0
		walker=UIAHandler.handler.clientObject.createTreeWalker(UIACondition)
		curElement=child
		# Start traversing from this child backward through the document, emitting items for valid elements.
		curElementMatchedCondition=False
		goneParent=False
		while curElement:
			if gonePreviousOnce and not goneParent: 
				lastChild=getDeepestLastChildUIAElementInWalker(curElement,walker)
				if lastChild:
					curElement=lastChild
					curElementMatchedCondition=True
				elif not curElementMatchedCondition and isUIAElementInWalker(curElement,walker):
					curElementMatchedCondition=True
				if curElementMatchedCondition:
					yield UIATextRangeQuickNavItem(itemType,document,curElement)
			previousSibling=walker.getPreviousSiblingElement(curElement)
			if previousSibling:
				gonePreviousOnce=True
				goneParent=False
				curElement=previousSibling
				curElementMatchedCondition=True
				continue
			parent=walker.getParentElement(curElement)
			if parent and not UIAHandler.handler.clientObject.compareElements(document.rootNVDAObject.UIAElement,parent):
				curElement=parent
				goneParent=True
				curElementMatchedCondition=True
				if gonePreviousOnce:
					yield UIATextRangeQuickNavItem(itemType,document,curElement)
				continue
			curElement=None
	else: # direction is next
		# Fetching items after the given position.
		# Extend the end of the range forward to the end of the document so that we will be able to fetch children from this point onwards. 
		# Fetch the first child of this text range.
		# But if its own range extends before the start of our position:
		# We know that the child is not the deepest descendant,
		# And therefore we Limit our children fetching range to the end of this child,
		# And fetch the first child again.
		child=position._rangeObj.getEnclosingElement()
		childRange=document.rootNVDAObject.UIATextPattern.rangeFromChild(child)
		toPosition=position._rangeObj.clone()
		toPosition.MoveEndpointByRange(UIAHandler.TextPatternRangeEndpoint_End,childRange,UIAHandler.TextPatternRangeEndpoint_End)
		zoomedOnce=False
		while True:
			children=toPosition.getChildren()
			length=children.length
			if length==0:
				if zoomedOnce:
					child=toPosition.getEnclosingElement()
				break
			child=children.getElement(0)
			try:
				childRange=document.rootNVDAObject.UIATextPattern.rangeFromChild(child)
			except COMError:
				return
			if childRange.CompareEndpoints(UIAHandler.TextPatternRangeEndpoint_Start,position._rangeObj,UIAHandler.TextPatternRangeEndpoint_Start)<0 and childRange.CompareEndpoints(UIAHandler.TextPatternRangeEndpoint_End,toPosition,UIAHandler.TextPatternRangeEndpoint_End)<0:
				toPosition.MoveEndpointByRange(UIAHandler.TextPatternRangeEndpoint_End,childRange,UIAHandler.TextPatternRangeEndpoint_End)
				zoomedOnce=True
				continue
			break
		# Work out if this child is after our position or not.
		if not child or UIAHandler.handler.clientObject.compareElements(child,document.rootNVDAObject.UIAElement):
			# We're on the document itself -- probably nothing in it.
			return
		try:
			childRange=document.rootNVDAObject.UIATextPattern.rangeFromChild(child)
		except COMError:
			return
		goneNextOnce=childRange.CompareEndpoints(UIAHandler.TextPatternRangeEndpoint_Start,position._rangeObj,UIAHandler.TextPatternRangeEndpoint_Start)>0
		walker=UIAHandler.handler.clientObject.createTreeWalker(UIACondition)
		curElement=child
		# If we are already past our position, and this is a valid child
		# Then we can emit an item already
		if goneNextOnce and isUIAElementInWalker(curElement,walker):
			yield UIATextRangeQuickNavItem(itemType,document,curElement)
		# Start traversing from this child forwards through the document, emitting items for valid elements.
		while curElement:
			firstChild=walker.getFirstChildElement(curElement) if goneNextOnce else None
			if firstChild:
				curElement=firstChild
				yield UIATextRangeQuickNavItem(itemType,document,curElement)
			else:
				nextSibling=None
				while not nextSibling:
					nextSibling=walker.getNextSiblingElement(curElement)
					if not nextSibling:
						parent=walker.getParentElement(curElement)
						if parent and not UIAHandler.handler.clientObject.compareElements(document.rootNVDAObject.UIAElement,parent):
							curElement=parent
						else:
							return
				curElement=nextSibling
				goneNextOnce=True
				yield UIATextRangeQuickNavItem(itemType,document,curElement)
=======
class EdgeHTMLTreeInterceptor(cursorManager.ReviewCursorManager,UIABrowseModeDocument):
>>>>>>> 92f27b18

	TextInfo=UIABrowseModeDocumentTextInfo

	def _get_documentConstantIdentifier(self):
		return self.rootNVDAObject.parent.name

	def shouldPassThrough(self,obj,reason=None):
		# Enter focus mode for selectable list items (<select> and role=listbox)
		if reason==controlTypes.REASON_FOCUS and obj.role==controlTypes.ROLE_LISTITEM and controlTypes.STATE_SELECTABLE in obj.states:
			return True
		return super(EdgeHTMLTreeInterceptor,self).shouldPassThrough(obj,reason=reason)

class EdgeHTMLRoot(EdgeNode):

	treeInterceptorClass=EdgeHTMLTreeInterceptor

	def _get_shouldCreateTreeInterceptor(self):
		return self.role==controlTypes.ROLE_DOCUMENT

	def _get_role(self):
		role=super(EdgeHTMLRoot,self).role
		if role==controlTypes.ROLE_PANE:
			role=controlTypes.ROLE_DOCUMENT
		return role
<|MERGE_RESOLUTION|>--- conflicted
+++ resolved
@@ -1,715 +1,432 @@
-#A part of NonVisual Desktop Access (NVDA)
-#This file is covered by the GNU General Public License.
-#See the file COPYING for more details.
-#Copyright (C) 2015-2016 NV Access Limited
-
-from comtypes import COMError
-from comtypes.automation import VARIANT
-from ctypes import byref
-from logHandler import log
-import eventHandler
-import config
-import controlTypes
-import cursorManager
-import aria
-import textInfos
-import UIAHandler
-from UIABrowseMode import UIABrowseModeDocument, UIABrowseModeDocumentTextInfo
-import aria
-from UIAUtils import *
-from . import UIA, UIATextInfo
-
-class EdgeTextInfo(UIATextInfo):
-
-	def _hasEmbedded(self):
-		"""Is this textInfo positioned on an embedded child?"""
-		children=self._rangeObj.getChildren()
-		if children.length:
-			child=children.getElement(0)
-			if not child.getCurrentPropertyValue(UIAHandler.UIA_IsTextPatternAvailablePropertyId):
-				childRange=self.obj.UIATextPattern.rangeFromChild(child)
-				if childRange:
-					childChildren=childRange.getChildren()
-				if childChildren.length==1 and UIAHandler.handler.clientObject.compareElements(child,childChildren.getElement(0)):
-					return True
-		return False
-
-	def _get_UIAElementAtStartWithReplacedContent(self):
-		"""Fetches the deepest UIAElement at the start of the text range whos name has been overridden by the author (such as aria-label)."""
-		element=self.UIAElementAtStart
-		condition=createUIAMultiPropertyCondition({UIAHandler.UIA_ControlTypePropertyId:self.UIAControlTypesWhereNameIsContent})
-		# A part from the condition given, we must always match on the root of the document so we know when to stop walking
-		runtimeID=VARIANT()
-		self.obj.UIAElement._IUIAutomationElement__com_GetCurrentPropertyValue(UIAHandler.UIA_RuntimeIdPropertyId,byref(runtimeID))
-		condition=UIAHandler.handler.clientObject.createOrCondition(UIAHandler.handler.clientObject.createPropertyCondition(UIAHandler.UIA_RuntimeIdPropertyId,runtimeID),condition)
-		walker=UIAHandler.handler.clientObject.createTreeWalker(condition)
-		cacheRequest=UIAHandler.handler.clientObject.createCacheRequest()
-		cacheRequest.addProperty(UIAHandler.UIA_AriaPropertiesPropertyId)
-		element=walker.normalizeElementBuildCache(element,cacheRequest)
-		while element and not UIAHandler.handler.clientObject.compareElements(element,self.obj.UIAElement):
-			ariaProperties=element.getCachedPropertyValue(UIAHandler.UIA_AriaPropertiesPropertyId)
-			if ('label=' in ariaProperties)  or ('labelledby=' in ariaProperties):
-				return element
-			try:
-				range=self.obj.UIATextPattern.rangeFromChild(element)
-			except COMEror:
-				return
-			text=range.getText(-1)
-			if not text or text.isspace():
-				return element
-			element=walker.getParentElementBuildCache(element,cacheRequest)
-
-	def _moveToEdgeOfReplacedContent(self,back=False):
-		"""If within replaced content (E.g. aria-label is used), moves to the first or last character covered, so that a following call to move in the same direction will move out of the replaced content, in order to ensure that the content only takes up one character stop.""" 
-		element=self.UIAElementAtStartWithReplacedContent
-		if not element:
-			return
-		try:
-			range=self.obj.UIATextPattern.rangeFromChild(element)
-		except COMError:
-			return
-		if not back:
-			range.MoveEndpointByRange(UIAHandler.TextPatternRangeEndpoint_Start,range,UIAHandler.TextPatternRangeEndpoint_End)
-		else:
-			range.MoveEndpointByRange(UIAHandler.TextPatternRangeEndpoint_End,range,UIAHandler.TextPatternRangeEndpoint_Start)
-			range.move(UIAHandler.TextUnit_Character,1)
-		self._rangeObj=range
-
-	def _collapsedMove(self,unit,direction,skipReplacedContent):
-		"""A simple collapsed move (i.e. both ends move together), but whether it classes replaced content as one character stop can be configured via the skipReplacedContent argument."""
-		if not skipReplacedContent: 
-			return super(EdgeTextInfo,self).move(unit,direction)
-		if direction==0: 
-			return
-		chunk=1 if direction>0 else -1
-		finalRes=0
-		while finalRes!=direction:
-			self._moveToEdgeOfReplacedContent(back=direction<0)
-			res=super(EdgeTextInfo,self).move(unit,chunk)
-			if res==0:
-				break
-			finalRes+=res
-		return finalRes
-
-	def move(self,unit,direction,endPoint=None,skipReplacedContent=True):
-		# Skip over non-text element starts and ends
-		if not endPoint:
-			if direction>0 and unit in (textInfos.UNIT_LINE,textInfos.UNIT_PARAGRAPH):
-				return self._collapsedMove(unit,direction,skipReplacedContent)
-			elif direction>0:
-				res=self._collapsedMove(unit,direction,skipReplacedContent)
-				if res!=0:
-					# Ensure we move past the start of any elements 
-					tempInfo=self.copy()
-					while super(EdgeTextInfo,tempInfo).move(textInfos.UNIT_CHARACTER,1)!=0:
-						tempInfo.setEndPoint(self,"startToStart")
-						if tempInfo.text or tempInfo._hasEmbedded():
-							break
-						tempInfo.collapse(True)
-						self._rangeObj=tempInfo._rangeObj.clone()
-				return res
-			elif direction<0:
-				tempInfo=self.copy()
-				res=self._collapsedMove(unit,direction,skipReplacedContent)
-				if res!=0:
-					while True:
-						tempInfo.setEndPoint(self,"startToStart")
-						if tempInfo.text or tempInfo._hasEmbedded():
-							break
-						if super(EdgeTextInfo,self).move(textInfos.UNIT_CHARACTER,-1)==0:
-							break
-				return res
-		else:
-			tempInfo=self.copy()
-			res=tempInfo.move(unit,direction,skipReplacedContent=skipReplacedContent)
-			if res!=0:
-				self.setEndPoint(tempInfo,"endToEnd" if endPoint=="end" else "startToStart")
-			return res
-
-	def expand(self,unit):
-		# Ensure expanding to character/word correctly covers embedded controls
-		if unit in (textInfos.UNIT_CHARACTER,textInfos.UNIT_WORD):
-			tempInfo=self.copy()
-			tempInfo.move(textInfos.UNIT_CHARACTER,1,endPoint="end",skipReplacedContent=False)
-			if tempInfo._hasEmbedded():
-				self.setEndPoint(tempInfo,"endToEnd")
-				return
-		super(EdgeTextInfo,self).expand(unit)
-		return
-
-	def _getControlFieldForObject(self,obj,isEmbedded=False,startOfNode=False,endOfNode=False):
-		field=super(EdgeTextInfo,self)._getControlFieldForObject(obj,isEmbedded=isEmbedded,startOfNode=startOfNode,endOfNode=endOfNode)
-		field['embedded']=isEmbedded
-		# report landmarks
-		landmark=obj.UIAElement.getCurrentPropertyValue(UIAHandler.UIA_LocalizedLandmarkTypePropertyId)
-		if landmark and (landmark!='region' or field.get('name')):
-			field['landmark']=aria.landmarkRoles.get(landmark)
-		# Combo boxes with a text pattern are editable
-		if obj.role==controlTypes.ROLE_COMBOBOX and obj.UIATextPattern:
-			field['states'].add(controlTypes.STATE_EDITABLE)
-		# For certain controls, if ARIA overrides the label, then force the field's content (value) to the label
-		# Later processing in Edge's getTextWithFields will remove descendant content from fields with a content attribute.
-		ariaProperties=obj.UIAElement.currentAriaProperties
-		hasAriaLabel=('label=' in ariaProperties)
-		hasAriaLabelledby=('labelledby=' in ariaProperties)
-		if field.get('nameIsContent'):
-			content=""
-			field.pop('name',None)
-			if hasAriaLabel or hasAriaLabelledby:
-				content=obj.name
-			if not content:
-				text=self.obj.makeTextInfo(obj).text
-				if not text or text.isspace():
-					content=obj.name or field.pop('description',None)
-			if content:
-				field['content']=content
-		elif isEmbedded:
-			field['content']=obj.value
-			if field['role']==controlTypes.ROLE_GROUPING:
-				field['role']=controlTypes.ROLE_EMBEDDEDOBJECT
-				if not obj.value:
-					field['content']=obj.name
-		# Give lists an item count
-		if obj.role==controlTypes.ROLE_LIST:
-			child=UIAHandler.handler.clientObject.ControlViewWalker.GetFirstChildElement(obj.UIAElement)
-			if child:
-				field['_childcontrolcount']=child.getCurrentPropertyValue(UIAHandler.UIA_SizeOfSetPropertyId)
-		return field
-
-	def _getTextWithFieldsForUIARange(self,rootElement,textRange,formatConfig,includeRoot=False,alwaysWalkAncestors=True,recurseChildren=True,_rootElementRange=None):
-		# Edge zooms into its children at the start.
-		# Thus you are already in the deepest first child.
-		# Therefore get the deepest enclosing element at the start, get its content, Then do the whole thing again on the content from the end of the enclosing element to the end of its parent, and repete!
-		# In other words, get the content while slowly zooming out from the start.
-		log.debug("_getTextWithFieldsForUIARange (unbalanced)")
-		if not recurseChildren:
-			log.debug("recurseChildren is False. Falling back to super")
-			for field in super(EdgeTextInfo,self)._getTextWithFieldsForUIARange(rootElement,textRange,formatConfig,includeRoot=includeRoot,alwaysWalkAncestors=True,recurseChildren=False,_rootElementRange=_rootElementRange):
-				yield field
-			return
-		if log.isEnabledFor(log.DEBUG):
-			log.debug("rootElement: %s"%rootElement.currentLocalizedControlType)
-			log.debug("full text: %s"%textRange.getText(-1))
-			log.debug("includeRoot: %s"%includeRoot)
-		startRange=textRange.clone()
-		startRange.MoveEndpointByRange(UIAHandler.TextPatternRangeEndpoint_End,startRange,UIAHandler.TextPatternRangeEndpoint_Start)
-		enclosingElement=startRange.getEnclosingElement()
-		if enclosingElement:
-			enclosingElement=enclosingElement.buildUpdatedCache(UIAHandler.handler.baseCacheRequest)
-		else:
-			log.debug("No enclosingElement. Returning")
-			return
-		enclosingRange=self.obj.getNormalizedUIATextRangeFromElement(enclosingElement)
-		if not enclosingRange:
-			log.debug("enclosingRange is NULL. Returning")
-			return
-		if log.isEnabledFor(log.DEBUG):
-			log.debug("enclosingElement: %s"%enclosingElement.currentLocalizedControlType)
-		startRange.MoveEndpointByRange(UIAHandler.TextPatternRangeEndpoint_End,enclosingRange,UIAHandler.TextPatternRangeEndpoint_End)
-		if startRange.CompareEndpoints(UIAHandler.TextPatternRangeEndpoint_End,textRange,UIAHandler.TextPatternRangeEndpoint_End)>0:
-			startRange.MoveEndpointByRange(UIAHandler.TextPatternRangeEndpoint_End,textRange,UIAHandler.TextPatternRangeEndpoint_End)
-		# check for an embedded child
-		childElements=startRange.getChildren()
-		if childElements.length==1 and UIAHandler.handler.clientObject.compareElements(rootElement,childElements.getElement(0)):
-			log.debug("Using single embedded child as enclosingElement")
-			for field in super(EdgeTextInfo,self)._getTextWithFieldsForUIARange(rootElement,startRange,formatConfig,_rootElementRange=_rootElementRange,includeRoot=includeRoot,alwaysWalkAncestors=False,recurseChildren=False):
-				yield field
-			return
-		parents=[]
-		parentElement=enclosingElement
-		log.debug("Generating ancestors:")
-		hasAncestors=False
-		while parentElement:
-			if log.isEnabledFor(log.DEBUG):
-				log.debug("parentElement: %s"%parentElement.currentLocalizedControlType)
-			isRoot=UIAHandler.handler.clientObject.compareElements(parentElement,rootElement)
-			log.debug("isRoot: %s"%isRoot)
-			if not isRoot:
-				hasAncestors=True
-			if parentElement is not enclosingElement:
-				if includeRoot or not isRoot:
-					try:
-						obj=UIA(windowHandle=self.obj.windowHandle,UIAElement=parentElement)
-						field=self._getControlFieldForObject(obj)
-					except LookupError:
-						log.debug("Failed to fetch controlField data for parentElement. Breaking")
-						break
-					parents.append((parentElement,field))
-				else:
-					# This is the root but it was not requested for inclusion
-					# However we still need the root element itself for further recursion
-					parents.append((parentElement,None))
-			if isRoot:
-				log.debug("Hit root. Breaking")
-				break
-			log.debug("Fetching next parentElement")
-			parentElement=UIAHandler.handler.baseTreeWalker.getParentElementBuildCache(parentElement,UIAHandler.handler.baseCacheRequest)
-		log.debug("Done generating parents")
-		log.debug("Yielding parents in reverse order")
-		for parentElement,field in reversed(parents):
-			if field: yield textInfos.FieldCommand("controlStart",field)
-		log.debug("Done yielding parents")
-		log.debug("Yielding balanced fields for startRange")
-		for field in super(EdgeTextInfo,self)._getTextWithFieldsForUIARange(enclosingElement,startRange,formatConfig,_rootElementRange=enclosingRange,includeRoot=includeRoot or hasAncestors,alwaysWalkAncestors=False,recurseChildren=True):
-			yield field
-		tempRange=startRange.clone()
-		log.debug("Walking parents to yield controlEnds and recurse unbalanced endRanges")
-		for parentElement,field in parents:
-			if log.isEnabledFor(log.DEBUG):
-				log.debug("parentElement: %s"%parentElement.currentLocalizedControlType)
-			tempRange.MoveEndpointByRange(UIAHandler.TextPatternRangeEndpoint_Start,tempRange,UIAHandler.TextPatternRangeEndpoint_End)
-			parentRange=self.obj.getNormalizedUIATextRangeFromElement(parentElement)
-			if parentRange:
-				tempRange.MoveEndpointByRange(UIAHandler.TextPatternRangeEndpoint_End,parentRange,UIAHandler.TextPatternRangeEndpoint_End)
-				if tempRange.CompareEndpoints(UIAHandler.TextPatternRangeEndpoint_End,textRange,UIAHandler.TextPatternRangeEndpoint_End)>0:
-					tempRange.MoveEndpointByRange(UIAHandler.TextPatternRangeEndpoint_End,textRange,UIAHandler.TextPatternRangeEndpoint_End)
-					clippedEnd=True
-				else:
-					clippedEnd=False
-				if field:
-					clippedStart=parentRange.CompareEndpoints(UIAHandler.TextPatternRangeEndpoint_Start,textRange,UIAHandler.TextPatternRangeEndpoint_Start)<0
-					field['_startOfNode']=not clippedStart
-					field['_endOfNode']=not clippedEnd
-				if tempRange.CompareEndpoints(UIAHandler.TextPatternRangeEndpoint_End,tempRange,UIAHandler.TextPatternRangeEndpoint_Start)>0:
-					log.debug("Recursing endRange")
-					for endField in self._getTextWithFieldsForUIARange(parentElement,tempRange,formatConfig,includeRoot=False,alwaysWalkAncestors=True,recurseChildren=True):
-						yield endField
-					log.debug("Done recursing endRange")
-				else:
-					log.debug("No content after parent")
-			if field:
-				log.debug("Yielding controlEnd for parent")
-				yield textInfos.FieldCommand("controlEnd",field)
-		log.debug("Done walking parents to yield controlEnds and recurse unbalanced endRanges")
-		log.debug("_getTextWithFieldsForUIARange (unbalanced) end")
-
-	def getTextWithFields(self,formatConfig=None):
-		# We don't want fields for collapsed ranges.
-		# This would normally be a general rule, but MS Word currently needs fields for collapsed ranges, thus this code is not in the base.
-		if self.isCollapsed:
-			return []
-		fields=super(EdgeTextInfo,self).getTextWithFields(formatConfig)
-		seenText=False
-		curStarts=[]
-		# remove clickable state on descendants of controls with clickable state
-		clickableField=None
-		for field in fields:
-			if isinstance(field,textInfos.FieldCommand) and field.command=="controlStart":
-				states=field.field['states']
-				if clickableField:
-					states.discard(controlTypes.STATE_CLICKABLE)
-				elif controlTypes.STATE_CLICKABLE in states:
-					clickableField=field.field
-			elif clickableField and isinstance(field,textInfos.FieldCommand) and field.command=="controlEnd" and field.field is clickableField:
-				clickableField=None
-		# Chop extra whitespace off the end incorrectly put there by Edge
-		numFields=len(fields)
-		index=0
-		while index<len(fields):
-			field=fields[index]
-			if index>1 and isinstance(field,basestring) and field.isspace():
-				prevField=fields[index-2]
-				if isinstance(prevField,textInfos.FieldCommand) and prevField.command=="controlEnd":
-					del fields[index-1:index+1]
-			index+=1
-		# chop fields off the end incorrectly placed there by Edge
-		# This can happen if expanding to line covers element start chars at its end
-		startCount=0
-		lastStartIndex=None
-		numFields=len(fields)
-		for index in xrange(numFields-1,-1,-1):
-			field=fields[index]
-			if isinstance(field,basestring):
-				break
-			elif isinstance(field,textInfos.FieldCommand) and field.command=="controlStart" and not field.field.get('embedded'):
-				startCount+=1
-				lastStartIndex=index
-		if lastStartIndex:
-			del fields[lastStartIndex:lastStartIndex+(startCount*2)]
-		# Remove any content from fields with a content attribute
-		numFields=len(fields)
-		curField=None
-		for index in xrange(numFields-1,-1,-1):
-			field=fields[index]
-			if not curField and isinstance(field,textInfos.FieldCommand) and field.command=="controlEnd" and field.field.get('content'):
-				curField=field.field
-				endIndex=index
-			elif curField and isinstance(field,textInfos.FieldCommand) and field.command=="controlStart" and field.field is curField:
-				fields[index+1:endIndex]=" "
-				curField=None
-		return fields
-
-class EdgeNode(UIA):
-
-	_TextInfo=EdgeTextInfo
-
-	def getNormalizedUIATextRangeFromElement(self,UIAElement):
-		range=super(EdgeNode,self).getNormalizedUIATextRangeFromElement(UIAElement)
-		if not range:
-			return
-		#Move the start of a UIA text range past any element start character stops
-		lastCharInfo=EdgeTextInfo(self,None,_rangeObj=range)
-		lastCharInfo._rangeObj=range
-		charInfo=lastCharInfo.copy()
-		charInfo.collapse()
-		while super(EdgeTextInfo,charInfo).move(textInfos.UNIT_CHARACTER,1)!=0:
-			charInfo.setEndPoint(lastCharInfo,"startToStart")
-			if charInfo.text or charInfo._hasEmbedded():
-				break
-			lastCharInfo.setEndPoint(charInfo,"startToEnd")
-			charInfo.collapse(True)
-		return range
-
-	def _get_role(self):
-		role=super(EdgeNode,self).role
-		if not isinstance(self,EdgeHTMLRoot) and role==controlTypes.ROLE_PANE and self.UIATextPattern:
-			return controlTypes.ROLE_INTERNALFRAME
-		ariaRole=self.UIAElement.currentAriaRole
-		for ariaRole in ariaRole.split():
-			newRole=aria.ariaRolesToNVDARoles.get(ariaRole)
-			if newRole:
-				role=newRole
-				break
-		return role
-
-	def _get_states(self):
-		states=super(EdgeNode,self).states
-		if self.role in (controlTypes.ROLE_STATICTEXT,controlTypes.ROLE_GROUPING,controlTypes.ROLE_SECTION,controlTypes.ROLE_GRAPHIC) and self.UIAInvokePattern:
-			states.add(controlTypes.STATE_CLICKABLE)
-		return states
-
-	def _get_description(self):
-		ariaProperties=self.UIAElement.currentAriaProperties
-		if 'describedby=' in ariaProperties:
-			try:
-				return self.UIAElement.getCurrentPropertyValue(UIAHandler.UIA_FullDescriptionPropertyId) or ""
-			except COMError:
-				pass
-		return super(EdgeNode,self).description
-
-class EdgeList(EdgeNode):
-
-	# non-focusable lists are readonly lists (ensures correct NVDA presentation category)
-	def _get_states(self):
-		states=super(EdgeList,self).states
-		if controlTypes.STATE_FOCUSABLE not in states:
-			states.add(controlTypes.STATE_READONLY)
-		return states
-
-class EdgeHTMLRootContainer(EdgeNode):
-
-	def event_gainFocus(self):
-		firstChild=self.firstChild
-		if isinstance(firstChild,UIA):
-			eventHandler.executeEvent("gainFocus",firstChild)
-			return
-		return super(EdgeHTMLRootContainer,self).event_gainFocus()
-
-<<<<<<< HEAD
-class UIATextRangeQuickNavItem(browseMode.TextInfoQuickNavItem):
-
-	def __init__(self,itemType,document,UIAElementOrRange):
-		if isinstance(UIAElementOrRange,UIAHandler.IUIAutomationElement):
-			UIATextRange=document.rootNVDAObject.UIATextPattern.rangeFromChild(UIAElementOrRange)
-			self._UIAElement=UIAElementOrRange
-		elif isinstance(UIAElementOrRange,UIAHandler.IUIAutomationTextRange):
-			UIATextRange=UIAElementOrRange
-			self._UIAElement=None
-		else:
-			raise ValueError("Invalid UIAElementOrRange")
-		textInfo=document.TextInfo(document,None,_rangeObj=UIATextRange)
-		super(UIATextRangeQuickNavItem,self).__init__(itemType,document,textInfo)
-
-	@property
-	def obj(self):
-		UIAElement=self._UIAElement if self._UIAElement else self.textInfo._rangeObj.getEnclosingElement()
-		UIAElement=UIAElement.buildUpdatedCache(UIAHandler.handler.baseCacheRequest)
-		return UIA(UIAElement=UIAElement)
-
-class HeadingUIATextRangeQuickNavItem(UIATextRangeQuickNavItem):
-
-	@property
-	def level(self):
-		return int(self.itemType[7:]) if len(self.itemType)>7 else 0
-
-	def isChild(self,parent):
-		if not isinstance(parent,HeadingUIATextRangeQuickNavItem):
-			return False
-		return self.level>parent.level
-
-def createUIAMultiPropertyCondition(*dicts):
-	outerOrList=[]
-	for dict in dicts:
-		andList=[]
-		for key,values in dict.iteritems():
-			innerOrList=[]
-			if not isinstance(values,list):
-				values=[values]
-			for value in values:
-				condition=UIAHandler.handler.clientObject.createPropertyCondition(key,value)
-				innerOrList.append(condition)
-			if len(innerOrList)==0:
-				continue
-			elif len(innerOrList)==1:
-				condition=innerOrList[0]
-			else:
-				condition=UIAHandler.handler.clientObject.createOrConditionFromArray(innerOrList)
-			andList.append(condition)
-		if len(andList)==0:
-			continue
-		elif len(andList)==1:
-			condition=andList[0]
-		else:
-			condition=UIAHandler.handler.clientObject.createAndConditionFromArray(andList)
-		outerOrList.append(condition)
-	if len(outerOrList)==0:
-		raise ValueError("no properties")
-	elif len(outerOrList)==1:
-		condition=outerOrList[0]
-	else:
-		condition=UIAHandler.handler.clientObject.createOrConditionFromArray(outerOrList)
-	return condition
-
-def UIATextAttributeQuickNavIterator(itemType,document,position,attributeID,attributeValue,direction="next",ItemClass=UIATextRangeQuickNavItem):
-	includeCurrent=False
-	story=document.makeTextInfo(textInfos.POSITION_ALL)
-	if not position:
-		curPosition=story
-		includeCurrent=True
-	else:
-		curPosition=position.copy()
-		curPosition.setEndPoint(story,"startToStart" if direction=="previous" else "endToEnd")
-	while True:
-		try:
-			newRange=curPosition._rangeObj.findAttribute(attributeID,attributeValue,direction=="previous")
-		except COMError:
-			newRange=None
-		if not newRange:
-			return
-		newPosition=document.TextInfo(document,None,_rangeObj=newRange)
-		if includeCurrent or not newPosition.isOverlapping(position):
-			yield ItemClass(itemType,document,newRange)
-		curPosition.setEndPoint(newPosition,"endToStart" if direction=="previous" else "startToEnd")
-
-def UIATextRangeFromElement(documentTextPattern,element):
-	try:
-		childRange=documentTextPattern.rangeFromChild(element)
-	except COMError:
-		childRange=None
-	return childRange
-
-def isUIAElementInWalker(element,walker):
-		try:
-			newElement=walker.normalizeElement(element)
-		except COMError:
-			newElement=None
-		return newElement and UIAHandler.handler.clientObject.compareElements(element,newElement)
-
-def getDeepestLastChildUIAElementInWalker(element,walker):
-	descended=False
-	while True:
-		lastChild=walker.getLastChildElement(element)
-		if lastChild:
-			descended=True
-			element=lastChild
-		else:
-			break
-		return element if descended else None
-
-def UIAControlQuicknavIterator(itemType,document,position,UIACondition,direction="next"):
-	# A part from the condition given, we must always match on the root of the document so we know when to stop walking
-	runtimeID=VARIANT()
-	document.rootNVDAObject.UIAElement._IUIAutomationElement__com_GetCurrentPropertyValue(UIAHandler.UIA_RuntimeIdPropertyId,byref(runtimeID))
-	UIACondition=UIAHandler.handler.clientObject.createOrCondition(UIAHandler.handler.clientObject.createPropertyCondition(UIAHandler.UIA_RuntimeIdPropertyId,runtimeID),UIACondition)
-	if not position:
-		# All items are requested (such as for elements list)
-		elements=document.rootNVDAObject.UIAElement.findAll(UIAHandler.TreeScope_Descendants,UIACondition)
-		if elements:
-			for index in xrange(elements.length):
-				element=elements.getElement(index)
-				try:
-					elementRange=document.rootNVDAObject.UIATextPattern.rangeFromChild(element)
-				except COMError:
-					elementRange=None
-				if elementRange:
-					yield UIATextRangeQuickNavItem(itemType,document,elementRange)
-		return
-	if direction=="up":
-		walker=UIAHandler.handler.clientObject.createTreeWalker(UIACondition)
-		# some implementations (Edge, Word) do not correctly  class embedded objects (graphics, checkboxes) as being the enclosing element, even when the range is completely within them. Rather, they still list the object in getChildren.
-		# Thus we must check getChildren before getEnclosingElement.
-		tempRange=position._rangeObj.clone()
-		tempRange.expandToEnclosingUnit(UIAHandler.TextUnit_Character)
-		children=tempRange.getChildren()
-		if children.length==1:
-			element=children.getElement(0)
-		else:
-			element=position._rangeObj.getEnclosingElement()
-		element=walker.normalizeElement(element)
-		if element and not UIAHandler.handler.clientObject.compareElements(element,document.rootNVDAObject.UIAElement) and not UIAHandler.handler.clientObject.compareElements(element,UIAHandler.handler.rootElement):
-			yield UIATextRangeQuickNavItem(itemType,document,element)
-		return
-	elif direction=="previous":
-		# Fetching items previous to the given position.
-		# When getting children of a UIA text range, Edge will incorrectly include a child that starts at the end of the range. 
-		# Therefore move back by one character to stop this.
-		toPosition=position._rangeObj.clone()
-		toPosition.move(UIAHandler.TextUnit_Character,-1)
-		child=toPosition.getEnclosingElement()
-		childRange=document.rootNVDAObject.UIATextPattern.rangeFromChild(child)
-		toPosition.MoveEndpointByRange(UIAHandler.TextPatternRangeEndpoint_Start,childRange,UIAHandler.TextPatternRangeEndpoint_Start)
-		# Fetch the last child of this text range.
-		# But if its own range extends beyond the end of our position:
-		# We know that the child is not the deepest descendant,
-		# And therefore we Limit our children fetching range to the start of this child,
-		# And fetch the last child again.
-		zoomedOnce=False
-		while True:
-			children=toPosition.getChildren()
-			length=children.length
-			if length==0:
-				if zoomedOnce:
-					child=toPosition.getEnclosingElement()
-				break
-			child=children.getElement(length-1)
-			try:
-				childRange=document.rootNVDAObject.UIATextPattern.rangeFromChild(child)
-			except COMError:
-				return
-			if childRange.CompareEndpoints(UIAHandler.TextPatternRangeEndpoint_End,position._rangeObj,UIAHandler.TextPatternRangeEndpoint_End)>0 and childRange.CompareEndpoints(UIAHandler.TextPatternRangeEndpoint_Start,toPosition,UIAHandler.TextPatternRangeEndpoint_Start)>0:
-				toPosition.MoveEndpointByRange(UIAHandler.TextPatternRangeEndpoint_Start,childRange,UIAHandler.TextPatternRangeEndpoint_Start)
-				zoomedOnce=True
-				continue
-			break
-		if not child or UIAHandler.handler.clientObject.compareElements(child,document.rootNVDAObject.UIAElement):
-			# We're on the document itself -- probably nothing in it.
-			return
-		# Work out if this child is previous to our position or not.
-		# If it isn't, then we know we still need to move parent or previous before it is safe to emit an item.
-		try:
-			childRange=document.rootNVDAObject.UIATextPattern.rangeFromChild(child)
-		except COMError:
-			return
-		gonePreviousOnce=childRange.CompareEndpoints(UIAHandler.TextPatternRangeEndpoint_End,position._rangeObj,UIAHandler.TextPatternRangeEndpoint_Start)<=0
-		walker=UIAHandler.handler.clientObject.createTreeWalker(UIACondition)
-		curElement=child
-		# Start traversing from this child backward through the document, emitting items for valid elements.
-		curElementMatchedCondition=False
-		goneParent=False
-		while curElement:
-			if gonePreviousOnce and not goneParent: 
-				lastChild=getDeepestLastChildUIAElementInWalker(curElement,walker)
-				if lastChild:
-					curElement=lastChild
-					curElementMatchedCondition=True
-				elif not curElementMatchedCondition and isUIAElementInWalker(curElement,walker):
-					curElementMatchedCondition=True
-				if curElementMatchedCondition:
-					yield UIATextRangeQuickNavItem(itemType,document,curElement)
-			previousSibling=walker.getPreviousSiblingElement(curElement)
-			if previousSibling:
-				gonePreviousOnce=True
-				goneParent=False
-				curElement=previousSibling
-				curElementMatchedCondition=True
-				continue
-			parent=walker.getParentElement(curElement)
-			if parent and not UIAHandler.handler.clientObject.compareElements(document.rootNVDAObject.UIAElement,parent):
-				curElement=parent
-				goneParent=True
-				curElementMatchedCondition=True
-				if gonePreviousOnce:
-					yield UIATextRangeQuickNavItem(itemType,document,curElement)
-				continue
-			curElement=None
-	else: # direction is next
-		# Fetching items after the given position.
-		# Extend the end of the range forward to the end of the document so that we will be able to fetch children from this point onwards. 
-		# Fetch the first child of this text range.
-		# But if its own range extends before the start of our position:
-		# We know that the child is not the deepest descendant,
-		# And therefore we Limit our children fetching range to the end of this child,
-		# And fetch the first child again.
-		child=position._rangeObj.getEnclosingElement()
-		childRange=document.rootNVDAObject.UIATextPattern.rangeFromChild(child)
-		toPosition=position._rangeObj.clone()
-		toPosition.MoveEndpointByRange(UIAHandler.TextPatternRangeEndpoint_End,childRange,UIAHandler.TextPatternRangeEndpoint_End)
-		zoomedOnce=False
-		while True:
-			children=toPosition.getChildren()
-			length=children.length
-			if length==0:
-				if zoomedOnce:
-					child=toPosition.getEnclosingElement()
-				break
-			child=children.getElement(0)
-			try:
-				childRange=document.rootNVDAObject.UIATextPattern.rangeFromChild(child)
-			except COMError:
-				return
-			if childRange.CompareEndpoints(UIAHandler.TextPatternRangeEndpoint_Start,position._rangeObj,UIAHandler.TextPatternRangeEndpoint_Start)<0 and childRange.CompareEndpoints(UIAHandler.TextPatternRangeEndpoint_End,toPosition,UIAHandler.TextPatternRangeEndpoint_End)<0:
-				toPosition.MoveEndpointByRange(UIAHandler.TextPatternRangeEndpoint_End,childRange,UIAHandler.TextPatternRangeEndpoint_End)
-				zoomedOnce=True
-				continue
-			break
-		# Work out if this child is after our position or not.
-		if not child or UIAHandler.handler.clientObject.compareElements(child,document.rootNVDAObject.UIAElement):
-			# We're on the document itself -- probably nothing in it.
-			return
-		try:
-			childRange=document.rootNVDAObject.UIATextPattern.rangeFromChild(child)
-		except COMError:
-			return
-		goneNextOnce=childRange.CompareEndpoints(UIAHandler.TextPatternRangeEndpoint_Start,position._rangeObj,UIAHandler.TextPatternRangeEndpoint_Start)>0
-		walker=UIAHandler.handler.clientObject.createTreeWalker(UIACondition)
-		curElement=child
-		# If we are already past our position, and this is a valid child
-		# Then we can emit an item already
-		if goneNextOnce and isUIAElementInWalker(curElement,walker):
-			yield UIATextRangeQuickNavItem(itemType,document,curElement)
-		# Start traversing from this child forwards through the document, emitting items for valid elements.
-		while curElement:
-			firstChild=walker.getFirstChildElement(curElement) if goneNextOnce else None
-			if firstChild:
-				curElement=firstChild
-				yield UIATextRangeQuickNavItem(itemType,document,curElement)
-			else:
-				nextSibling=None
-				while not nextSibling:
-					nextSibling=walker.getNextSiblingElement(curElement)
-					if not nextSibling:
-						parent=walker.getParentElement(curElement)
-						if parent and not UIAHandler.handler.clientObject.compareElements(document.rootNVDAObject.UIAElement,parent):
-							curElement=parent
-						else:
-							return
-				curElement=nextSibling
-				goneNextOnce=True
-				yield UIATextRangeQuickNavItem(itemType,document,curElement)
-=======
-class EdgeHTMLTreeInterceptor(cursorManager.ReviewCursorManager,UIABrowseModeDocument):
->>>>>>> 92f27b18
-
-	TextInfo=UIABrowseModeDocumentTextInfo
-
-	def _get_documentConstantIdentifier(self):
-		return self.rootNVDAObject.parent.name
-
-	def shouldPassThrough(self,obj,reason=None):
-		# Enter focus mode for selectable list items (<select> and role=listbox)
-		if reason==controlTypes.REASON_FOCUS and obj.role==controlTypes.ROLE_LISTITEM and controlTypes.STATE_SELECTABLE in obj.states:
-			return True
-		return super(EdgeHTMLTreeInterceptor,self).shouldPassThrough(obj,reason=reason)
-
-class EdgeHTMLRoot(EdgeNode):
-
-	treeInterceptorClass=EdgeHTMLTreeInterceptor
-
-	def _get_shouldCreateTreeInterceptor(self):
-		return self.role==controlTypes.ROLE_DOCUMENT
-
-	def _get_role(self):
-		role=super(EdgeHTMLRoot,self).role
-		if role==controlTypes.ROLE_PANE:
-			role=controlTypes.ROLE_DOCUMENT
-		return role
+#A part of NonVisual Desktop Access (NVDA)
+#This file is covered by the GNU General Public License.
+#See the file COPYING for more details.
+#Copyright (C) 2015-2016 NV Access Limited
+
+from comtypes import COMError
+from comtypes.automation import VARIANT
+from ctypes import byref
+from logHandler import log
+import eventHandler
+import config
+import controlTypes
+import cursorManager
+import aria
+import textInfos
+import UIAHandler
+from UIABrowseMode import UIABrowseModeDocument, UIABrowseModeDocumentTextInfo
+import aria
+from UIAUtils import *
+from . import UIA, UIATextInfo
+
+class EdgeTextInfo(UIATextInfo):
+
+	def _hasEmbedded(self):
+		"""Is this textInfo positioned on an embedded child?"""
+		children=self._rangeObj.getChildren()
+		if children.length:
+			child=children.getElement(0)
+			if not child.getCurrentPropertyValue(UIAHandler.UIA_IsTextPatternAvailablePropertyId):
+				childRange=self.obj.UIATextPattern.rangeFromChild(child)
+				if childRange:
+					childChildren=childRange.getChildren()
+				if childChildren.length==1 and UIAHandler.handler.clientObject.compareElements(child,childChildren.getElement(0)):
+					return True
+		return False
+
+	def _get_UIAElementAtStartWithReplacedContent(self):
+		"""Fetches the deepest UIAElement at the start of the text range whos name has been overridden by the author (such as aria-label)."""
+		element=self.UIAElementAtStart
+		condition=createUIAMultiPropertyCondition({UIAHandler.UIA_ControlTypePropertyId:self.UIAControlTypesWhereNameIsContent})
+		# A part from the condition given, we must always match on the root of the document so we know when to stop walking
+		runtimeID=VARIANT()
+		self.obj.UIAElement._IUIAutomationElement__com_GetCurrentPropertyValue(UIAHandler.UIA_RuntimeIdPropertyId,byref(runtimeID))
+		condition=UIAHandler.handler.clientObject.createOrCondition(UIAHandler.handler.clientObject.createPropertyCondition(UIAHandler.UIA_RuntimeIdPropertyId,runtimeID),condition)
+		walker=UIAHandler.handler.clientObject.createTreeWalker(condition)
+		cacheRequest=UIAHandler.handler.clientObject.createCacheRequest()
+		cacheRequest.addProperty(UIAHandler.UIA_AriaPropertiesPropertyId)
+		element=walker.normalizeElementBuildCache(element,cacheRequest)
+		while element and not UIAHandler.handler.clientObject.compareElements(element,self.obj.UIAElement):
+			ariaProperties=element.getCachedPropertyValue(UIAHandler.UIA_AriaPropertiesPropertyId)
+			if ('label=' in ariaProperties)  or ('labelledby=' in ariaProperties):
+				return element
+			try:
+				range=self.obj.UIATextPattern.rangeFromChild(element)
+			except COMEror:
+				return
+			text=range.getText(-1)
+			if not text or text.isspace():
+				return element
+			element=walker.getParentElementBuildCache(element,cacheRequest)
+
+	def _moveToEdgeOfReplacedContent(self,back=False):
+		"""If within replaced content (E.g. aria-label is used), moves to the first or last character covered, so that a following call to move in the same direction will move out of the replaced content, in order to ensure that the content only takes up one character stop.""" 
+		element=self.UIAElementAtStartWithReplacedContent
+		if not element:
+			return
+		try:
+			range=self.obj.UIATextPattern.rangeFromChild(element)
+		except COMError:
+			return
+		if not back:
+			range.MoveEndpointByRange(UIAHandler.TextPatternRangeEndpoint_Start,range,UIAHandler.TextPatternRangeEndpoint_End)
+		else:
+			range.MoveEndpointByRange(UIAHandler.TextPatternRangeEndpoint_End,range,UIAHandler.TextPatternRangeEndpoint_Start)
+			range.move(UIAHandler.TextUnit_Character,1)
+		self._rangeObj=range
+
+	def _collapsedMove(self,unit,direction,skipReplacedContent):
+		"""A simple collapsed move (i.e. both ends move together), but whether it classes replaced content as one character stop can be configured via the skipReplacedContent argument."""
+		if not skipReplacedContent: 
+			return super(EdgeTextInfo,self).move(unit,direction)
+		if direction==0: 
+			return
+		chunk=1 if direction>0 else -1
+		finalRes=0
+		while finalRes!=direction:
+			self._moveToEdgeOfReplacedContent(back=direction<0)
+			res=super(EdgeTextInfo,self).move(unit,chunk)
+			if res==0:
+				break
+			finalRes+=res
+		return finalRes
+
+	def move(self,unit,direction,endPoint=None,skipReplacedContent=True):
+		# Skip over non-text element starts and ends
+		if not endPoint:
+			if direction>0 and unit in (textInfos.UNIT_LINE,textInfos.UNIT_PARAGRAPH):
+				return self._collapsedMove(unit,direction,skipReplacedContent)
+			elif direction>0:
+				res=self._collapsedMove(unit,direction,skipReplacedContent)
+				if res!=0:
+					# Ensure we move past the start of any elements 
+					tempInfo=self.copy()
+					while super(EdgeTextInfo,tempInfo).move(textInfos.UNIT_CHARACTER,1)!=0:
+						tempInfo.setEndPoint(self,"startToStart")
+						if tempInfo.text or tempInfo._hasEmbedded():
+							break
+						tempInfo.collapse(True)
+						self._rangeObj=tempInfo._rangeObj.clone()
+				return res
+			elif direction<0:
+				tempInfo=self.copy()
+				res=self._collapsedMove(unit,direction,skipReplacedContent)
+				if res!=0:
+					while True:
+						tempInfo.setEndPoint(self,"startToStart")
+						if tempInfo.text or tempInfo._hasEmbedded():
+							break
+						if super(EdgeTextInfo,self).move(textInfos.UNIT_CHARACTER,-1)==0:
+							break
+				return res
+		else:
+			tempInfo=self.copy()
+			res=tempInfo.move(unit,direction,skipReplacedContent=skipReplacedContent)
+			if res!=0:
+				self.setEndPoint(tempInfo,"endToEnd" if endPoint=="end" else "startToStart")
+			return res
+
+	def expand(self,unit):
+		# Ensure expanding to character/word correctly covers embedded controls
+		if unit in (textInfos.UNIT_CHARACTER,textInfos.UNIT_WORD):
+			tempInfo=self.copy()
+			tempInfo.move(textInfos.UNIT_CHARACTER,1,endPoint="end",skipReplacedContent=False)
+			if tempInfo._hasEmbedded():
+				self.setEndPoint(tempInfo,"endToEnd")
+				return
+		super(EdgeTextInfo,self).expand(unit)
+		return
+
+	def _getControlFieldForObject(self,obj,isEmbedded=False,startOfNode=False,endOfNode=False):
+		field=super(EdgeTextInfo,self)._getControlFieldForObject(obj,isEmbedded=isEmbedded,startOfNode=startOfNode,endOfNode=endOfNode)
+		field['embedded']=isEmbedded
+		# report landmarks
+		landmark=obj.UIAElement.getCurrentPropertyValue(UIAHandler.UIA_LocalizedLandmarkTypePropertyId)
+		if landmark and (landmark!='region' or field.get('name')):
+			field['landmark']=aria.landmarkRoles.get(landmark)
+		# Combo boxes with a text pattern are editable
+		if obj.role==controlTypes.ROLE_COMBOBOX and obj.UIATextPattern:
+			field['states'].add(controlTypes.STATE_EDITABLE)
+		# For certain controls, if ARIA overrides the label, then force the field's content (value) to the label
+		# Later processing in Edge's getTextWithFields will remove descendant content from fields with a content attribute.
+		ariaProperties=obj.UIAElement.currentAriaProperties
+		hasAriaLabel=('label=' in ariaProperties)
+		hasAriaLabelledby=('labelledby=' in ariaProperties)
+		if field.get('nameIsContent'):
+			content=""
+			field.pop('name',None)
+			if hasAriaLabel or hasAriaLabelledby:
+				content=obj.name
+			if not content:
+				text=self.obj.makeTextInfo(obj).text
+				if not text or text.isspace():
+					content=obj.name or field.pop('description',None)
+			if content:
+				field['content']=content
+		elif isEmbedded:
+			field['content']=obj.value
+			if field['role']==controlTypes.ROLE_GROUPING:
+				field['role']=controlTypes.ROLE_EMBEDDEDOBJECT
+				if not obj.value:
+					field['content']=obj.name
+		# Give lists an item count
+		if obj.role==controlTypes.ROLE_LIST:
+			child=UIAHandler.handler.clientObject.ControlViewWalker.GetFirstChildElement(obj.UIAElement)
+			if child:
+				field['_childcontrolcount']=child.getCurrentPropertyValue(UIAHandler.UIA_SizeOfSetPropertyId)
+		return field
+
+	def _getTextWithFieldsForUIARange(self,rootElement,textRange,formatConfig,includeRoot=False,alwaysWalkAncestors=True,recurseChildren=True,_rootElementRange=None):
+		# Edge zooms into its children at the start.
+		# Thus you are already in the deepest first child.
+		# Therefore get the deepest enclosing element at the start, get its content, Then do the whole thing again on the content from the end of the enclosing element to the end of its parent, and repete!
+		# In other words, get the content while slowly zooming out from the start.
+		log.debug("_getTextWithFieldsForUIARange (unbalanced)")
+		if not recurseChildren:
+			log.debug("recurseChildren is False. Falling back to super")
+			for field in super(EdgeTextInfo,self)._getTextWithFieldsForUIARange(rootElement,textRange,formatConfig,includeRoot=includeRoot,alwaysWalkAncestors=True,recurseChildren=False,_rootElementRange=_rootElementRange):
+				yield field
+			return
+		if log.isEnabledFor(log.DEBUG):
+			log.debug("rootElement: %s"%rootElement.currentLocalizedControlType)
+			log.debug("full text: %s"%textRange.getText(-1))
+			log.debug("includeRoot: %s"%includeRoot)
+		startRange=textRange.clone()
+		startRange.MoveEndpointByRange(UIAHandler.TextPatternRangeEndpoint_End,startRange,UIAHandler.TextPatternRangeEndpoint_Start)
+		enclosingElement=startRange.getEnclosingElement()
+		if enclosingElement:
+			enclosingElement=enclosingElement.buildUpdatedCache(UIAHandler.handler.baseCacheRequest)
+		else:
+			log.debug("No enclosingElement. Returning")
+			return
+		enclosingRange=self.obj.getNormalizedUIATextRangeFromElement(enclosingElement)
+		if not enclosingRange:
+			log.debug("enclosingRange is NULL. Returning")
+			return
+		if log.isEnabledFor(log.DEBUG):
+			log.debug("enclosingElement: %s"%enclosingElement.currentLocalizedControlType)
+		startRange.MoveEndpointByRange(UIAHandler.TextPatternRangeEndpoint_End,enclosingRange,UIAHandler.TextPatternRangeEndpoint_End)
+		if startRange.CompareEndpoints(UIAHandler.TextPatternRangeEndpoint_End,textRange,UIAHandler.TextPatternRangeEndpoint_End)>0:
+			startRange.MoveEndpointByRange(UIAHandler.TextPatternRangeEndpoint_End,textRange,UIAHandler.TextPatternRangeEndpoint_End)
+		# check for an embedded child
+		childElements=startRange.getChildren()
+		if childElements.length==1 and UIAHandler.handler.clientObject.compareElements(rootElement,childElements.getElement(0)):
+			log.debug("Using single embedded child as enclosingElement")
+			for field in super(EdgeTextInfo,self)._getTextWithFieldsForUIARange(rootElement,startRange,formatConfig,_rootElementRange=_rootElementRange,includeRoot=includeRoot,alwaysWalkAncestors=False,recurseChildren=False):
+				yield field
+			return
+		parents=[]
+		parentElement=enclosingElement
+		log.debug("Generating ancestors:")
+		hasAncestors=False
+		while parentElement:
+			if log.isEnabledFor(log.DEBUG):
+				log.debug("parentElement: %s"%parentElement.currentLocalizedControlType)
+			isRoot=UIAHandler.handler.clientObject.compareElements(parentElement,rootElement)
+			log.debug("isRoot: %s"%isRoot)
+			if not isRoot:
+				hasAncestors=True
+			if parentElement is not enclosingElement:
+				if includeRoot or not isRoot:
+					try:
+						obj=UIA(windowHandle=self.obj.windowHandle,UIAElement=parentElement)
+						field=self._getControlFieldForObject(obj)
+					except LookupError:
+						log.debug("Failed to fetch controlField data for parentElement. Breaking")
+						break
+					parents.append((parentElement,field))
+				else:
+					# This is the root but it was not requested for inclusion
+					# However we still need the root element itself for further recursion
+					parents.append((parentElement,None))
+			if isRoot:
+				log.debug("Hit root. Breaking")
+				break
+			log.debug("Fetching next parentElement")
+			parentElement=UIAHandler.handler.baseTreeWalker.getParentElementBuildCache(parentElement,UIAHandler.handler.baseCacheRequest)
+		log.debug("Done generating parents")
+		log.debug("Yielding parents in reverse order")
+		for parentElement,field in reversed(parents):
+			if field: yield textInfos.FieldCommand("controlStart",field)
+		log.debug("Done yielding parents")
+		log.debug("Yielding balanced fields for startRange")
+		for field in super(EdgeTextInfo,self)._getTextWithFieldsForUIARange(enclosingElement,startRange,formatConfig,_rootElementRange=enclosingRange,includeRoot=includeRoot or hasAncestors,alwaysWalkAncestors=False,recurseChildren=True):
+			yield field
+		tempRange=startRange.clone()
+		log.debug("Walking parents to yield controlEnds and recurse unbalanced endRanges")
+		for parentElement,field in parents:
+			if log.isEnabledFor(log.DEBUG):
+				log.debug("parentElement: %s"%parentElement.currentLocalizedControlType)
+			tempRange.MoveEndpointByRange(UIAHandler.TextPatternRangeEndpoint_Start,tempRange,UIAHandler.TextPatternRangeEndpoint_End)
+			parentRange=self.obj.getNormalizedUIATextRangeFromElement(parentElement)
+			if parentRange:
+				tempRange.MoveEndpointByRange(UIAHandler.TextPatternRangeEndpoint_End,parentRange,UIAHandler.TextPatternRangeEndpoint_End)
+				if tempRange.CompareEndpoints(UIAHandler.TextPatternRangeEndpoint_End,textRange,UIAHandler.TextPatternRangeEndpoint_End)>0:
+					tempRange.MoveEndpointByRange(UIAHandler.TextPatternRangeEndpoint_End,textRange,UIAHandler.TextPatternRangeEndpoint_End)
+					clippedEnd=True
+				else:
+					clippedEnd=False
+				if field:
+					clippedStart=parentRange.CompareEndpoints(UIAHandler.TextPatternRangeEndpoint_Start,textRange,UIAHandler.TextPatternRangeEndpoint_Start)<0
+					field['_startOfNode']=not clippedStart
+					field['_endOfNode']=not clippedEnd
+				if tempRange.CompareEndpoints(UIAHandler.TextPatternRangeEndpoint_End,tempRange,UIAHandler.TextPatternRangeEndpoint_Start)>0:
+					log.debug("Recursing endRange")
+					for endField in self._getTextWithFieldsForUIARange(parentElement,tempRange,formatConfig,includeRoot=False,alwaysWalkAncestors=True,recurseChildren=True):
+						yield endField
+					log.debug("Done recursing endRange")
+				else:
+					log.debug("No content after parent")
+			if field:
+				log.debug("Yielding controlEnd for parent")
+				yield textInfos.FieldCommand("controlEnd",field)
+		log.debug("Done walking parents to yield controlEnds and recurse unbalanced endRanges")
+		log.debug("_getTextWithFieldsForUIARange (unbalanced) end")
+
+	def getTextWithFields(self,formatConfig=None):
+		# We don't want fields for collapsed ranges.
+		# This would normally be a general rule, but MS Word currently needs fields for collapsed ranges, thus this code is not in the base.
+		if self.isCollapsed:
+			return []
+		fields=super(EdgeTextInfo,self).getTextWithFields(formatConfig)
+		seenText=False
+		curStarts=[]
+		# remove clickable state on descendants of controls with clickable state
+		clickableField=None
+		for field in fields:
+			if isinstance(field,textInfos.FieldCommand) and field.command=="controlStart":
+				states=field.field['states']
+				if clickableField:
+					states.discard(controlTypes.STATE_CLICKABLE)
+				elif controlTypes.STATE_CLICKABLE in states:
+					clickableField=field.field
+			elif clickableField and isinstance(field,textInfos.FieldCommand) and field.command=="controlEnd" and field.field is clickableField:
+				clickableField=None
+		# Chop extra whitespace off the end incorrectly put there by Edge
+		numFields=len(fields)
+		index=0
+		while index<len(fields):
+			field=fields[index]
+			if index>1 and isinstance(field,basestring) and field.isspace():
+				prevField=fields[index-2]
+				if isinstance(prevField,textInfos.FieldCommand) and prevField.command=="controlEnd":
+					del fields[index-1:index+1]
+			index+=1
+		# chop fields off the end incorrectly placed there by Edge
+		# This can happen if expanding to line covers element start chars at its end
+		startCount=0
+		lastStartIndex=None
+		numFields=len(fields)
+		for index in xrange(numFields-1,-1,-1):
+			field=fields[index]
+			if isinstance(field,basestring):
+				break
+			elif isinstance(field,textInfos.FieldCommand) and field.command=="controlStart" and not field.field.get('embedded'):
+				startCount+=1
+				lastStartIndex=index
+		if lastStartIndex:
+			del fields[lastStartIndex:lastStartIndex+(startCount*2)]
+		# Remove any content from fields with a content attribute
+		numFields=len(fields)
+		curField=None
+		for index in xrange(numFields-1,-1,-1):
+			field=fields[index]
+			if not curField and isinstance(field,textInfos.FieldCommand) and field.command=="controlEnd" and field.field.get('content'):
+				curField=field.field
+				endIndex=index
+			elif curField and isinstance(field,textInfos.FieldCommand) and field.command=="controlStart" and field.field is curField:
+				fields[index+1:endIndex]=" "
+				curField=None
+		return fields
+
+class EdgeNode(UIA):
+
+	_TextInfo=EdgeTextInfo
+
+	def getNormalizedUIATextRangeFromElement(self,UIAElement):
+		range=super(EdgeNode,self).getNormalizedUIATextRangeFromElement(UIAElement)
+		if not range:
+			return
+		#Move the start of a UIA text range past any element start character stops
+		lastCharInfo=EdgeTextInfo(self,None,_rangeObj=range)
+		lastCharInfo._rangeObj=range
+		charInfo=lastCharInfo.copy()
+		charInfo.collapse()
+		while super(EdgeTextInfo,charInfo).move(textInfos.UNIT_CHARACTER,1)!=0:
+			charInfo.setEndPoint(lastCharInfo,"startToStart")
+			if charInfo.text or charInfo._hasEmbedded():
+				break
+			lastCharInfo.setEndPoint(charInfo,"startToEnd")
+			charInfo.collapse(True)
+		return range
+
+	def _get_role(self):
+		role=super(EdgeNode,self).role
+		if not isinstance(self,EdgeHTMLRoot) and role==controlTypes.ROLE_PANE and self.UIATextPattern:
+			return controlTypes.ROLE_INTERNALFRAME
+		ariaRole=self.UIAElement.currentAriaRole
+		for ariaRole in ariaRole.split():
+			newRole=aria.ariaRolesToNVDARoles.get(ariaRole)
+			if newRole:
+				role=newRole
+				break
+		return role
+
+	def _get_states(self):
+		states=super(EdgeNode,self).states
+		if self.role in (controlTypes.ROLE_STATICTEXT,controlTypes.ROLE_GROUPING,controlTypes.ROLE_SECTION,controlTypes.ROLE_GRAPHIC) and self.UIAInvokePattern:
+			states.add(controlTypes.STATE_CLICKABLE)
+		return states
+
+	def _get_description(self):
+		ariaProperties=self.UIAElement.currentAriaProperties
+		if 'describedby=' in ariaProperties:
+			try:
+				return self.UIAElement.getCurrentPropertyValue(UIAHandler.UIA_FullDescriptionPropertyId) or ""
+			except COMError:
+				pass
+		return super(EdgeNode,self).description
+
+class EdgeList(EdgeNode):
+
+	# non-focusable lists are readonly lists (ensures correct NVDA presentation category)
+	def _get_states(self):
+		states=super(EdgeList,self).states
+		if controlTypes.STATE_FOCUSABLE not in states:
+			states.add(controlTypes.STATE_READONLY)
+		return states
+
+class EdgeHTMLRootContainer(EdgeNode):
+
+	def event_gainFocus(self):
+		firstChild=self.firstChild
+		if isinstance(firstChild,UIA):
+			eventHandler.executeEvent("gainFocus",firstChild)
+			return
+		return super(EdgeHTMLRootContainer,self).event_gainFocus()
+
+class EdgeHTMLTreeInterceptor(cursorManager.ReviewCursorManager,UIABrowseModeDocument):
+
+	TextInfo=UIABrowseModeDocumentTextInfo
+
+	def _get_documentConstantIdentifier(self):
+		return self.rootNVDAObject.parent.name
+
+	def shouldPassThrough(self,obj,reason=None):
+		# Enter focus mode for selectable list items (<select> and role=listbox)
+		if reason==controlTypes.REASON_FOCUS and obj.role==controlTypes.ROLE_LISTITEM and controlTypes.STATE_SELECTABLE in obj.states:
+			return True
+		return super(EdgeHTMLTreeInterceptor,self).shouldPassThrough(obj,reason=reason)
+
+class EdgeHTMLRoot(EdgeNode):
+
+	treeInterceptorClass=EdgeHTMLTreeInterceptor
+
+	def _get_shouldCreateTreeInterceptor(self):
+		return self.role==controlTypes.ROLE_DOCUMENT
+
+	def _get_role(self):
+		role=super(EdgeHTMLRoot,self).role
+		if role==controlTypes.ROLE_PANE:
+			role=controlTypes.ROLE_DOCUMENT
+		return role