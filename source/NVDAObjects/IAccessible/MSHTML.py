#NVDAObjects/MSHTML.py
#A part of NonVisual Desktop Access (NVDA)
#Copyright (C) 2006-2015 NV Access Limited, Aleksey Sadovoy
#This file is covered by the GNU General Public License.
#See the file COPYING for more details.

import time
from comtypes import COMError
import comtypes.client
import comtypes.automation
from comtypes import IServiceProvider
import ctypes
import ctypes.wintypes
import contextlib
import winUser
import oleacc
import UIAHandler
import IAccessibleHandler
import aria
from keyboardHandler import KeyboardInputGesture
import api
import textInfos
from logHandler import log
import controlTypes
from . import IAccessible
from ..behaviors import EditableTextWithoutAutoSelectDetection, Dialog
from .. import InvalidNVDAObject
from ..window import Window
from NVDAObjects.UIA import UIA, UIATextInfo

IID_IHTMLElement=comtypes.GUID('{3050F1FF-98B5-11CF-BB82-00AA00BDCE0B}')

class UIAMSHTMLTextInfo(UIATextInfo):

	# #4174: MSHTML's UIAutomation implementation does not handle the insertion point at the end of the control correcly.
	# Therefore get around it by detecting when the TextInfo is instanciated on it, and ensure that expand and move do the expected thing.
	
	_atEndOfStory=False

	def __init__(self,obj,position):
		super(UIAMSHTMLTextInfo,self).__init__(obj,position)
		if position==textInfos.POSITION_CARET:
			tempRange=self._rangeObj.clone()
			tempRange.ExpandToEnclosingUnit(UIAHandler.TextUnit_Character)
			if self._rangeObj.CompareEndpoints(UIAHandler.TextPatternRangeEndpoint_Start,tempRange,UIAHandler.TextPatternRangeEndpoint_Start)>0:
				self._atEndOfStory=True

	def copy(self):
		info=super(UIAMSHTMLTextInfo,self).copy()
		info._atEndOfStory=self._atEndOfStory
		return info

	def expand(self,unit):
		if unit in (textInfos.UNIT_CHARACTER,textInfos.UNIT_WORD) and self._atEndOfStory:
			return
		self._atEndOfStory=False
		return super(UIAMSHTMLTextInfo,self).expand(unit)

	def move(self,unit,direction,endPoint=None):
		if direction==0:
			return 0
		if self._atEndOfStory and direction<0:
			direction+=1
		self._atEndOfStory=False
		if direction==0:
			return -1
		return super(UIAMSHTMLTextInfo,self).move(unit,direction,endPoint=endPoint)

class HTMLAttribCache(object):

	def __init__(self,HTMLNode):
		self.HTMLNode=HTMLNode
		self.cache={}

	def __getitem__(self,item):
		try:
			return self.cache[item]
		except LookupError:
			pass
		try:
			value=self.HTMLNode.getAttribute(item)
		except (COMError,NameError):
			value=None
		self.cache[item]=value
		return value

nodeNamesToNVDARoles={
	"FRAME":controlTypes.ROLE_FRAME,
	"IFRAME":controlTypes.ROLE_FRAME,
	"FRAMESET":controlTypes.ROLE_DOCUMENT,
	"BODY":controlTypes.ROLE_DOCUMENT,
	"TH":controlTypes.ROLE_TABLECELL,
	"IMG":controlTypes.ROLE_GRAPHIC,
	"A":controlTypes.ROLE_LINK,
	"LABEL":controlTypes.ROLE_LABEL,
	"#text":controlTypes.ROLE_STATICTEXT,
	"#TEXT":controlTypes.ROLE_STATICTEXT,
	"H1":controlTypes.ROLE_HEADING,
	"H2":controlTypes.ROLE_HEADING,
	"H3":controlTypes.ROLE_HEADING,
	"H4":controlTypes.ROLE_HEADING,
	"H5":controlTypes.ROLE_HEADING,
	"H6":controlTypes.ROLE_HEADING,
	"DIV":controlTypes.ROLE_SECTION,
	"P":controlTypes.ROLE_PARAGRAPH,
	"FORM":controlTypes.ROLE_FORM,
	"UL":controlTypes.ROLE_LIST,
	"OL":controlTypes.ROLE_LIST,
	"DL":controlTypes.ROLE_LIST,
	"LI":controlTypes.ROLE_LISTITEM,
	"DD":controlTypes.ROLE_LISTITEM,
	"DT":controlTypes.ROLE_LISTITEM,
	"TR":controlTypes.ROLE_TABLEROW,
	"THEAD":controlTypes.ROLE_TABLEHEADER,
	"TBODY":controlTypes.ROLE_TABLEBODY,
	"HR":controlTypes.ROLE_SEPARATOR,
	"OBJECT":controlTypes.ROLE_EMBEDDEDOBJECT,
	"APPLET":controlTypes.ROLE_EMBEDDEDOBJECT,
	"EMBED":controlTypes.ROLE_EMBEDDEDOBJECT,
	"FIELDSET":controlTypes.ROLE_GROUPING,
	"OPTION":controlTypes.ROLE_LISTITEM,
	"BLOCKQUOTE":controlTypes.ROLE_BLOCKQUOTE,
<<<<<<< HEAD
	"MATH":controlTypes.ROLE_MATH,
=======
	"NAV":controlTypes.ROLE_SECTION,
	"SECTION":controlTypes.ROLE_SECTION,
	"ARTICLE":controlTypes.ROLE_DOCUMENT,
>>>>>>> ac269877
}

def getZoomFactorsFromHTMLDocument(HTMLDocument):
	try:
		scr=HTMLDocument.parentWindow.screen
	except (COMError,NameError,AttributeError):
		log.debugWarning("no screen object for MSHTML document")
		return (1,1)
	try:
		devX=float(scr.deviceXDPI)
		devY=float(scr.deviceYDPI)
		logX=float(scr.logicalXDPI)
		logY=float(scr.logicalYDPI)
	except (COMError,NameError,AttributeError,TypeError):
		log.debugWarning("unable to fetch DPI factors")
		return (1,1)
	return (devX/logX,devY/logY)

def IAccessibleFromHTMLNode(HTMLNode):
	try:
		s=HTMLNode.QueryInterface(IServiceProvider)
		return s.QueryService(oleacc.IAccessible._iid_,oleacc.IAccessible)
	except COMError:
		raise NotImplementedError

def HTMLNodeFromIAccessible(IAccessibleObject):
	try:
		s=IAccessibleObject.QueryInterface(IServiceProvider)
		i=s.QueryService(IID_IHTMLElement,comtypes.automation.IDispatch)
		if not i:
			# QueryService should fail if IHTMLElement is not supported, but some applications misbehave and return a null COM pointer.
			raise NotImplementedError
		return comtypes.client.dynamic.Dispatch(i)
	except COMError:
		raise NotImplementedError

def locateHTMLElementByID(document,ID):
	try:
		elements=document.getElementsByName(ID)
		if elements is not None:
			element=elements.item(0)
		else: #probably IE 10 in standards mode (#3151)
			try:
				element=document.all.item(ID)
			except:
				element=None
	except COMError as e:
		log.debugWarning("document.getElementsByName failed with COMError %s"%e)
		element=None
	if element:
		return element
	try:
		nodeName=document.body.nodeName
	except COMError as e:
		log.debugWarning("document.body.nodeName failed with COMError %s"%e)
		return None
	if nodeName:
		nodeName=nodeName.upper()
	if nodeName=="FRAMESET":
		tag="frame"
	else:
		tag="iframe"
	try:
		frames=document.getElementsByTagName(tag)
	except COMError as e:
		log.debugWarning("document.getElementsByTagName failed with COMError %s"%e)
		return None
	if not frames: #frames can be None in IE 10
		return None
	for frame in frames:
		childElement=getChildHTMLNodeFromFrame(frame)
		if not childElement:
			continue
		childElement=locateHTMLElementByID(childElement.document,ID)
		if not childElement: continue
		return childElement

def getChildHTMLNodeFromFrame(frame):
	try:
		pacc=IAccessibleFromHTMLNode(frame)
	except NotImplementedError:
		# #1569: It's not possible to get an IAccessible from frames marked with an ARIA role of presentation.
		# In this case, just skip this frame.
		return
	res=IAccessibleHandler.accChild(pacc,1)
	if not res: return
	return HTMLNodeFromIAccessible(res[0])

class MSHTMLTextInfo(textInfos.TextInfo):

	def _expandToLine(self,textRange):
		#Try to calculate the line range by finding screen coordinates and using moveToPoint
		parent=textRange.parentElement()
		if not parent.isMultiline: #fastest solution for single line edits (<input type="text">)
			textRange.expand("textEdit")
			return
		parentRect=parent.getBoundingClientRect()
		#This can be simplified when comtypes is fixed
		lineTop=comtypes.client.dynamic._Dispatch(textRange._comobj).offsetTop
		lineLeft=parentRect.left+parent.clientLeft
		#editable documents have a different right most boundary to <textarea> elements.
		if self.obj.HTMLNode.document.body.isContentEditable:
			lineRight=parentRect.right 
		else:
			lineRight=parentRect.left+parent.clientWidth
		tempRange=textRange.duplicate()
		try:
			tempRange.moveToPoint(lineLeft,lineTop)
			textRange.setEndPoint("startToStart",tempRange)
			tempRange.moveToPoint(lineRight,lineTop)
			textRange.setEndPoint("endToStart",tempRange)
			return
		except COMError:
			pass
		#MoveToPoint fails on Some (possibly floated) textArea elements.
		#Instead use the physical selection, by moving it with key presses, to work out the line.
		#This approach is somewhat slower, and less accurate.
		with self.obj.suspendCaretEvents():
			selObj=parent.document.selection
			oldSelRange=selObj.createRange().duplicate()
			# #1566: Calling textRange.select() sometimes throws focus onto the document,
			# so create a new range from the selection and move the selection using that.
			selObj.createRange().moveToBookmark(textRange.getBookmark())
			KeyboardInputGesture.fromName("home").send()
			api.processPendingEvents(False)
			newSelStartMark=selObj.createRange().getBookmark()
			KeyboardInputGesture.fromName("end").send()
			api.processPendingEvents(False)
			newSelEndMark=selObj.createRange().getBookmark()
			tempRange.moveToBookmark(newSelStartMark)
			textRange.setEndPoint("startToStart",tempRange)
			tempRange.moveToBookmark(newSelEndMark)
			textRange.setEndPoint("endToStart",tempRange)
			oldSelRange.select()

	def __init__(self,obj,position,_rangeObj=None):
		super(MSHTMLTextInfo,self).__init__(obj,position)
		if _rangeObj:
			self._rangeObj=_rangeObj.duplicate()
			return
		try:
			editableBody=self.obj.HTMLNodeName=="BODY" and self.obj.isContentEditable
		except:
			editableBody=False
		if editableBody:
			self._rangeObj=self.obj.HTMLNode.document.selection.createRange()
		else:
			self._rangeObj=self.obj.HTMLNode.createTextRange()
		if position in (textInfos.POSITION_CARET,textInfos.POSITION_SELECTION):
			activeElement=self.obj.HTMLNode.document.activeElement
			if not activeElement or self.obj.HTMLNode.uniqueNumber!=activeElement.uniqueNumber:
				raise RuntimeError("Only works with currently selected element")
			if not editableBody:
				mark=self.obj.HTMLNode.document.selection.createRange().GetBookmark()
				self._rangeObj.MoveToBookmark(mark)
			if position==textInfos.POSITION_CARET:
				self._rangeObj.collapse()
			return
		if position==textInfos.POSITION_FIRST:
			self._rangeObj.collapse()
		elif position==textInfos.POSITION_LAST:
			self._rangeObj.expand("textedit")
			self.collapse(True)
			self._rangeObj.move("character",-1)
		elif position==textInfos.POSITION_ALL:
			self._rangeObj.expand("textedit")
		elif isinstance(position,textInfos.Bookmark):
			if position.infoClass==self.__class__:
				self._rangeObj.moveToBookmark(position.data)
			else:
				raise TypeError("Bookmark was for %s type, not for %s type"%(position.infoClass.__name__,self.__class__.__name__))
		else:
			raise NotImplementedError("position: %s"%position)

	def expand(self,unit):
		if unit==textInfos.UNIT_PARAGRAPH:
			unit=textInfos.UNIT_LINE
		if unit==textInfos.UNIT_LINE and self.basePosition not in [textInfos.POSITION_SELECTION,textInfos.POSITION_CARET]:
			unit=textInfos.UNIT_SENTENCE
		if unit==textInfos.UNIT_READINGCHUNK:
			unit=textInfos.UNIT_SENTENCE
		if unit==textInfos.UNIT_CHARACTER:
			self._rangeObj.expand("character")
		elif unit==textInfos.UNIT_WORD:
			#Expand to word at the start of a control is broken in MSHTML
			#Unless we expand to character first.
			self._rangeObj.expand("character")
			self._rangeObj.expand("word")
		elif unit==textInfos.UNIT_SENTENCE:
			self._rangeObj.expand("sentence")
		elif unit==textInfos.UNIT_LINE:
			self._expandToLine(self._rangeObj)
		elif unit==textInfos.UNIT_STORY:
			self._rangeObj.expand("textedit")
		else:
			raise NotImplementedError("unit: %s"%unit)

	def _get_isCollapsed(self):
		if self._rangeObj.compareEndPoints("startToEnd",self._rangeObj)==0:
			return True
		else:
			return False

	def collapse(self,end=False):
		self._rangeObj.collapse(not end)

	def copy(self):
		return self.__class__(self.obj,None,_rangeObj=self._rangeObj.duplicate())

	def compareEndPoints(self,other,which):
		return self._rangeObj.compareEndPoints(which,other._rangeObj)

	def setEndPoint(self,other,which):
		self._rangeObj.setEndPoint(which,other._rangeObj)

	def _get_text(self):
		text=self._rangeObj.text
		if not text:
			text=u""
		if controlTypes.STATE_PROTECTED in self.obj.states:
			text=u'*'*len(text)
		return text

	def move(self,unit,direction, endPoint=None):
		if unit in [textInfos.UNIT_READINGCHUNK,textInfos.UNIT_LINE]:
			unit=textInfos.UNIT_SENTENCE
		if unit==textInfos.UNIT_STORY:
			unit="textedit"
		if endPoint=="start":
			moveFunc=self._rangeObj.moveStart
		elif endPoint=="end":
			moveFunc=self._rangeObj.moveEnd
		else:
			moveFunc=self._rangeObj.move
			if direction<0:
				# #1605: If at the end of a line, moving back seems to land on a blank unit,
				# which breaks backspacing.
				# Expanding first seems to fix this.
				self._rangeObj.expand("character")
		res=moveFunc(unit,direction)
		return res

	def updateCaret(self):
		self._rangeObj.select()

	def updateSelection(self):
		self._rangeObj.select()

	def _get_bookmark(self):
		return textInfos.Bookmark(self.__class__,self._rangeObj.getBookmark())

class MSHTML(IAccessible):

	def _get__UIAControl(self):
		if UIAHandler.handler and self.role==controlTypes.ROLE_EDITABLETEXT and controlTypes.STATE_FOCUSED in self.states:
			e=UIAHandler.handler.clientObject.getFocusedElementBuildCache(UIAHandler.handler.baseCacheRequest)
			obj=UIA(UIAElement=e)
			if isinstance(obj,EditableTextWithoutAutoSelectDetection):
				obj.parent=self.parent
				obj.TextInfo=UIAMSHTMLTextInfo
				self._UIAControl=obj
				return obj

	def makeTextInfo(self,position):
		if self._UIAControl:
			return self._UIAControl.makeTextInfo(position)
		return super(MSHTML,self).makeTextInfo(position)

	HTMLNodeNameNavSkipList=['#comment','SCRIPT','HEAD','HTML','PARAM','STYLE']
	HTMLNodeNameEmbedList=['OBJECT','EMBED','APPLET','FRAME','IFRAME']

	_ignoreCaretEvents=False #:Set to true when moving the caret to calculate lines, event_caret will be disabled.

	@contextlib.contextmanager
	def suspendCaretEvents(self):
		"""Suspends caret events while you need to move the caret to calculate things."""
		oldVal=self._ignoreCaretEvents
		self._ignoreCaretEvents=True
		yield oldVal
		self._ignoreCaretEvents=oldVal

	def event_caret(self):
		if self._ignoreCaretEvents: return
		if self.TextInfo is not MSHTMLTextInfo and not self._UIAControl:
			return
		try:
			newCaretBookmark=self.makeTextInfo(textInfos.POSITION_CARET).bookmark
		except RuntimeError: #caret events can be fired on the object (focus) when  its not the real MSHTML selection 
			newCaretBookmark=None
		if not newCaretBookmark or newCaretBookmark==getattr(self,'_oldCaretBookmark',None):
			return
		self._oldCaretBookmark=newCaretBookmark
		return super(MSHTML,self).event_caret()

	@classmethod
	def kwargsFromSuper(cls,kwargs,relation=None):
		IAccessibleObject=kwargs['IAccessibleObject']
		#MSHTML should not be used for MSAA child elements.
		#However, objectFromPoint can hit an MSAA child element but we still should try MSHTML's own elementFromPoint even in this case.
		if kwargs.get('IAccessibleChildID') and not isinstance(relation,tuple):
			return False
		HTMLNode=None
		try:
			HTMLNode=HTMLNodeFromIAccessible(IAccessibleObject)
		except NotImplementedError:
			pass
		if not HTMLNode:
			return False

		if relation=="focus":
			# #4045: we must recurse into frames ourselves when fetching the active element of a document. 
			while True:
				try:
					HTMLNode=HTMLNode.document.activeElement
				except:
					log.exception("Error getting activeElement")
					break
				nodeName=HTMLNode.nodeName or ""
				if nodeName.lower() not in ("frame","iframe"):
					# The IAccessibleObject may be incorrect now, so let the constructor recalculate it.
					del kwargs['IAccessibleObject']
					break
				childElement=getChildHTMLNodeFromFrame(HTMLNode)
				if not childElement:
					break
				HTMLNode=childElement
			
		elif isinstance(relation,tuple):
			windowHandle=kwargs.get('windowHandle')
			p=ctypes.wintypes.POINT(x=relation[0],y=relation[1])
			ctypes.windll.user32.ScreenToClient(windowHandle,ctypes.byref(p))
			# #3494: MSHTML's internal coordinates are always at a hardcoded DPI (usually 96) no matter the system DPI or zoom level.
			xFactor,yFactor=getZoomFactorsFromHTMLDocument(HTMLNode.document)
			try:
				HTMLNode=HTMLNode.document.elementFromPoint(p.x/xFactor,p.y/yFactor)
			except:
				HTMLNode=None
			if not HTMLNode:
				log.debugWarning("Error getting HTMLNode with elementFromPoint")
				return False
			del kwargs['IAccessibleObject']
			del kwargs['IAccessibleChildID']
		kwargs['HTMLNode']=HTMLNode
		return True

	def findOverlayClasses(self,clsList):
		if self.TextInfo == MSHTMLTextInfo or self._UIAControl:
			clsList.append(EditableTextWithoutAutoSelectDetection)
		nodeName = self.HTMLNodeName
		if nodeName:
			if nodeName=="SELECT" and self.windowStyle&winUser.WS_POPUP:
				clsList.append(PopupList)
			elif nodeNamesToNVDARoles.get(nodeName) == controlTypes.ROLE_DOCUMENT:
				try:
					isBodyNode=self.HTMLNodeUniqueNumber==self.HTMLNode.document.body.uniqueNumber
				except (COMError,NameError):
					isBodyNode=False
				if isBodyNode:
					clsList.append(Body)
			elif nodeName == "OBJECT":
				clsList.append(Object)
			elif nodeName=="FIELDSET":
				clsList.append(Fieldset)
			elif nodeName=="MATH":
				clsList.append(Math)
		clsList.append(MSHTML)
		if not self.HTMLNodeHasAncestorIAccessible:
			# The IAccessibleObject is for this node (not an ancestor), so IAccessible overlay classes are relevant.
			super(MSHTML,self).findOverlayClasses(clsList)
			if self.IAccessibleRole == oleacc.ROLE_SYSTEM_DIALOG:
				ariaRoles = self.HTMLAttributes["role"].split(" ")
				if "dialog" in ariaRoles:
					# #2390: Don't try to calculate text for ARIA dialogs.
					try:
						clsList.remove(Dialog)
					except ValueError:
						pass

	def _get_treeInterceptorClass(self):
		if self.role in (controlTypes.ROLE_DOCUMENT, controlTypes.ROLE_APPLICATION, controlTypes.ROLE_DIALOG) and not self.isContentEditable:
			import virtualBuffers.MSHTML
			return virtualBuffers.MSHTML.MSHTML
		return super(MSHTML,self).treeInterceptorClass

	def _get_HTMLAttributes(self):
		return HTMLAttribCache(self.HTMLNode)

	def __init__(self,HTMLNode=None,IAccessibleObject=None,IAccessibleChildID=None,**kwargs):
		self.HTMLNodeHasAncestorIAccessible=False
		if not IAccessibleObject:
			# Find an IAccessible for HTMLNode and determine whether it is for an ancestor.
			tempNode=HTMLNode
			while tempNode:
				try:
					IAccessibleObject=IAccessibleFromHTMLNode(tempNode)
				except NotImplementedError:
					IAccessibleObject=None
				if IAccessibleObject:
					IAccessibleChildID=0
					if tempNode is not HTMLNode:
						self.HTMLNodeHasAncestorIAccessible=True
					break
				try:
					tempNode=tempNode.parentNode
				except COMError:
					tempNode=None

		if not IAccessibleObject:
			raise InvalidNVDAObject("Couldn't get IAccessible, probably dead object")

		super(MSHTML,self).__init__(IAccessibleObject=IAccessibleObject,IAccessibleChildID=IAccessibleChildID,**kwargs)
		self.HTMLNode=HTMLNode

		#object and embed nodes give back an incorrect IAccessible via queryService, so we must treet it as an ancestor IAccessible
		if self.HTMLNodeName in ("OBJECT","EMBED"):
			self.HTMLNodeHasAncestorIAccessible=True

	def _get_zoomFactors(self):
		return getZoomFactorsFromHTMLDocument(self.HTMLNode.document)

	def _get_location(self):
		if self.HTMLNodeName and not self.HTMLNodeName.startswith('#'):
			try:
				r=self.HTMLNode.getBoundingClientRect()
			except COMError:
				return None
			# #3494: MSHTML's internal coordinates are always at a hardcoded DPI (usually 96) no matter the system DPI or zoom level.
			xFactor,yFactor=self.zoomFactors
			left=int(r.left*xFactor)
			top=int(r.top*yFactor)
			right=int(r.right*xFactor)
			bottom=int(r.bottom*yFactor)
			width=right-left
			height=bottom-top
			p=ctypes.wintypes.POINT(x=left,y=top)
			ctypes.windll.user32.ClientToScreen(self.windowHandle,ctypes.byref(p))
			return (p.x,p.y,width,height)
		return None

	def _get_TextInfo(self):
		if not hasattr(self,'_HTMLNodeSupportsTextRanges'):
			try:
				self.HTMLNode.createTextRange()
				self._HTMLNodeSupportsTextRanges=True
			except (COMError,NameError):
				self._HTMLNodeSupportsTextRanges=False
		if self._HTMLNodeSupportsTextRanges:
			return MSHTMLTextInfo
		return super(MSHTML,self).TextInfo

	def isDuplicateIAccessibleEvent(self,obj):
		if not super(MSHTML,self).isDuplicateIAccessibleEvent(obj):
			return False
		#MSHTML winEvents can't be trusted for uniqueness, so just do normal object comparison.
		return self==obj


	def _isEqual(self, other):
		if self.HTMLNode and other.HTMLNode:
			try:
				return self.windowHandle == other.windowHandle and self.HTMLNodeUniqueNumber == other.HTMLNodeUniqueNumber
			except (COMError,NameError):
				pass
		return super(MSHTML, self)._isEqual(other)

	def _get_presentationType(self):
		presType=super(MSHTML,self).presentationType
		if presType==self.presType_content and self.HTMLAttributes['role']=="presentation":
			presType=self.presType_layout
		if presType==self.presType_content and self.role in (controlTypes.ROLE_TABLECELL,controlTypes.ROLE_TABLEROW,controlTypes.ROLE_TABLE,controlTypes.ROLE_TABLEBODY):
			ti=self.treeInterceptor
			try:
				if ti and ti.isReady and ti.isNVDAObjectPartOfLayoutTable(self):
					presType=self.presType_layout
			except LookupError:
				pass
		return presType


	def _get_shouldAllowIAccessibleFocusEvent(self):
		ariaRole=self.HTMLAttributes['aria-role']
		if ariaRole=="gridcell":
			return True
		res=super(MSHTML,self).shouldAllowIAccessibleFocusEvent
		if not res:
			# #4667: Internet Explorer 11 correctly fires focus events for aria-activeDescendant, but fails to set the focused state.
			# Therefore check aria-activeDescendant manually and let the focus events through  in this case.
			activeElement=self.HTMLNode.document.activeElement
			if activeElement:
				activeID=activeElement.getAttribute('aria-activedescendant')
				if activeID and activeID==self.HTMLNode.ID:
					res=True
		return res

	def _get_name(self):
		ariaLabelledBy=self.HTMLAttributes['aria-labelledBy']
		if ariaLabelledBy:
			try:
				labelNode=self.HTMLNode.document.getElementById(ariaLabelledBy)
			except (COMError,NameError):
				labelNode=None
			if labelNode:
				try:
					return labelNode.innerText
				except (COMError,NameError):
					pass
		ariaLabel=self.HTMLAttributes['aria-label']
		if ariaLabel:
			return ariaLabel
		if self.IAccessibleRole==oleacc.ROLE_SYSTEM_TABLE:
			summary=self.HTMLAttributes['summary']
			if summary:
				return summary
		if (
			self.HTMLNodeHasAncestorIAccessible or
			#IE inappropriately generates the name from descendants on some controls
			self.IAccessibleRole in (oleacc.ROLE_SYSTEM_MENUBAR,oleacc.ROLE_SYSTEM_TOOLBAR,oleacc.ROLE_SYSTEM_LIST,oleacc.ROLE_SYSTEM_TABLE,oleacc.ROLE_SYSTEM_DOCUMENT) or
			#Adding an ARIA landmark or unknown role to a DIV or NAV node makes an IAccessible with role_system_grouping and a name calculated from descendants.
			# This name should also be ignored, but check NVDA's role, not accRole as its possible that NVDA chose a better role
			# E.g. row (#2780)
			(self.HTMLNodeName in ("DIV","NAV") and self.role==controlTypes.ROLE_GROUPING)
		):
			title=self.HTMLAttributes['title']
			# #2121: MSHTML sometimes returns a node for the title attribute.
			# This doesn't make any sense, so ignore it.
			if title and isinstance(title,basestring):
				return title
			return ""
		return super(MSHTML,self).name

	def _get_value(self):
		if self.HTMLNodeHasAncestorIAccessible:
			try:
				value=self.HTMLNode.data
			except (COMError,NameError):
				value=""
			return value
		IARole=self.IAccessibleRole
		# value is not useful on certain nodes that just expose a URL, or they  have other ways of getting their content (#4976 - editble combos).
		if IARole in (oleacc.ROLE_SYSTEM_PANE,oleacc.ROLE_SYSTEM_TEXT) or (IARole==oleacc.ROLE_SYSTEM_COMBOBOX and controlTypes.STATE_EDITABLE in self.states):
			return ""
		else:
			return super(MSHTML,self).value

	def _get_description(self):
		ariaDescribedBy=self.HTMLAttributes['aria-describedBy']
		if ariaDescribedBy:
			try:
				descNode=self.HTMLNode.document.getElementById(ariaDescribedBy)
			except (COMError,NameError):
				descNode=None
			if descNode:
				try:
					return descNode.innerText
				except (COMError,NameError):
					pass
		if self.HTMLNodeHasAncestorIAccessible:
			return ""
		return super(MSHTML,self).description

	def _get_basicText(self):
		if self.HTMLNode and not self.HTMLNodeName=="SELECT":
			try:
				return self.HTMLNode.data or ""
			except (COMError, AttributeError, NameError):
				pass
			try:
				return self.HTMLNode.innerText or super(MSHTML,self).basicText
			except (COMError, AttributeError, NameError):
				pass
		return super(MSHTML,self).basicText

	def _get_role(self):
		if self.HTMLNode:
			ariaRole=self.HTMLAttributes['role']
			if ariaRole:
				role=aria.ariaRolesToNVDARoles.get(ariaRole)
				if role:
					return role
			nodeName=self.HTMLNodeName
			if nodeName:
				if nodeName in ("OBJECT","EMBED","APPLET"):
					return controlTypes.ROLE_EMBEDDEDOBJECT
				if self.HTMLNodeHasAncestorIAccessible or nodeName in ("BODY","FRAMESET","FRAME","IFRAME","LABEL","NAV","SECTION","ARTICLE"):
					return nodeNamesToNVDARoles.get(nodeName,controlTypes.ROLE_SECTION)
		if self.IAccessibleChildID>0:
			states=super(MSHTML,self).states
			if controlTypes.STATE_LINKED in states:
				return controlTypes.ROLE_LINK
		role=super(MSHTML,self).role
		#IE uses a MSAA role of ROLE_SYSTEM_TEXT with no readonly state for unsupported or future tags with an explicit ARIA role.
		#If this is the case, force the role to staticText so this is not confused as a real edit field.
		if role==controlTypes.ROLE_EDITABLETEXT and ariaRole and ariaRole!="textbox":
			role=controlTypes.ROLE_STATICTEXT
		return role

	def _get_states(self):
		if not self.HTMLNodeHasAncestorIAccessible:
			states=super(MSHTML,self).states
		else:
			states=set()
		ariaSort=self.HTMLAttributes['aria-sort']
		state=aria.ariaSortValuesToNVDAStates.get(ariaSort)
		if state is not None:
			states.add(state)
		ariaRequired=self.HTMLAttributes['aria-required']
		if ariaRequired=="true":
			states.add(controlTypes.STATE_REQUIRED)
		ariaSelected=self.HTMLAttributes['aria-selected']
		if ariaSelected=="true":
			states.add(controlTypes.STATE_SELECTED)
		elif ariaSelected=="false":
			states.discard(controlTypes.STATE_SELECTED)
		ariaExpanded=self.HTMLAttributes['aria-expanded']
		if ariaExpanded=="true":
			states.add(controlTypes.STATE_EXPANDED)
		elif ariaExpanded=="false":
			states.add(controlTypes.STATE_COLLAPSED)
		ariaInvalid=self.HTMLAttributes['aria-invalid']
		if ariaInvalid=="true":
			states.add(controlTypes.STATE_INVALID_ENTRY)
		ariaGrabbed=self.HTMLAttributes['aria-grabbed']
		if ariaGrabbed=="true":
			states.add(controlTypes.STATE_DRAGGING)
		elif ariaGrabbed=="false":
			states.add(controlTypes.STATE_DRAGGABLE)
		ariaDropeffect=self.HTMLAttributes['aria-dropeffect']
		if ariaDropeffect and ariaDropeffect!="none":
			states.add(controlTypes.STATE_DROPTARGET)
		if self.HTMLAttributes["aria-hidden"]=="true":
			states.add(controlTypes.STATE_INVISIBLE)
		if self.isContentEditable:
			states.add(controlTypes.STATE_EDITABLE)
			states.discard(controlTypes.STATE_READONLY)
		nodeName=self.HTMLNodeName
		if nodeName=="TEXTAREA":
			states.add(controlTypes.STATE_MULTILINE)
		return states

	def _get_isContentEditable(self):
		try:
			return bool(self.HTMLNode.isContentEditable)
		except:
			return False

	def _get_parent(self):
		if self.HTMLNode:
			try:
				parentNode=self.HTMLNode.parentElement
			except (COMError,NameError):
				parentNode=None
			if not parentNode and self.HTMLNodeHasAncestorIAccessible:
				try:
					parentNode=self.HTMLNode.parentNode
				except (COMError,NameError):
					parentNode=None
			if parentNode:
				obj=MSHTML(HTMLNode=parentNode)
				if obj and obj.HTMLNodeName not in self.HTMLNodeNameNavSkipList:
					return obj
		return super(MSHTML,self).parent

	def _get_previous(self):
		if self.HTMLNode:
			try:
				previousNode=self.HTMLNode.previousSibling
			except COMError:
				previousNode=None
			if not previousNode:
				return None
			obj=MSHTML(HTMLNode=previousNode)
			if obj and obj.HTMLNodeName in self.HTMLNodeNameNavSkipList:
				obj=obj.previous
			return obj
		return super(MSHTML,self).previous

	def _get_next(self):
		if self.HTMLNode:
			try:
				nextNode=self.HTMLNode.nextSibling
			except COMError:
				nextNode=None
			if not nextNode:
				return None
			obj=MSHTML(HTMLNode=nextNode)
			if obj and obj.HTMLNodeName in self.HTMLNodeNameNavSkipList:
				obj=obj.next
			return obj
		return super(MSHTML,self).next

	def _get_firstChild(self):
		if self.HTMLNode:
			if self.HTMLNodeName in ("FRAME","IFRAME"):
				return super(MSHTML,self).firstChild
			try:
				childNode=self.HTMLNode.firstChild
			except COMError:
				childNode=None
			if not childNode:
				return None
			obj=MSHTML(HTMLNode=childNode)
			if obj and obj.HTMLNodeName in self.HTMLNodeNameNavSkipList:
				return obj.next
			return obj
		if self.HTMLNodeHasAncestorIAccessible:
			return None
		return super(MSHTML,self).firstChild

	def _get_lastChild(self):
		if self.HTMLNode:
			if self.HTMLNodeName in ("FRAME","IFRAME"):
				return super(MSHTML,self).lastChild
			try:
				childNode=self.HTMLNode.lastChild
			except COMError:
				childNode=None
			if not childNode:
				return None
			obj=MSHTML(HTMLNode=childNode)
			if obj and obj.HTMLNodeName in self.HTMLNodeNameNavSkipList:
				return obj.previous
			return obj
		if self.HTMLNodeHasAncestorIAccessible:
			return None
		return super(MSHTML,self).lastChild

	def _get_columnNumber(self):
		if not self.role==controlTypes.ROLE_TABLECELL or not self.HTMLNode:
			raise NotImplementedError
		try:
			return self.HTMLNode.cellIndex+1
		except:
			raise NotImplementedError

	def _get_rowNumber(self):
		if not self.role==controlTypes.ROLE_TABLECELL or not self.HTMLNode:
			raise NotImplementedError
		HTMLNode=self.HTMLNode
		while HTMLNode:
			try:
				return HTMLNode.rowIndex+1
			except:
				pass
			HTMLNode=HTMLNode.parentNode
		raise NotImplementedError

	def _get_rowCount(self):
		if self.role!=controlTypes.ROLE_TABLE or not self.HTMLNode:
			raise NotImplementedError
		try:
			return len([x for x in self.HTMLNode.rows])
		except:
			raise NotImplementedError

	def scrollIntoView(self):
		if not self.HTMLNode:
			return
		try:
			self.HTMLNode.scrollInToView()
		except (COMError,NameError):
			pass

	def doAction(self, index=None):
		if self.HTMLNode:
			try:
				self.HTMLNode.click()
				return
			except COMError:
				return
			except NameError:
				pass
		super(MSHTML,self).doAction(index=index)

	def _get_isFocusable(self):
		nodeName = self.HTMLNodeName
		attribs = self.HTMLAttributes
		if nodeName in ("BUTTON", "INPUT", "ISINDEX", "SELECT", "TEXTAREA"):
			return not attribs["disabled"]
		if nodeName == "A":
			return bool(attribs["href"])
		if nodeName in ( "BODY", "OBJECT", "APPLET"):
			return True
		if nodeName=="IMG" and not self.HTMLNodeHasAncestorIAccessible and self.IAccessibleRole==oleacc.ROLE_SYSTEM_GRAPHIC and self.IAccessibleStates&oleacc.STATE_SYSTEM_FOCUSABLE:
			return True
		return self.HTMLNode.hasAttribute("tabindex")

	def setFocus(self):
		if self.HTMLNodeHasAncestorIAccessible:
			try:
				self.HTMLNode.focus()
			except (COMError, AttributeError, NameError):
				pass
			return
		super(MSHTML,self).setFocus()

	def _get_table(self):
		if self.role not in (controlTypes.ROLE_TABLECELL,controlTypes.ROLE_TABLEROW) or not self.HTMLNode:
			raise NotImplementedError
		HTMLNode=self.HTMLNode
		while HTMLNode:
			nodeName=HTMLNode.nodeName
			if nodeName:
				nodeName=nodeName.upper()
			if nodeName=="TABLE": return MSHTML(HTMLNode=HTMLNode)
			HTMLNode=HTMLNode.parentNode
		raise NotImplementedError

	def _get_HTMLNodeUniqueNumber(self):
		if not hasattr(self,'_HTMLNodeUniqueNumber'):
			try:
				self._HTMLNodeUniqueNumber=self.HTMLNode.uniqueNumber
			except COMError:
				return None
		return self._HTMLNodeUniqueNumber

	def _get_HTMLNodeName(self):
		if not hasattr(self,'_HTMLNodeName'):
			try:
				self._HTMLNodeName=self.HTMLNode.nodeName
			except (COMError,NameError):
				return ""
			if self._HTMLNodeName:
				self._HTMLNodeName=self._HTMLNodeName.upper()
		return self._HTMLNodeName

	def _get_devInfo(self):
		info = super(MSHTML, self).devInfo
		info.append("MSHTML node has ancestor IAccessible: %r" % self.HTMLNodeHasAncestorIAccessible)
		htmlNode = self.HTMLNode
		try:
			ret = repr(htmlNode.nodeName)
		except Exception as e:
			ret = "exception: %s" % e
		info.append("MSHTML nodeName: %s" % ret)
		return info

	def _get_language(self):
		ti = self.treeInterceptor
		if not ti:
			# This is too slow to calculate without a buffer.
			# This case should be pretty rare anyway.
			return None
		try:
			return ti.getControlFieldForNVDAObject(self)["language"]
		except LookupError:
			return None

class V6ComboBox(IAccessible):
	"""The object which receives value change events for combo boxes in MSHTML/IE 6.
	"""

	def event_valueChange(self):
		focus = api.getFocusObject()
		if controlTypes.STATE_FOCUSED not in self.states or focus.role != controlTypes.ROLE_COMBOBOX:
			# This combo box is not focused.
			return super(V6ComboBox, self).event_valueChange()
		# This combo box is focused. However, the value change is not fired on the real focus object.
		# Therefore, redirect this event to the real focus object.
		focus.event_valueChange()

class Fieldset(MSHTML):

	def _get_name(self):
		try:
			child=self.HTMLNode.children[0]
		except (COMError,NameError):
			child=None
		if not child:
			return super(Fieldset,self).name
		try:
			nodeName=child.nodeName
		except (COMError,NameError):
			return super(Fieldset,self).name
		if nodeName:
			nodeName=nodeName.upper()
		if nodeName!="LEGEND":
			return super(Fieldset,self).name
		try:
			text=child.innerText
		except (COMError,NameError):
			return super(Fieldset,self).name
		return text

class Body(MSHTML):

	def _get_parent(self):
		# The parent of the body accessible may be an irrelevant client object (description: MSAAHTML Registered Handler).
		# This object isn't returned when requesting OBJID_CLIENT, nor is it returned as a child of its parent.
		# Therefore, eliminate it from the ancestry completely.
		# However it is possible that this body is a child document of a parent frame. In this case don't skip it.
		parent = super(Body, self).parent
		if parent and not isinstance(parent,MSHTML):
			return parent.parent
		else:
			return parent

	def _get_shouldAllowIAccessibleFocusEvent(self):
		# We must override this because we override parent to skip the MSAAHTML Registered Handler client,
		# which might have the focused state.
		if controlTypes.STATE_FOCUSED in self.states:
			return True
		parent = super(Body, self).parent
		if not parent:
			return False
		return parent.shouldAllowIAccessibleFocusEvent

class Object(MSHTML):

	def _get_firstChild(self):
		# We want firstChild to return the accessible for the embedded object.
		from objidl import IOleWindow
		# Try to get the window for the embedded object.
		try:
			window = self.HTMLNode.object.QueryInterface(IOleWindow).GetWindow()
		except COMError:
			window = None
		if not window or window == self.windowHandle:
			return super(Object, self).firstChild
		return Window(windowHandle=window)

class PluginWindow(IAccessible):
	"""A window for a plugin.
	"""

	# MSHTML fires focus on this window after the plugin may already have fired a focus event.
	# We don't want this to override the focus event fired by the plugin.
	shouldAllowIAccessibleFocusEvent = False

class PopupList(MSHTML):
	"""
	Temporary popup lists created when expanding a combo box have a correct accParent which points back to the combobox, so use that. The parentElement  points to a temporary document fragment which is not useful.
	"""

	def _get_parent(self):
		return super(MSHTML,self).parent

class RootClient(IAccessible):
	"""The top level client of an MSHTML control.
	"""

	# Get rid of the URL.
	name = None
	# Get rid of "MSAAHTML Registered Handler".
	description = None

class MSAATextLeaf(IAccessible):
	role=controlTypes.ROLE_STATICTEXT

class Math(MSHTML):
	role = controlTypes.ROLE_MATH

	def _get_mathMl(self):
		import mathPres
		mathMl = mathPres.stripExtraneousXml(self.HTMLNode.outerHTML)
		if not mathPres.getLanguageFromMath(mathMl) and self.language:
			mathMl = mathPres.insertLanguageIntoMath(mathMl, self.language)
		return mathMl

def findExtraIAccessibleOverlayClasses(obj, clsList):
	"""Determine the most appropriate class for MSHTML objects.
	This works similarly to L{NVDAObjects.NVDAObject.findOverlayClasses} except that it never calls any other findOverlayClasses method.
	"""
	windowClass = obj.windowClassName
	iaRole = obj.IAccessibleRole
	if windowClass == "Internet Explorer_TridentCmboBx" and iaRole == oleacc.ROLE_SYSTEM_COMBOBOX:
		clsList.append(V6ComboBox)
		return

	if windowClass != "Internet Explorer_Server":
		return

	if obj.IAccessibleChildID>0 and iaRole==oleacc.ROLE_SYSTEM_TEXT:
		clsList.append(MSAATextLeaf)
		return

	if iaRole == oleacc.ROLE_SYSTEM_WINDOW and obj.event_objectID > 0:
		clsList.append(PluginWindow)
	elif iaRole == oleacc.ROLE_SYSTEM_CLIENT and obj.event_objectID == winUser.OBJID_CLIENT:
		clsList.append(RootClient)
<|MERGE_RESOLUTION|>--- conflicted
+++ resolved
@@ -1,1108 +1,1105 @@
-#NVDAObjects/MSHTML.py
-#A part of NonVisual Desktop Access (NVDA)
-#Copyright (C) 2006-2015 NV Access Limited, Aleksey Sadovoy
-#This file is covered by the GNU General Public License.
-#See the file COPYING for more details.
-
-import time
-from comtypes import COMError
-import comtypes.client
-import comtypes.automation
-from comtypes import IServiceProvider
-import ctypes
-import ctypes.wintypes
-import contextlib
-import winUser
-import oleacc
-import UIAHandler
-import IAccessibleHandler
-import aria
-from keyboardHandler import KeyboardInputGesture
-import api
-import textInfos
-from logHandler import log
-import controlTypes
-from . import IAccessible
-from ..behaviors import EditableTextWithoutAutoSelectDetection, Dialog
-from .. import InvalidNVDAObject
-from ..window import Window
-from NVDAObjects.UIA import UIA, UIATextInfo
-
-IID_IHTMLElement=comtypes.GUID('{3050F1FF-98B5-11CF-BB82-00AA00BDCE0B}')
-
-class UIAMSHTMLTextInfo(UIATextInfo):
-
-	# #4174: MSHTML's UIAutomation implementation does not handle the insertion point at the end of the control correcly.
-	# Therefore get around it by detecting when the TextInfo is instanciated on it, and ensure that expand and move do the expected thing.
-	
-	_atEndOfStory=False
-
-	def __init__(self,obj,position):
-		super(UIAMSHTMLTextInfo,self).__init__(obj,position)
-		if position==textInfos.POSITION_CARET:
-			tempRange=self._rangeObj.clone()
-			tempRange.ExpandToEnclosingUnit(UIAHandler.TextUnit_Character)
-			if self._rangeObj.CompareEndpoints(UIAHandler.TextPatternRangeEndpoint_Start,tempRange,UIAHandler.TextPatternRangeEndpoint_Start)>0:
-				self._atEndOfStory=True
-
-	def copy(self):
-		info=super(UIAMSHTMLTextInfo,self).copy()
-		info._atEndOfStory=self._atEndOfStory
-		return info
-
-	def expand(self,unit):
-		if unit in (textInfos.UNIT_CHARACTER,textInfos.UNIT_WORD) and self._atEndOfStory:
-			return
-		self._atEndOfStory=False
-		return super(UIAMSHTMLTextInfo,self).expand(unit)
-
-	def move(self,unit,direction,endPoint=None):
-		if direction==0:
-			return 0
-		if self._atEndOfStory and direction<0:
-			direction+=1
-		self._atEndOfStory=False
-		if direction==0:
-			return -1
-		return super(UIAMSHTMLTextInfo,self).move(unit,direction,endPoint=endPoint)
-
-class HTMLAttribCache(object):
-
-	def __init__(self,HTMLNode):
-		self.HTMLNode=HTMLNode
-		self.cache={}
-
-	def __getitem__(self,item):
-		try:
-			return self.cache[item]
-		except LookupError:
-			pass
-		try:
-			value=self.HTMLNode.getAttribute(item)
-		except (COMError,NameError):
-			value=None
-		self.cache[item]=value
-		return value
-
-nodeNamesToNVDARoles={
-	"FRAME":controlTypes.ROLE_FRAME,
-	"IFRAME":controlTypes.ROLE_FRAME,
-	"FRAMESET":controlTypes.ROLE_DOCUMENT,
-	"BODY":controlTypes.ROLE_DOCUMENT,
-	"TH":controlTypes.ROLE_TABLECELL,
-	"IMG":controlTypes.ROLE_GRAPHIC,
-	"A":controlTypes.ROLE_LINK,
-	"LABEL":controlTypes.ROLE_LABEL,
-	"#text":controlTypes.ROLE_STATICTEXT,
-	"#TEXT":controlTypes.ROLE_STATICTEXT,
-	"H1":controlTypes.ROLE_HEADING,
-	"H2":controlTypes.ROLE_HEADING,
-	"H3":controlTypes.ROLE_HEADING,
-	"H4":controlTypes.ROLE_HEADING,
-	"H5":controlTypes.ROLE_HEADING,
-	"H6":controlTypes.ROLE_HEADING,
-	"DIV":controlTypes.ROLE_SECTION,
-	"P":controlTypes.ROLE_PARAGRAPH,
-	"FORM":controlTypes.ROLE_FORM,
-	"UL":controlTypes.ROLE_LIST,
-	"OL":controlTypes.ROLE_LIST,
-	"DL":controlTypes.ROLE_LIST,
-	"LI":controlTypes.ROLE_LISTITEM,
-	"DD":controlTypes.ROLE_LISTITEM,
-	"DT":controlTypes.ROLE_LISTITEM,
-	"TR":controlTypes.ROLE_TABLEROW,
-	"THEAD":controlTypes.ROLE_TABLEHEADER,
-	"TBODY":controlTypes.ROLE_TABLEBODY,
-	"HR":controlTypes.ROLE_SEPARATOR,
-	"OBJECT":controlTypes.ROLE_EMBEDDEDOBJECT,
-	"APPLET":controlTypes.ROLE_EMBEDDEDOBJECT,
-	"EMBED":controlTypes.ROLE_EMBEDDEDOBJECT,
-	"FIELDSET":controlTypes.ROLE_GROUPING,
-	"OPTION":controlTypes.ROLE_LISTITEM,
-	"BLOCKQUOTE":controlTypes.ROLE_BLOCKQUOTE,
-<<<<<<< HEAD
-	"MATH":controlTypes.ROLE_MATH,
-=======
-	"NAV":controlTypes.ROLE_SECTION,
-	"SECTION":controlTypes.ROLE_SECTION,
-	"ARTICLE":controlTypes.ROLE_DOCUMENT,
->>>>>>> ac269877
-}
-
-def getZoomFactorsFromHTMLDocument(HTMLDocument):
-	try:
-		scr=HTMLDocument.parentWindow.screen
-	except (COMError,NameError,AttributeError):
-		log.debugWarning("no screen object for MSHTML document")
-		return (1,1)
-	try:
-		devX=float(scr.deviceXDPI)
-		devY=float(scr.deviceYDPI)
-		logX=float(scr.logicalXDPI)
-		logY=float(scr.logicalYDPI)
-	except (COMError,NameError,AttributeError,TypeError):
-		log.debugWarning("unable to fetch DPI factors")
-		return (1,1)
-	return (devX/logX,devY/logY)
-
-def IAccessibleFromHTMLNode(HTMLNode):
-	try:
-		s=HTMLNode.QueryInterface(IServiceProvider)
-		return s.QueryService(oleacc.IAccessible._iid_,oleacc.IAccessible)
-	except COMError:
-		raise NotImplementedError
-
-def HTMLNodeFromIAccessible(IAccessibleObject):
-	try:
-		s=IAccessibleObject.QueryInterface(IServiceProvider)
-		i=s.QueryService(IID_IHTMLElement,comtypes.automation.IDispatch)
-		if not i:
-			# QueryService should fail if IHTMLElement is not supported, but some applications misbehave and return a null COM pointer.
-			raise NotImplementedError
-		return comtypes.client.dynamic.Dispatch(i)
-	except COMError:
-		raise NotImplementedError
-
-def locateHTMLElementByID(document,ID):
-	try:
-		elements=document.getElementsByName(ID)
-		if elements is not None:
-			element=elements.item(0)
-		else: #probably IE 10 in standards mode (#3151)
-			try:
-				element=document.all.item(ID)
-			except:
-				element=None
-	except COMError as e:
-		log.debugWarning("document.getElementsByName failed with COMError %s"%e)
-		element=None
-	if element:
-		return element
-	try:
-		nodeName=document.body.nodeName
-	except COMError as e:
-		log.debugWarning("document.body.nodeName failed with COMError %s"%e)
-		return None
-	if nodeName:
-		nodeName=nodeName.upper()
-	if nodeName=="FRAMESET":
-		tag="frame"
-	else:
-		tag="iframe"
-	try:
-		frames=document.getElementsByTagName(tag)
-	except COMError as e:
-		log.debugWarning("document.getElementsByTagName failed with COMError %s"%e)
-		return None
-	if not frames: #frames can be None in IE 10
-		return None
-	for frame in frames:
-		childElement=getChildHTMLNodeFromFrame(frame)
-		if not childElement:
-			continue
-		childElement=locateHTMLElementByID(childElement.document,ID)
-		if not childElement: continue
-		return childElement
-
-def getChildHTMLNodeFromFrame(frame):
-	try:
-		pacc=IAccessibleFromHTMLNode(frame)
-	except NotImplementedError:
-		# #1569: It's not possible to get an IAccessible from frames marked with an ARIA role of presentation.
-		# In this case, just skip this frame.
-		return
-	res=IAccessibleHandler.accChild(pacc,1)
-	if not res: return
-	return HTMLNodeFromIAccessible(res[0])
-
-class MSHTMLTextInfo(textInfos.TextInfo):
-
-	def _expandToLine(self,textRange):
-		#Try to calculate the line range by finding screen coordinates and using moveToPoint
-		parent=textRange.parentElement()
-		if not parent.isMultiline: #fastest solution for single line edits (<input type="text">)
-			textRange.expand("textEdit")
-			return
-		parentRect=parent.getBoundingClientRect()
-		#This can be simplified when comtypes is fixed
-		lineTop=comtypes.client.dynamic._Dispatch(textRange._comobj).offsetTop
-		lineLeft=parentRect.left+parent.clientLeft
-		#editable documents have a different right most boundary to <textarea> elements.
-		if self.obj.HTMLNode.document.body.isContentEditable:
-			lineRight=parentRect.right 
-		else:
-			lineRight=parentRect.left+parent.clientWidth
-		tempRange=textRange.duplicate()
-		try:
-			tempRange.moveToPoint(lineLeft,lineTop)
-			textRange.setEndPoint("startToStart",tempRange)
-			tempRange.moveToPoint(lineRight,lineTop)
-			textRange.setEndPoint("endToStart",tempRange)
-			return
-		except COMError:
-			pass
-		#MoveToPoint fails on Some (possibly floated) textArea elements.
-		#Instead use the physical selection, by moving it with key presses, to work out the line.
-		#This approach is somewhat slower, and less accurate.
-		with self.obj.suspendCaretEvents():
-			selObj=parent.document.selection
-			oldSelRange=selObj.createRange().duplicate()
-			# #1566: Calling textRange.select() sometimes throws focus onto the document,
-			# so create a new range from the selection and move the selection using that.
-			selObj.createRange().moveToBookmark(textRange.getBookmark())
-			KeyboardInputGesture.fromName("home").send()
-			api.processPendingEvents(False)
-			newSelStartMark=selObj.createRange().getBookmark()
-			KeyboardInputGesture.fromName("end").send()
-			api.processPendingEvents(False)
-			newSelEndMark=selObj.createRange().getBookmark()
-			tempRange.moveToBookmark(newSelStartMark)
-			textRange.setEndPoint("startToStart",tempRange)
-			tempRange.moveToBookmark(newSelEndMark)
-			textRange.setEndPoint("endToStart",tempRange)
-			oldSelRange.select()
-
-	def __init__(self,obj,position,_rangeObj=None):
-		super(MSHTMLTextInfo,self).__init__(obj,position)
-		if _rangeObj:
-			self._rangeObj=_rangeObj.duplicate()
-			return
-		try:
-			editableBody=self.obj.HTMLNodeName=="BODY" and self.obj.isContentEditable
-		except:
-			editableBody=False
-		if editableBody:
-			self._rangeObj=self.obj.HTMLNode.document.selection.createRange()
-		else:
-			self._rangeObj=self.obj.HTMLNode.createTextRange()
-		if position in (textInfos.POSITION_CARET,textInfos.POSITION_SELECTION):
-			activeElement=self.obj.HTMLNode.document.activeElement
-			if not activeElement or self.obj.HTMLNode.uniqueNumber!=activeElement.uniqueNumber:
-				raise RuntimeError("Only works with currently selected element")
-			if not editableBody:
-				mark=self.obj.HTMLNode.document.selection.createRange().GetBookmark()
-				self._rangeObj.MoveToBookmark(mark)
-			if position==textInfos.POSITION_CARET:
-				self._rangeObj.collapse()
-			return
-		if position==textInfos.POSITION_FIRST:
-			self._rangeObj.collapse()
-		elif position==textInfos.POSITION_LAST:
-			self._rangeObj.expand("textedit")
-			self.collapse(True)
-			self._rangeObj.move("character",-1)
-		elif position==textInfos.POSITION_ALL:
-			self._rangeObj.expand("textedit")
-		elif isinstance(position,textInfos.Bookmark):
-			if position.infoClass==self.__class__:
-				self._rangeObj.moveToBookmark(position.data)
-			else:
-				raise TypeError("Bookmark was for %s type, not for %s type"%(position.infoClass.__name__,self.__class__.__name__))
-		else:
-			raise NotImplementedError("position: %s"%position)
-
-	def expand(self,unit):
-		if unit==textInfos.UNIT_PARAGRAPH:
-			unit=textInfos.UNIT_LINE
-		if unit==textInfos.UNIT_LINE and self.basePosition not in [textInfos.POSITION_SELECTION,textInfos.POSITION_CARET]:
-			unit=textInfos.UNIT_SENTENCE
-		if unit==textInfos.UNIT_READINGCHUNK:
-			unit=textInfos.UNIT_SENTENCE
-		if unit==textInfos.UNIT_CHARACTER:
-			self._rangeObj.expand("character")
-		elif unit==textInfos.UNIT_WORD:
-			#Expand to word at the start of a control is broken in MSHTML
-			#Unless we expand to character first.
-			self._rangeObj.expand("character")
-			self._rangeObj.expand("word")
-		elif unit==textInfos.UNIT_SENTENCE:
-			self._rangeObj.expand("sentence")
-		elif unit==textInfos.UNIT_LINE:
-			self._expandToLine(self._rangeObj)
-		elif unit==textInfos.UNIT_STORY:
-			self._rangeObj.expand("textedit")
-		else:
-			raise NotImplementedError("unit: %s"%unit)
-
-	def _get_isCollapsed(self):
-		if self._rangeObj.compareEndPoints("startToEnd",self._rangeObj)==0:
-			return True
-		else:
-			return False
-
-	def collapse(self,end=False):
-		self._rangeObj.collapse(not end)
-
-	def copy(self):
-		return self.__class__(self.obj,None,_rangeObj=self._rangeObj.duplicate())
-
-	def compareEndPoints(self,other,which):
-		return self._rangeObj.compareEndPoints(which,other._rangeObj)
-
-	def setEndPoint(self,other,which):
-		self._rangeObj.setEndPoint(which,other._rangeObj)
-
-	def _get_text(self):
-		text=self._rangeObj.text
-		if not text:
-			text=u""
-		if controlTypes.STATE_PROTECTED in self.obj.states:
-			text=u'*'*len(text)
-		return text
-
-	def move(self,unit,direction, endPoint=None):
-		if unit in [textInfos.UNIT_READINGCHUNK,textInfos.UNIT_LINE]:
-			unit=textInfos.UNIT_SENTENCE
-		if unit==textInfos.UNIT_STORY:
-			unit="textedit"
-		if endPoint=="start":
-			moveFunc=self._rangeObj.moveStart
-		elif endPoint=="end":
-			moveFunc=self._rangeObj.moveEnd
-		else:
-			moveFunc=self._rangeObj.move
-			if direction<0:
-				# #1605: If at the end of a line, moving back seems to land on a blank unit,
-				# which breaks backspacing.
-				# Expanding first seems to fix this.
-				self._rangeObj.expand("character")
-		res=moveFunc(unit,direction)
-		return res
-
-	def updateCaret(self):
-		self._rangeObj.select()
-
-	def updateSelection(self):
-		self._rangeObj.select()
-
-	def _get_bookmark(self):
-		return textInfos.Bookmark(self.__class__,self._rangeObj.getBookmark())
-
-class MSHTML(IAccessible):
-
-	def _get__UIAControl(self):
-		if UIAHandler.handler and self.role==controlTypes.ROLE_EDITABLETEXT and controlTypes.STATE_FOCUSED in self.states:
-			e=UIAHandler.handler.clientObject.getFocusedElementBuildCache(UIAHandler.handler.baseCacheRequest)
-			obj=UIA(UIAElement=e)
-			if isinstance(obj,EditableTextWithoutAutoSelectDetection):
-				obj.parent=self.parent
-				obj.TextInfo=UIAMSHTMLTextInfo
-				self._UIAControl=obj
-				return obj
-
-	def makeTextInfo(self,position):
-		if self._UIAControl:
-			return self._UIAControl.makeTextInfo(position)
-		return super(MSHTML,self).makeTextInfo(position)
-
-	HTMLNodeNameNavSkipList=['#comment','SCRIPT','HEAD','HTML','PARAM','STYLE']
-	HTMLNodeNameEmbedList=['OBJECT','EMBED','APPLET','FRAME','IFRAME']
-
-	_ignoreCaretEvents=False #:Set to true when moving the caret to calculate lines, event_caret will be disabled.
-
-	@contextlib.contextmanager
-	def suspendCaretEvents(self):
-		"""Suspends caret events while you need to move the caret to calculate things."""
-		oldVal=self._ignoreCaretEvents
-		self._ignoreCaretEvents=True
-		yield oldVal
-		self._ignoreCaretEvents=oldVal
-
-	def event_caret(self):
-		if self._ignoreCaretEvents: return
-		if self.TextInfo is not MSHTMLTextInfo and not self._UIAControl:
-			return
-		try:
-			newCaretBookmark=self.makeTextInfo(textInfos.POSITION_CARET).bookmark
-		except RuntimeError: #caret events can be fired on the object (focus) when  its not the real MSHTML selection 
-			newCaretBookmark=None
-		if not newCaretBookmark or newCaretBookmark==getattr(self,'_oldCaretBookmark',None):
-			return
-		self._oldCaretBookmark=newCaretBookmark
-		return super(MSHTML,self).event_caret()
-
-	@classmethod
-	def kwargsFromSuper(cls,kwargs,relation=None):
-		IAccessibleObject=kwargs['IAccessibleObject']
-		#MSHTML should not be used for MSAA child elements.
-		#However, objectFromPoint can hit an MSAA child element but we still should try MSHTML's own elementFromPoint even in this case.
-		if kwargs.get('IAccessibleChildID') and not isinstance(relation,tuple):
-			return False
-		HTMLNode=None
-		try:
-			HTMLNode=HTMLNodeFromIAccessible(IAccessibleObject)
-		except NotImplementedError:
-			pass
-		if not HTMLNode:
-			return False
-
-		if relation=="focus":
-			# #4045: we must recurse into frames ourselves when fetching the active element of a document. 
-			while True:
-				try:
-					HTMLNode=HTMLNode.document.activeElement
-				except:
-					log.exception("Error getting activeElement")
-					break
-				nodeName=HTMLNode.nodeName or ""
-				if nodeName.lower() not in ("frame","iframe"):
-					# The IAccessibleObject may be incorrect now, so let the constructor recalculate it.
-					del kwargs['IAccessibleObject']
-					break
-				childElement=getChildHTMLNodeFromFrame(HTMLNode)
-				if not childElement:
-					break
-				HTMLNode=childElement
-			
-		elif isinstance(relation,tuple):
-			windowHandle=kwargs.get('windowHandle')
-			p=ctypes.wintypes.POINT(x=relation[0],y=relation[1])
-			ctypes.windll.user32.ScreenToClient(windowHandle,ctypes.byref(p))
-			# #3494: MSHTML's internal coordinates are always at a hardcoded DPI (usually 96) no matter the system DPI or zoom level.
-			xFactor,yFactor=getZoomFactorsFromHTMLDocument(HTMLNode.document)
-			try:
-				HTMLNode=HTMLNode.document.elementFromPoint(p.x/xFactor,p.y/yFactor)
-			except:
-				HTMLNode=None
-			if not HTMLNode:
-				log.debugWarning("Error getting HTMLNode with elementFromPoint")
-				return False
-			del kwargs['IAccessibleObject']
-			del kwargs['IAccessibleChildID']
-		kwargs['HTMLNode']=HTMLNode
-		return True
-
-	def findOverlayClasses(self,clsList):
-		if self.TextInfo == MSHTMLTextInfo or self._UIAControl:
-			clsList.append(EditableTextWithoutAutoSelectDetection)
-		nodeName = self.HTMLNodeName
-		if nodeName:
-			if nodeName=="SELECT" and self.windowStyle&winUser.WS_POPUP:
-				clsList.append(PopupList)
-			elif nodeNamesToNVDARoles.get(nodeName) == controlTypes.ROLE_DOCUMENT:
-				try:
-					isBodyNode=self.HTMLNodeUniqueNumber==self.HTMLNode.document.body.uniqueNumber
-				except (COMError,NameError):
-					isBodyNode=False
-				if isBodyNode:
-					clsList.append(Body)
-			elif nodeName == "OBJECT":
-				clsList.append(Object)
-			elif nodeName=="FIELDSET":
-				clsList.append(Fieldset)
-			elif nodeName=="MATH":
-				clsList.append(Math)
-		clsList.append(MSHTML)
-		if not self.HTMLNodeHasAncestorIAccessible:
-			# The IAccessibleObject is for this node (not an ancestor), so IAccessible overlay classes are relevant.
-			super(MSHTML,self).findOverlayClasses(clsList)
-			if self.IAccessibleRole == oleacc.ROLE_SYSTEM_DIALOG:
-				ariaRoles = self.HTMLAttributes["role"].split(" ")
-				if "dialog" in ariaRoles:
-					# #2390: Don't try to calculate text for ARIA dialogs.
-					try:
-						clsList.remove(Dialog)
-					except ValueError:
-						pass
-
-	def _get_treeInterceptorClass(self):
-		if self.role in (controlTypes.ROLE_DOCUMENT, controlTypes.ROLE_APPLICATION, controlTypes.ROLE_DIALOG) and not self.isContentEditable:
-			import virtualBuffers.MSHTML
-			return virtualBuffers.MSHTML.MSHTML
-		return super(MSHTML,self).treeInterceptorClass
-
-	def _get_HTMLAttributes(self):
-		return HTMLAttribCache(self.HTMLNode)
-
-	def __init__(self,HTMLNode=None,IAccessibleObject=None,IAccessibleChildID=None,**kwargs):
-		self.HTMLNodeHasAncestorIAccessible=False
-		if not IAccessibleObject:
-			# Find an IAccessible for HTMLNode and determine whether it is for an ancestor.
-			tempNode=HTMLNode
-			while tempNode:
-				try:
-					IAccessibleObject=IAccessibleFromHTMLNode(tempNode)
-				except NotImplementedError:
-					IAccessibleObject=None
-				if IAccessibleObject:
-					IAccessibleChildID=0
-					if tempNode is not HTMLNode:
-						self.HTMLNodeHasAncestorIAccessible=True
-					break
-				try:
-					tempNode=tempNode.parentNode
-				except COMError:
-					tempNode=None
-
-		if not IAccessibleObject:
-			raise InvalidNVDAObject("Couldn't get IAccessible, probably dead object")
-
-		super(MSHTML,self).__init__(IAccessibleObject=IAccessibleObject,IAccessibleChildID=IAccessibleChildID,**kwargs)
-		self.HTMLNode=HTMLNode
-
-		#object and embed nodes give back an incorrect IAccessible via queryService, so we must treet it as an ancestor IAccessible
-		if self.HTMLNodeName in ("OBJECT","EMBED"):
-			self.HTMLNodeHasAncestorIAccessible=True
-
-	def _get_zoomFactors(self):
-		return getZoomFactorsFromHTMLDocument(self.HTMLNode.document)
-
-	def _get_location(self):
-		if self.HTMLNodeName and not self.HTMLNodeName.startswith('#'):
-			try:
-				r=self.HTMLNode.getBoundingClientRect()
-			except COMError:
-				return None
-			# #3494: MSHTML's internal coordinates are always at a hardcoded DPI (usually 96) no matter the system DPI or zoom level.
-			xFactor,yFactor=self.zoomFactors
-			left=int(r.left*xFactor)
-			top=int(r.top*yFactor)
-			right=int(r.right*xFactor)
-			bottom=int(r.bottom*yFactor)
-			width=right-left
-			height=bottom-top
-			p=ctypes.wintypes.POINT(x=left,y=top)
-			ctypes.windll.user32.ClientToScreen(self.windowHandle,ctypes.byref(p))
-			return (p.x,p.y,width,height)
-		return None
-
-	def _get_TextInfo(self):
-		if not hasattr(self,'_HTMLNodeSupportsTextRanges'):
-			try:
-				self.HTMLNode.createTextRange()
-				self._HTMLNodeSupportsTextRanges=True
-			except (COMError,NameError):
-				self._HTMLNodeSupportsTextRanges=False
-		if self._HTMLNodeSupportsTextRanges:
-			return MSHTMLTextInfo
-		return super(MSHTML,self).TextInfo
-
-	def isDuplicateIAccessibleEvent(self,obj):
-		if not super(MSHTML,self).isDuplicateIAccessibleEvent(obj):
-			return False
-		#MSHTML winEvents can't be trusted for uniqueness, so just do normal object comparison.
-		return self==obj
-
-
-	def _isEqual(self, other):
-		if self.HTMLNode and other.HTMLNode:
-			try:
-				return self.windowHandle == other.windowHandle and self.HTMLNodeUniqueNumber == other.HTMLNodeUniqueNumber
-			except (COMError,NameError):
-				pass
-		return super(MSHTML, self)._isEqual(other)
-
-	def _get_presentationType(self):
-		presType=super(MSHTML,self).presentationType
-		if presType==self.presType_content and self.HTMLAttributes['role']=="presentation":
-			presType=self.presType_layout
-		if presType==self.presType_content and self.role in (controlTypes.ROLE_TABLECELL,controlTypes.ROLE_TABLEROW,controlTypes.ROLE_TABLE,controlTypes.ROLE_TABLEBODY):
-			ti=self.treeInterceptor
-			try:
-				if ti and ti.isReady and ti.isNVDAObjectPartOfLayoutTable(self):
-					presType=self.presType_layout
-			except LookupError:
-				pass
-		return presType
-
-
-	def _get_shouldAllowIAccessibleFocusEvent(self):
-		ariaRole=self.HTMLAttributes['aria-role']
-		if ariaRole=="gridcell":
-			return True
-		res=super(MSHTML,self).shouldAllowIAccessibleFocusEvent
-		if not res:
-			# #4667: Internet Explorer 11 correctly fires focus events for aria-activeDescendant, but fails to set the focused state.
-			# Therefore check aria-activeDescendant manually and let the focus events through  in this case.
-			activeElement=self.HTMLNode.document.activeElement
-			if activeElement:
-				activeID=activeElement.getAttribute('aria-activedescendant')
-				if activeID and activeID==self.HTMLNode.ID:
-					res=True
-		return res
-
-	def _get_name(self):
-		ariaLabelledBy=self.HTMLAttributes['aria-labelledBy']
-		if ariaLabelledBy:
-			try:
-				labelNode=self.HTMLNode.document.getElementById(ariaLabelledBy)
-			except (COMError,NameError):
-				labelNode=None
-			if labelNode:
-				try:
-					return labelNode.innerText
-				except (COMError,NameError):
-					pass
-		ariaLabel=self.HTMLAttributes['aria-label']
-		if ariaLabel:
-			return ariaLabel
-		if self.IAccessibleRole==oleacc.ROLE_SYSTEM_TABLE:
-			summary=self.HTMLAttributes['summary']
-			if summary:
-				return summary
-		if (
-			self.HTMLNodeHasAncestorIAccessible or
-			#IE inappropriately generates the name from descendants on some controls
-			self.IAccessibleRole in (oleacc.ROLE_SYSTEM_MENUBAR,oleacc.ROLE_SYSTEM_TOOLBAR,oleacc.ROLE_SYSTEM_LIST,oleacc.ROLE_SYSTEM_TABLE,oleacc.ROLE_SYSTEM_DOCUMENT) or
-			#Adding an ARIA landmark or unknown role to a DIV or NAV node makes an IAccessible with role_system_grouping and a name calculated from descendants.
-			# This name should also be ignored, but check NVDA's role, not accRole as its possible that NVDA chose a better role
-			# E.g. row (#2780)
-			(self.HTMLNodeName in ("DIV","NAV") and self.role==controlTypes.ROLE_GROUPING)
-		):
-			title=self.HTMLAttributes['title']
-			# #2121: MSHTML sometimes returns a node for the title attribute.
-			# This doesn't make any sense, so ignore it.
-			if title and isinstance(title,basestring):
-				return title
-			return ""
-		return super(MSHTML,self).name
-
-	def _get_value(self):
-		if self.HTMLNodeHasAncestorIAccessible:
-			try:
-				value=self.HTMLNode.data
-			except (COMError,NameError):
-				value=""
-			return value
-		IARole=self.IAccessibleRole
-		# value is not useful on certain nodes that just expose a URL, or they  have other ways of getting their content (#4976 - editble combos).
-		if IARole in (oleacc.ROLE_SYSTEM_PANE,oleacc.ROLE_SYSTEM_TEXT) or (IARole==oleacc.ROLE_SYSTEM_COMBOBOX and controlTypes.STATE_EDITABLE in self.states):
-			return ""
-		else:
-			return super(MSHTML,self).value
-
-	def _get_description(self):
-		ariaDescribedBy=self.HTMLAttributes['aria-describedBy']
-		if ariaDescribedBy:
-			try:
-				descNode=self.HTMLNode.document.getElementById(ariaDescribedBy)
-			except (COMError,NameError):
-				descNode=None
-			if descNode:
-				try:
-					return descNode.innerText
-				except (COMError,NameError):
-					pass
-		if self.HTMLNodeHasAncestorIAccessible:
-			return ""
-		return super(MSHTML,self).description
-
-	def _get_basicText(self):
-		if self.HTMLNode and not self.HTMLNodeName=="SELECT":
-			try:
-				return self.HTMLNode.data or ""
-			except (COMError, AttributeError, NameError):
-				pass
-			try:
-				return self.HTMLNode.innerText or super(MSHTML,self).basicText
-			except (COMError, AttributeError, NameError):
-				pass
-		return super(MSHTML,self).basicText
-
-	def _get_role(self):
-		if self.HTMLNode:
-			ariaRole=self.HTMLAttributes['role']
-			if ariaRole:
-				role=aria.ariaRolesToNVDARoles.get(ariaRole)
-				if role:
-					return role
-			nodeName=self.HTMLNodeName
-			if nodeName:
-				if nodeName in ("OBJECT","EMBED","APPLET"):
-					return controlTypes.ROLE_EMBEDDEDOBJECT
-				if self.HTMLNodeHasAncestorIAccessible or nodeName in ("BODY","FRAMESET","FRAME","IFRAME","LABEL","NAV","SECTION","ARTICLE"):
-					return nodeNamesToNVDARoles.get(nodeName,controlTypes.ROLE_SECTION)
-		if self.IAccessibleChildID>0:
-			states=super(MSHTML,self).states
-			if controlTypes.STATE_LINKED in states:
-				return controlTypes.ROLE_LINK
-		role=super(MSHTML,self).role
-		#IE uses a MSAA role of ROLE_SYSTEM_TEXT with no readonly state for unsupported or future tags with an explicit ARIA role.
-		#If this is the case, force the role to staticText so this is not confused as a real edit field.
-		if role==controlTypes.ROLE_EDITABLETEXT and ariaRole and ariaRole!="textbox":
-			role=controlTypes.ROLE_STATICTEXT
-		return role
-
-	def _get_states(self):
-		if not self.HTMLNodeHasAncestorIAccessible:
-			states=super(MSHTML,self).states
-		else:
-			states=set()
-		ariaSort=self.HTMLAttributes['aria-sort']
-		state=aria.ariaSortValuesToNVDAStates.get(ariaSort)
-		if state is not None:
-			states.add(state)
-		ariaRequired=self.HTMLAttributes['aria-required']
-		if ariaRequired=="true":
-			states.add(controlTypes.STATE_REQUIRED)
-		ariaSelected=self.HTMLAttributes['aria-selected']
-		if ariaSelected=="true":
-			states.add(controlTypes.STATE_SELECTED)
-		elif ariaSelected=="false":
-			states.discard(controlTypes.STATE_SELECTED)
-		ariaExpanded=self.HTMLAttributes['aria-expanded']
-		if ariaExpanded=="true":
-			states.add(controlTypes.STATE_EXPANDED)
-		elif ariaExpanded=="false":
-			states.add(controlTypes.STATE_COLLAPSED)
-		ariaInvalid=self.HTMLAttributes['aria-invalid']
-		if ariaInvalid=="true":
-			states.add(controlTypes.STATE_INVALID_ENTRY)
-		ariaGrabbed=self.HTMLAttributes['aria-grabbed']
-		if ariaGrabbed=="true":
-			states.add(controlTypes.STATE_DRAGGING)
-		elif ariaGrabbed=="false":
-			states.add(controlTypes.STATE_DRAGGABLE)
-		ariaDropeffect=self.HTMLAttributes['aria-dropeffect']
-		if ariaDropeffect and ariaDropeffect!="none":
-			states.add(controlTypes.STATE_DROPTARGET)
-		if self.HTMLAttributes["aria-hidden"]=="true":
-			states.add(controlTypes.STATE_INVISIBLE)
-		if self.isContentEditable:
-			states.add(controlTypes.STATE_EDITABLE)
-			states.discard(controlTypes.STATE_READONLY)
-		nodeName=self.HTMLNodeName
-		if nodeName=="TEXTAREA":
-			states.add(controlTypes.STATE_MULTILINE)
-		return states
-
-	def _get_isContentEditable(self):
-		try:
-			return bool(self.HTMLNode.isContentEditable)
-		except:
-			return False
-
-	def _get_parent(self):
-		if self.HTMLNode:
-			try:
-				parentNode=self.HTMLNode.parentElement
-			except (COMError,NameError):
-				parentNode=None
-			if not parentNode and self.HTMLNodeHasAncestorIAccessible:
-				try:
-					parentNode=self.HTMLNode.parentNode
-				except (COMError,NameError):
-					parentNode=None
-			if parentNode:
-				obj=MSHTML(HTMLNode=parentNode)
-				if obj and obj.HTMLNodeName not in self.HTMLNodeNameNavSkipList:
-					return obj
-		return super(MSHTML,self).parent
-
-	def _get_previous(self):
-		if self.HTMLNode:
-			try:
-				previousNode=self.HTMLNode.previousSibling
-			except COMError:
-				previousNode=None
-			if not previousNode:
-				return None
-			obj=MSHTML(HTMLNode=previousNode)
-			if obj and obj.HTMLNodeName in self.HTMLNodeNameNavSkipList:
-				obj=obj.previous
-			return obj
-		return super(MSHTML,self).previous
-
-	def _get_next(self):
-		if self.HTMLNode:
-			try:
-				nextNode=self.HTMLNode.nextSibling
-			except COMError:
-				nextNode=None
-			if not nextNode:
-				return None
-			obj=MSHTML(HTMLNode=nextNode)
-			if obj and obj.HTMLNodeName in self.HTMLNodeNameNavSkipList:
-				obj=obj.next
-			return obj
-		return super(MSHTML,self).next
-
-	def _get_firstChild(self):
-		if self.HTMLNode:
-			if self.HTMLNodeName in ("FRAME","IFRAME"):
-				return super(MSHTML,self).firstChild
-			try:
-				childNode=self.HTMLNode.firstChild
-			except COMError:
-				childNode=None
-			if not childNode:
-				return None
-			obj=MSHTML(HTMLNode=childNode)
-			if obj and obj.HTMLNodeName in self.HTMLNodeNameNavSkipList:
-				return obj.next
-			return obj
-		if self.HTMLNodeHasAncestorIAccessible:
-			return None
-		return super(MSHTML,self).firstChild
-
-	def _get_lastChild(self):
-		if self.HTMLNode:
-			if self.HTMLNodeName in ("FRAME","IFRAME"):
-				return super(MSHTML,self).lastChild
-			try:
-				childNode=self.HTMLNode.lastChild
-			except COMError:
-				childNode=None
-			if not childNode:
-				return None
-			obj=MSHTML(HTMLNode=childNode)
-			if obj and obj.HTMLNodeName in self.HTMLNodeNameNavSkipList:
-				return obj.previous
-			return obj
-		if self.HTMLNodeHasAncestorIAccessible:
-			return None
-		return super(MSHTML,self).lastChild
-
-	def _get_columnNumber(self):
-		if not self.role==controlTypes.ROLE_TABLECELL or not self.HTMLNode:
-			raise NotImplementedError
-		try:
-			return self.HTMLNode.cellIndex+1
-		except:
-			raise NotImplementedError
-
-	def _get_rowNumber(self):
-		if not self.role==controlTypes.ROLE_TABLECELL or not self.HTMLNode:
-			raise NotImplementedError
-		HTMLNode=self.HTMLNode
-		while HTMLNode:
-			try:
-				return HTMLNode.rowIndex+1
-			except:
-				pass
-			HTMLNode=HTMLNode.parentNode
-		raise NotImplementedError
-
-	def _get_rowCount(self):
-		if self.role!=controlTypes.ROLE_TABLE or not self.HTMLNode:
-			raise NotImplementedError
-		try:
-			return len([x for x in self.HTMLNode.rows])
-		except:
-			raise NotImplementedError
-
-	def scrollIntoView(self):
-		if not self.HTMLNode:
-			return
-		try:
-			self.HTMLNode.scrollInToView()
-		except (COMError,NameError):
-			pass
-
-	def doAction(self, index=None):
-		if self.HTMLNode:
-			try:
-				self.HTMLNode.click()
-				return
-			except COMError:
-				return
-			except NameError:
-				pass
-		super(MSHTML,self).doAction(index=index)
-
-	def _get_isFocusable(self):
-		nodeName = self.HTMLNodeName
-		attribs = self.HTMLAttributes
-		if nodeName in ("BUTTON", "INPUT", "ISINDEX", "SELECT", "TEXTAREA"):
-			return not attribs["disabled"]
-		if nodeName == "A":
-			return bool(attribs["href"])
-		if nodeName in ( "BODY", "OBJECT", "APPLET"):
-			return True
-		if nodeName=="IMG" and not self.HTMLNodeHasAncestorIAccessible and self.IAccessibleRole==oleacc.ROLE_SYSTEM_GRAPHIC and self.IAccessibleStates&oleacc.STATE_SYSTEM_FOCUSABLE:
-			return True
-		return self.HTMLNode.hasAttribute("tabindex")
-
-	def setFocus(self):
-		if self.HTMLNodeHasAncestorIAccessible:
-			try:
-				self.HTMLNode.focus()
-			except (COMError, AttributeError, NameError):
-				pass
-			return
-		super(MSHTML,self).setFocus()
-
-	def _get_table(self):
-		if self.role not in (controlTypes.ROLE_TABLECELL,controlTypes.ROLE_TABLEROW) or not self.HTMLNode:
-			raise NotImplementedError
-		HTMLNode=self.HTMLNode
-		while HTMLNode:
-			nodeName=HTMLNode.nodeName
-			if nodeName:
-				nodeName=nodeName.upper()
-			if nodeName=="TABLE": return MSHTML(HTMLNode=HTMLNode)
-			HTMLNode=HTMLNode.parentNode
-		raise NotImplementedError
-
-	def _get_HTMLNodeUniqueNumber(self):
-		if not hasattr(self,'_HTMLNodeUniqueNumber'):
-			try:
-				self._HTMLNodeUniqueNumber=self.HTMLNode.uniqueNumber
-			except COMError:
-				return None
-		return self._HTMLNodeUniqueNumber
-
-	def _get_HTMLNodeName(self):
-		if not hasattr(self,'_HTMLNodeName'):
-			try:
-				self._HTMLNodeName=self.HTMLNode.nodeName
-			except (COMError,NameError):
-				return ""
-			if self._HTMLNodeName:
-				self._HTMLNodeName=self._HTMLNodeName.upper()
-		return self._HTMLNodeName
-
-	def _get_devInfo(self):
-		info = super(MSHTML, self).devInfo
-		info.append("MSHTML node has ancestor IAccessible: %r" % self.HTMLNodeHasAncestorIAccessible)
-		htmlNode = self.HTMLNode
-		try:
-			ret = repr(htmlNode.nodeName)
-		except Exception as e:
-			ret = "exception: %s" % e
-		info.append("MSHTML nodeName: %s" % ret)
-		return info
-
-	def _get_language(self):
-		ti = self.treeInterceptor
-		if not ti:
-			# This is too slow to calculate without a buffer.
-			# This case should be pretty rare anyway.
-			return None
-		try:
-			return ti.getControlFieldForNVDAObject(self)["language"]
-		except LookupError:
-			return None
-
-class V6ComboBox(IAccessible):
-	"""The object which receives value change events for combo boxes in MSHTML/IE 6.
-	"""
-
-	def event_valueChange(self):
-		focus = api.getFocusObject()
-		if controlTypes.STATE_FOCUSED not in self.states or focus.role != controlTypes.ROLE_COMBOBOX:
-			# This combo box is not focused.
-			return super(V6ComboBox, self).event_valueChange()
-		# This combo box is focused. However, the value change is not fired on the real focus object.
-		# Therefore, redirect this event to the real focus object.
-		focus.event_valueChange()
-
-class Fieldset(MSHTML):
-
-	def _get_name(self):
-		try:
-			child=self.HTMLNode.children[0]
-		except (COMError,NameError):
-			child=None
-		if not child:
-			return super(Fieldset,self).name
-		try:
-			nodeName=child.nodeName
-		except (COMError,NameError):
-			return super(Fieldset,self).name
-		if nodeName:
-			nodeName=nodeName.upper()
-		if nodeName!="LEGEND":
-			return super(Fieldset,self).name
-		try:
-			text=child.innerText
-		except (COMError,NameError):
-			return super(Fieldset,self).name
-		return text
-
-class Body(MSHTML):
-
-	def _get_parent(self):
-		# The parent of the body accessible may be an irrelevant client object (description: MSAAHTML Registered Handler).
-		# This object isn't returned when requesting OBJID_CLIENT, nor is it returned as a child of its parent.
-		# Therefore, eliminate it from the ancestry completely.
-		# However it is possible that this body is a child document of a parent frame. In this case don't skip it.
-		parent = super(Body, self).parent
-		if parent and not isinstance(parent,MSHTML):
-			return parent.parent
-		else:
-			return parent
-
-	def _get_shouldAllowIAccessibleFocusEvent(self):
-		# We must override this because we override parent to skip the MSAAHTML Registered Handler client,
-		# which might have the focused state.
-		if controlTypes.STATE_FOCUSED in self.states:
-			return True
-		parent = super(Body, self).parent
-		if not parent:
-			return False
-		return parent.shouldAllowIAccessibleFocusEvent
-
-class Object(MSHTML):
-
-	def _get_firstChild(self):
-		# We want firstChild to return the accessible for the embedded object.
-		from objidl import IOleWindow
-		# Try to get the window for the embedded object.
-		try:
-			window = self.HTMLNode.object.QueryInterface(IOleWindow).GetWindow()
-		except COMError:
-			window = None
-		if not window or window == self.windowHandle:
-			return super(Object, self).firstChild
-		return Window(windowHandle=window)
-
-class PluginWindow(IAccessible):
-	"""A window for a plugin.
-	"""
-
-	# MSHTML fires focus on this window after the plugin may already have fired a focus event.
-	# We don't want this to override the focus event fired by the plugin.
-	shouldAllowIAccessibleFocusEvent = False
-
-class PopupList(MSHTML):
-	"""
-	Temporary popup lists created when expanding a combo box have a correct accParent which points back to the combobox, so use that. The parentElement  points to a temporary document fragment which is not useful.
-	"""
-
-	def _get_parent(self):
-		return super(MSHTML,self).parent
-
-class RootClient(IAccessible):
-	"""The top level client of an MSHTML control.
-	"""
-
-	# Get rid of the URL.
-	name = None
-	# Get rid of "MSAAHTML Registered Handler".
-	description = None
-
-class MSAATextLeaf(IAccessible):
-	role=controlTypes.ROLE_STATICTEXT
-
-class Math(MSHTML):
-	role = controlTypes.ROLE_MATH
-
-	def _get_mathMl(self):
-		import mathPres
-		mathMl = mathPres.stripExtraneousXml(self.HTMLNode.outerHTML)
-		if not mathPres.getLanguageFromMath(mathMl) and self.language:
-			mathMl = mathPres.insertLanguageIntoMath(mathMl, self.language)
-		return mathMl
-
-def findExtraIAccessibleOverlayClasses(obj, clsList):
-	"""Determine the most appropriate class for MSHTML objects.
-	This works similarly to L{NVDAObjects.NVDAObject.findOverlayClasses} except that it never calls any other findOverlayClasses method.
-	"""
-	windowClass = obj.windowClassName
-	iaRole = obj.IAccessibleRole
-	if windowClass == "Internet Explorer_TridentCmboBx" and iaRole == oleacc.ROLE_SYSTEM_COMBOBOX:
-		clsList.append(V6ComboBox)
-		return
-
-	if windowClass != "Internet Explorer_Server":
-		return
-
-	if obj.IAccessibleChildID>0 and iaRole==oleacc.ROLE_SYSTEM_TEXT:
-		clsList.append(MSAATextLeaf)
-		return
-
-	if iaRole == oleacc.ROLE_SYSTEM_WINDOW and obj.event_objectID > 0:
-		clsList.append(PluginWindow)
-	elif iaRole == oleacc.ROLE_SYSTEM_CLIENT and obj.event_objectID == winUser.OBJID_CLIENT:
-		clsList.append(RootClient)
+#NVDAObjects/MSHTML.py
+#A part of NonVisual Desktop Access (NVDA)
+#Copyright (C) 2006-2015 NV Access Limited, Aleksey Sadovoy
+#This file is covered by the GNU General Public License.
+#See the file COPYING for more details.
+
+import time
+from comtypes import COMError
+import comtypes.client
+import comtypes.automation
+from comtypes import IServiceProvider
+import ctypes
+import ctypes.wintypes
+import contextlib
+import winUser
+import oleacc
+import UIAHandler
+import IAccessibleHandler
+import aria
+from keyboardHandler import KeyboardInputGesture
+import api
+import textInfos
+from logHandler import log
+import controlTypes
+from . import IAccessible
+from ..behaviors import EditableTextWithoutAutoSelectDetection, Dialog
+from .. import InvalidNVDAObject
+from ..window import Window
+from NVDAObjects.UIA import UIA, UIATextInfo
+
+IID_IHTMLElement=comtypes.GUID('{3050F1FF-98B5-11CF-BB82-00AA00BDCE0B}')
+
+class UIAMSHTMLTextInfo(UIATextInfo):
+
+	# #4174: MSHTML's UIAutomation implementation does not handle the insertion point at the end of the control correcly.
+	# Therefore get around it by detecting when the TextInfo is instanciated on it, and ensure that expand and move do the expected thing.
+	
+	_atEndOfStory=False
+
+	def __init__(self,obj,position):
+		super(UIAMSHTMLTextInfo,self).__init__(obj,position)
+		if position==textInfos.POSITION_CARET:
+			tempRange=self._rangeObj.clone()
+			tempRange.ExpandToEnclosingUnit(UIAHandler.TextUnit_Character)
+			if self._rangeObj.CompareEndpoints(UIAHandler.TextPatternRangeEndpoint_Start,tempRange,UIAHandler.TextPatternRangeEndpoint_Start)>0:
+				self._atEndOfStory=True
+
+	def copy(self):
+		info=super(UIAMSHTMLTextInfo,self).copy()
+		info._atEndOfStory=self._atEndOfStory
+		return info
+
+	def expand(self,unit):
+		if unit in (textInfos.UNIT_CHARACTER,textInfos.UNIT_WORD) and self._atEndOfStory:
+			return
+		self._atEndOfStory=False
+		return super(UIAMSHTMLTextInfo,self).expand(unit)
+
+	def move(self,unit,direction,endPoint=None):
+		if direction==0:
+			return 0
+		if self._atEndOfStory and direction<0:
+			direction+=1
+		self._atEndOfStory=False
+		if direction==0:
+			return -1
+		return super(UIAMSHTMLTextInfo,self).move(unit,direction,endPoint=endPoint)
+
+class HTMLAttribCache(object):
+
+	def __init__(self,HTMLNode):
+		self.HTMLNode=HTMLNode
+		self.cache={}
+
+	def __getitem__(self,item):
+		try:
+			return self.cache[item]
+		except LookupError:
+			pass
+		try:
+			value=self.HTMLNode.getAttribute(item)
+		except (COMError,NameError):
+			value=None
+		self.cache[item]=value
+		return value
+
+nodeNamesToNVDARoles={
+	"FRAME":controlTypes.ROLE_FRAME,
+	"IFRAME":controlTypes.ROLE_FRAME,
+	"FRAMESET":controlTypes.ROLE_DOCUMENT,
+	"BODY":controlTypes.ROLE_DOCUMENT,
+	"TH":controlTypes.ROLE_TABLECELL,
+	"IMG":controlTypes.ROLE_GRAPHIC,
+	"A":controlTypes.ROLE_LINK,
+	"LABEL":controlTypes.ROLE_LABEL,
+	"#text":controlTypes.ROLE_STATICTEXT,
+	"#TEXT":controlTypes.ROLE_STATICTEXT,
+	"H1":controlTypes.ROLE_HEADING,
+	"H2":controlTypes.ROLE_HEADING,
+	"H3":controlTypes.ROLE_HEADING,
+	"H4":controlTypes.ROLE_HEADING,
+	"H5":controlTypes.ROLE_HEADING,
+	"H6":controlTypes.ROLE_HEADING,
+	"DIV":controlTypes.ROLE_SECTION,
+	"P":controlTypes.ROLE_PARAGRAPH,
+	"FORM":controlTypes.ROLE_FORM,
+	"UL":controlTypes.ROLE_LIST,
+	"OL":controlTypes.ROLE_LIST,
+	"DL":controlTypes.ROLE_LIST,
+	"LI":controlTypes.ROLE_LISTITEM,
+	"DD":controlTypes.ROLE_LISTITEM,
+	"DT":controlTypes.ROLE_LISTITEM,
+	"TR":controlTypes.ROLE_TABLEROW,
+	"THEAD":controlTypes.ROLE_TABLEHEADER,
+	"TBODY":controlTypes.ROLE_TABLEBODY,
+	"HR":controlTypes.ROLE_SEPARATOR,
+	"OBJECT":controlTypes.ROLE_EMBEDDEDOBJECT,
+	"APPLET":controlTypes.ROLE_EMBEDDEDOBJECT,
+	"EMBED":controlTypes.ROLE_EMBEDDEDOBJECT,
+	"FIELDSET":controlTypes.ROLE_GROUPING,
+	"OPTION":controlTypes.ROLE_LISTITEM,
+	"BLOCKQUOTE":controlTypes.ROLE_BLOCKQUOTE,
+	"MATH":controlTypes.ROLE_MATH,
+	"NAV":controlTypes.ROLE_SECTION,
+	"SECTION":controlTypes.ROLE_SECTION,
+	"ARTICLE":controlTypes.ROLE_DOCUMENT,
+}
+
+def getZoomFactorsFromHTMLDocument(HTMLDocument):
+	try:
+		scr=HTMLDocument.parentWindow.screen
+	except (COMError,NameError,AttributeError):
+		log.debugWarning("no screen object for MSHTML document")
+		return (1,1)
+	try:
+		devX=float(scr.deviceXDPI)
+		devY=float(scr.deviceYDPI)
+		logX=float(scr.logicalXDPI)
+		logY=float(scr.logicalYDPI)
+	except (COMError,NameError,AttributeError,TypeError):
+		log.debugWarning("unable to fetch DPI factors")
+		return (1,1)
+	return (devX/logX,devY/logY)
+
+def IAccessibleFromHTMLNode(HTMLNode):
+	try:
+		s=HTMLNode.QueryInterface(IServiceProvider)
+		return s.QueryService(oleacc.IAccessible._iid_,oleacc.IAccessible)
+	except COMError:
+		raise NotImplementedError
+
+def HTMLNodeFromIAccessible(IAccessibleObject):
+	try:
+		s=IAccessibleObject.QueryInterface(IServiceProvider)
+		i=s.QueryService(IID_IHTMLElement,comtypes.automation.IDispatch)
+		if not i:
+			# QueryService should fail if IHTMLElement is not supported, but some applications misbehave and return a null COM pointer.
+			raise NotImplementedError
+		return comtypes.client.dynamic.Dispatch(i)
+	except COMError:
+		raise NotImplementedError
+
+def locateHTMLElementByID(document,ID):
+	try:
+		elements=document.getElementsByName(ID)
+		if elements is not None:
+			element=elements.item(0)
+		else: #probably IE 10 in standards mode (#3151)
+			try:
+				element=document.all.item(ID)
+			except:
+				element=None
+	except COMError as e:
+		log.debugWarning("document.getElementsByName failed with COMError %s"%e)
+		element=None
+	if element:
+		return element
+	try:
+		nodeName=document.body.nodeName
+	except COMError as e:
+		log.debugWarning("document.body.nodeName failed with COMError %s"%e)
+		return None
+	if nodeName:
+		nodeName=nodeName.upper()
+	if nodeName=="FRAMESET":
+		tag="frame"
+	else:
+		tag="iframe"
+	try:
+		frames=document.getElementsByTagName(tag)
+	except COMError as e:
+		log.debugWarning("document.getElementsByTagName failed with COMError %s"%e)
+		return None
+	if not frames: #frames can be None in IE 10
+		return None
+	for frame in frames:
+		childElement=getChildHTMLNodeFromFrame(frame)
+		if not childElement:
+			continue
+		childElement=locateHTMLElementByID(childElement.document,ID)
+		if not childElement: continue
+		return childElement
+
+def getChildHTMLNodeFromFrame(frame):
+	try:
+		pacc=IAccessibleFromHTMLNode(frame)
+	except NotImplementedError:
+		# #1569: It's not possible to get an IAccessible from frames marked with an ARIA role of presentation.
+		# In this case, just skip this frame.
+		return
+	res=IAccessibleHandler.accChild(pacc,1)
+	if not res: return
+	return HTMLNodeFromIAccessible(res[0])
+
+class MSHTMLTextInfo(textInfos.TextInfo):
+
+	def _expandToLine(self,textRange):
+		#Try to calculate the line range by finding screen coordinates and using moveToPoint
+		parent=textRange.parentElement()
+		if not parent.isMultiline: #fastest solution for single line edits (<input type="text">)
+			textRange.expand("textEdit")
+			return
+		parentRect=parent.getBoundingClientRect()
+		#This can be simplified when comtypes is fixed
+		lineTop=comtypes.client.dynamic._Dispatch(textRange._comobj).offsetTop
+		lineLeft=parentRect.left+parent.clientLeft
+		#editable documents have a different right most boundary to <textarea> elements.
+		if self.obj.HTMLNode.document.body.isContentEditable:
+			lineRight=parentRect.right 
+		else:
+			lineRight=parentRect.left+parent.clientWidth
+		tempRange=textRange.duplicate()
+		try:
+			tempRange.moveToPoint(lineLeft,lineTop)
+			textRange.setEndPoint("startToStart",tempRange)
+			tempRange.moveToPoint(lineRight,lineTop)
+			textRange.setEndPoint("endToStart",tempRange)
+			return
+		except COMError:
+			pass
+		#MoveToPoint fails on Some (possibly floated) textArea elements.
+		#Instead use the physical selection, by moving it with key presses, to work out the line.
+		#This approach is somewhat slower, and less accurate.
+		with self.obj.suspendCaretEvents():
+			selObj=parent.document.selection
+			oldSelRange=selObj.createRange().duplicate()
+			# #1566: Calling textRange.select() sometimes throws focus onto the document,
+			# so create a new range from the selection and move the selection using that.
+			selObj.createRange().moveToBookmark(textRange.getBookmark())
+			KeyboardInputGesture.fromName("home").send()
+			api.processPendingEvents(False)
+			newSelStartMark=selObj.createRange().getBookmark()
+			KeyboardInputGesture.fromName("end").send()
+			api.processPendingEvents(False)
+			newSelEndMark=selObj.createRange().getBookmark()
+			tempRange.moveToBookmark(newSelStartMark)
+			textRange.setEndPoint("startToStart",tempRange)
+			tempRange.moveToBookmark(newSelEndMark)
+			textRange.setEndPoint("endToStart",tempRange)
+			oldSelRange.select()
+
+	def __init__(self,obj,position,_rangeObj=None):
+		super(MSHTMLTextInfo,self).__init__(obj,position)
+		if _rangeObj:
+			self._rangeObj=_rangeObj.duplicate()
+			return
+		try:
+			editableBody=self.obj.HTMLNodeName=="BODY" and self.obj.isContentEditable
+		except:
+			editableBody=False
+		if editableBody:
+			self._rangeObj=self.obj.HTMLNode.document.selection.createRange()
+		else:
+			self._rangeObj=self.obj.HTMLNode.createTextRange()
+		if position in (textInfos.POSITION_CARET,textInfos.POSITION_SELECTION):
+			activeElement=self.obj.HTMLNode.document.activeElement
+			if not activeElement or self.obj.HTMLNode.uniqueNumber!=activeElement.uniqueNumber:
+				raise RuntimeError("Only works with currently selected element")
+			if not editableBody:
+				mark=self.obj.HTMLNode.document.selection.createRange().GetBookmark()
+				self._rangeObj.MoveToBookmark(mark)
+			if position==textInfos.POSITION_CARET:
+				self._rangeObj.collapse()
+			return
+		if position==textInfos.POSITION_FIRST:
+			self._rangeObj.collapse()
+		elif position==textInfos.POSITION_LAST:
+			self._rangeObj.expand("textedit")
+			self.collapse(True)
+			self._rangeObj.move("character",-1)
+		elif position==textInfos.POSITION_ALL:
+			self._rangeObj.expand("textedit")
+		elif isinstance(position,textInfos.Bookmark):
+			if position.infoClass==self.__class__:
+				self._rangeObj.moveToBookmark(position.data)
+			else:
+				raise TypeError("Bookmark was for %s type, not for %s type"%(position.infoClass.__name__,self.__class__.__name__))
+		else:
+			raise NotImplementedError("position: %s"%position)
+
+	def expand(self,unit):
+		if unit==textInfos.UNIT_PARAGRAPH:
+			unit=textInfos.UNIT_LINE
+		if unit==textInfos.UNIT_LINE and self.basePosition not in [textInfos.POSITION_SELECTION,textInfos.POSITION_CARET]:
+			unit=textInfos.UNIT_SENTENCE
+		if unit==textInfos.UNIT_READINGCHUNK:
+			unit=textInfos.UNIT_SENTENCE
+		if unit==textInfos.UNIT_CHARACTER:
+			self._rangeObj.expand("character")
+		elif unit==textInfos.UNIT_WORD:
+			#Expand to word at the start of a control is broken in MSHTML
+			#Unless we expand to character first.
+			self._rangeObj.expand("character")
+			self._rangeObj.expand("word")
+		elif unit==textInfos.UNIT_SENTENCE:
+			self._rangeObj.expand("sentence")
+		elif unit==textInfos.UNIT_LINE:
+			self._expandToLine(self._rangeObj)
+		elif unit==textInfos.UNIT_STORY:
+			self._rangeObj.expand("textedit")
+		else:
+			raise NotImplementedError("unit: %s"%unit)
+
+	def _get_isCollapsed(self):
+		if self._rangeObj.compareEndPoints("startToEnd",self._rangeObj)==0:
+			return True
+		else:
+			return False
+
+	def collapse(self,end=False):
+		self._rangeObj.collapse(not end)
+
+	def copy(self):
+		return self.__class__(self.obj,None,_rangeObj=self._rangeObj.duplicate())
+
+	def compareEndPoints(self,other,which):
+		return self._rangeObj.compareEndPoints(which,other._rangeObj)
+
+	def setEndPoint(self,other,which):
+		self._rangeObj.setEndPoint(which,other._rangeObj)
+
+	def _get_text(self):
+		text=self._rangeObj.text
+		if not text:
+			text=u""
+		if controlTypes.STATE_PROTECTED in self.obj.states:
+			text=u'*'*len(text)
+		return text
+
+	def move(self,unit,direction, endPoint=None):
+		if unit in [textInfos.UNIT_READINGCHUNK,textInfos.UNIT_LINE]:
+			unit=textInfos.UNIT_SENTENCE
+		if unit==textInfos.UNIT_STORY:
+			unit="textedit"
+		if endPoint=="start":
+			moveFunc=self._rangeObj.moveStart
+		elif endPoint=="end":
+			moveFunc=self._rangeObj.moveEnd
+		else:
+			moveFunc=self._rangeObj.move
+			if direction<0:
+				# #1605: If at the end of a line, moving back seems to land on a blank unit,
+				# which breaks backspacing.
+				# Expanding first seems to fix this.
+				self._rangeObj.expand("character")
+		res=moveFunc(unit,direction)
+		return res
+
+	def updateCaret(self):
+		self._rangeObj.select()
+
+	def updateSelection(self):
+		self._rangeObj.select()
+
+	def _get_bookmark(self):
+		return textInfos.Bookmark(self.__class__,self._rangeObj.getBookmark())
+
+class MSHTML(IAccessible):
+
+	def _get__UIAControl(self):
+		if UIAHandler.handler and self.role==controlTypes.ROLE_EDITABLETEXT and controlTypes.STATE_FOCUSED in self.states:
+			e=UIAHandler.handler.clientObject.getFocusedElementBuildCache(UIAHandler.handler.baseCacheRequest)
+			obj=UIA(UIAElement=e)
+			if isinstance(obj,EditableTextWithoutAutoSelectDetection):
+				obj.parent=self.parent
+				obj.TextInfo=UIAMSHTMLTextInfo
+				self._UIAControl=obj
+				return obj
+
+	def makeTextInfo(self,position):
+		if self._UIAControl:
+			return self._UIAControl.makeTextInfo(position)
+		return super(MSHTML,self).makeTextInfo(position)
+
+	HTMLNodeNameNavSkipList=['#comment','SCRIPT','HEAD','HTML','PARAM','STYLE']
+	HTMLNodeNameEmbedList=['OBJECT','EMBED','APPLET','FRAME','IFRAME']
+
+	_ignoreCaretEvents=False #:Set to true when moving the caret to calculate lines, event_caret will be disabled.
+
+	@contextlib.contextmanager
+	def suspendCaretEvents(self):
+		"""Suspends caret events while you need to move the caret to calculate things."""
+		oldVal=self._ignoreCaretEvents
+		self._ignoreCaretEvents=True
+		yield oldVal
+		self._ignoreCaretEvents=oldVal
+
+	def event_caret(self):
+		if self._ignoreCaretEvents: return
+		if self.TextInfo is not MSHTMLTextInfo and not self._UIAControl:
+			return
+		try:
+			newCaretBookmark=self.makeTextInfo(textInfos.POSITION_CARET).bookmark
+		except RuntimeError: #caret events can be fired on the object (focus) when  its not the real MSHTML selection 
+			newCaretBookmark=None
+		if not newCaretBookmark or newCaretBookmark==getattr(self,'_oldCaretBookmark',None):
+			return
+		self._oldCaretBookmark=newCaretBookmark
+		return super(MSHTML,self).event_caret()
+
+	@classmethod
+	def kwargsFromSuper(cls,kwargs,relation=None):
+		IAccessibleObject=kwargs['IAccessibleObject']
+		#MSHTML should not be used for MSAA child elements.
+		#However, objectFromPoint can hit an MSAA child element but we still should try MSHTML's own elementFromPoint even in this case.
+		if kwargs.get('IAccessibleChildID') and not isinstance(relation,tuple):
+			return False
+		HTMLNode=None
+		try:
+			HTMLNode=HTMLNodeFromIAccessible(IAccessibleObject)
+		except NotImplementedError:
+			pass
+		if not HTMLNode:
+			return False
+
+		if relation=="focus":
+			# #4045: we must recurse into frames ourselves when fetching the active element of a document. 
+			while True:
+				try:
+					HTMLNode=HTMLNode.document.activeElement
+				except:
+					log.exception("Error getting activeElement")
+					break
+				nodeName=HTMLNode.nodeName or ""
+				if nodeName.lower() not in ("frame","iframe"):
+					# The IAccessibleObject may be incorrect now, so let the constructor recalculate it.
+					del kwargs['IAccessibleObject']
+					break
+				childElement=getChildHTMLNodeFromFrame(HTMLNode)
+				if not childElement:
+					break
+				HTMLNode=childElement
+			
+		elif isinstance(relation,tuple):
+			windowHandle=kwargs.get('windowHandle')
+			p=ctypes.wintypes.POINT(x=relation[0],y=relation[1])
+			ctypes.windll.user32.ScreenToClient(windowHandle,ctypes.byref(p))
+			# #3494: MSHTML's internal coordinates are always at a hardcoded DPI (usually 96) no matter the system DPI or zoom level.
+			xFactor,yFactor=getZoomFactorsFromHTMLDocument(HTMLNode.document)
+			try:
+				HTMLNode=HTMLNode.document.elementFromPoint(p.x/xFactor,p.y/yFactor)
+			except:
+				HTMLNode=None
+			if not HTMLNode:
+				log.debugWarning("Error getting HTMLNode with elementFromPoint")
+				return False
+			del kwargs['IAccessibleObject']
+			del kwargs['IAccessibleChildID']
+		kwargs['HTMLNode']=HTMLNode
+		return True
+
+	def findOverlayClasses(self,clsList):
+		if self.TextInfo == MSHTMLTextInfo or self._UIAControl:
+			clsList.append(EditableTextWithoutAutoSelectDetection)
+		nodeName = self.HTMLNodeName
+		if nodeName:
+			if nodeName=="SELECT" and self.windowStyle&winUser.WS_POPUP:
+				clsList.append(PopupList)
+			elif nodeNamesToNVDARoles.get(nodeName) == controlTypes.ROLE_DOCUMENT:
+				try:
+					isBodyNode=self.HTMLNodeUniqueNumber==self.HTMLNode.document.body.uniqueNumber
+				except (COMError,NameError):
+					isBodyNode=False
+				if isBodyNode:
+					clsList.append(Body)
+			elif nodeName == "OBJECT":
+				clsList.append(Object)
+			elif nodeName=="FIELDSET":
+				clsList.append(Fieldset)
+			elif nodeName=="MATH":
+				clsList.append(Math)
+		clsList.append(MSHTML)
+		if not self.HTMLNodeHasAncestorIAccessible:
+			# The IAccessibleObject is for this node (not an ancestor), so IAccessible overlay classes are relevant.
+			super(MSHTML,self).findOverlayClasses(clsList)
+			if self.IAccessibleRole == oleacc.ROLE_SYSTEM_DIALOG:
+				ariaRoles = self.HTMLAttributes["role"].split(" ")
+				if "dialog" in ariaRoles:
+					# #2390: Don't try to calculate text for ARIA dialogs.
+					try:
+						clsList.remove(Dialog)
+					except ValueError:
+						pass
+
+	def _get_treeInterceptorClass(self):
+		if self.role in (controlTypes.ROLE_DOCUMENT, controlTypes.ROLE_APPLICATION, controlTypes.ROLE_DIALOG) and not self.isContentEditable:
+			import virtualBuffers.MSHTML
+			return virtualBuffers.MSHTML.MSHTML
+		return super(MSHTML,self).treeInterceptorClass
+
+	def _get_HTMLAttributes(self):
+		return HTMLAttribCache(self.HTMLNode)
+
+	def __init__(self,HTMLNode=None,IAccessibleObject=None,IAccessibleChildID=None,**kwargs):
+		self.HTMLNodeHasAncestorIAccessible=False
+		if not IAccessibleObject:
+			# Find an IAccessible for HTMLNode and determine whether it is for an ancestor.
+			tempNode=HTMLNode
+			while tempNode:
+				try:
+					IAccessibleObject=IAccessibleFromHTMLNode(tempNode)
+				except NotImplementedError:
+					IAccessibleObject=None
+				if IAccessibleObject:
+					IAccessibleChildID=0
+					if tempNode is not HTMLNode:
+						self.HTMLNodeHasAncestorIAccessible=True
+					break
+				try:
+					tempNode=tempNode.parentNode
+				except COMError:
+					tempNode=None
+
+		if not IAccessibleObject:
+			raise InvalidNVDAObject("Couldn't get IAccessible, probably dead object")
+
+		super(MSHTML,self).__init__(IAccessibleObject=IAccessibleObject,IAccessibleChildID=IAccessibleChildID,**kwargs)
+		self.HTMLNode=HTMLNode
+
+		#object and embed nodes give back an incorrect IAccessible via queryService, so we must treet it as an ancestor IAccessible
+		if self.HTMLNodeName in ("OBJECT","EMBED"):
+			self.HTMLNodeHasAncestorIAccessible=True
+
+	def _get_zoomFactors(self):
+		return getZoomFactorsFromHTMLDocument(self.HTMLNode.document)
+
+	def _get_location(self):
+		if self.HTMLNodeName and not self.HTMLNodeName.startswith('#'):
+			try:
+				r=self.HTMLNode.getBoundingClientRect()
+			except COMError:
+				return None
+			# #3494: MSHTML's internal coordinates are always at a hardcoded DPI (usually 96) no matter the system DPI or zoom level.
+			xFactor,yFactor=self.zoomFactors
+			left=int(r.left*xFactor)
+			top=int(r.top*yFactor)
+			right=int(r.right*xFactor)
+			bottom=int(r.bottom*yFactor)
+			width=right-left
+			height=bottom-top
+			p=ctypes.wintypes.POINT(x=left,y=top)
+			ctypes.windll.user32.ClientToScreen(self.windowHandle,ctypes.byref(p))
+			return (p.x,p.y,width,height)
+		return None
+
+	def _get_TextInfo(self):
+		if not hasattr(self,'_HTMLNodeSupportsTextRanges'):
+			try:
+				self.HTMLNode.createTextRange()
+				self._HTMLNodeSupportsTextRanges=True
+			except (COMError,NameError):
+				self._HTMLNodeSupportsTextRanges=False
+		if self._HTMLNodeSupportsTextRanges:
+			return MSHTMLTextInfo
+		return super(MSHTML,self).TextInfo
+
+	def isDuplicateIAccessibleEvent(self,obj):
+		if not super(MSHTML,self).isDuplicateIAccessibleEvent(obj):
+			return False
+		#MSHTML winEvents can't be trusted for uniqueness, so just do normal object comparison.
+		return self==obj
+
+
+	def _isEqual(self, other):
+		if self.HTMLNode and other.HTMLNode:
+			try:
+				return self.windowHandle == other.windowHandle and self.HTMLNodeUniqueNumber == other.HTMLNodeUniqueNumber
+			except (COMError,NameError):
+				pass
+		return super(MSHTML, self)._isEqual(other)
+
+	def _get_presentationType(self):
+		presType=super(MSHTML,self).presentationType
+		if presType==self.presType_content and self.HTMLAttributes['role']=="presentation":
+			presType=self.presType_layout
+		if presType==self.presType_content and self.role in (controlTypes.ROLE_TABLECELL,controlTypes.ROLE_TABLEROW,controlTypes.ROLE_TABLE,controlTypes.ROLE_TABLEBODY):
+			ti=self.treeInterceptor
+			try:
+				if ti and ti.isReady and ti.isNVDAObjectPartOfLayoutTable(self):
+					presType=self.presType_layout
+			except LookupError:
+				pass
+		return presType
+
+
+	def _get_shouldAllowIAccessibleFocusEvent(self):
+		ariaRole=self.HTMLAttributes['aria-role']
+		if ariaRole=="gridcell":
+			return True
+		res=super(MSHTML,self).shouldAllowIAccessibleFocusEvent
+		if not res:
+			# #4667: Internet Explorer 11 correctly fires focus events for aria-activeDescendant, but fails to set the focused state.
+			# Therefore check aria-activeDescendant manually and let the focus events through  in this case.
+			activeElement=self.HTMLNode.document.activeElement
+			if activeElement:
+				activeID=activeElement.getAttribute('aria-activedescendant')
+				if activeID and activeID==self.HTMLNode.ID:
+					res=True
+		return res
+
+	def _get_name(self):
+		ariaLabelledBy=self.HTMLAttributes['aria-labelledBy']
+		if ariaLabelledBy:
+			try:
+				labelNode=self.HTMLNode.document.getElementById(ariaLabelledBy)
+			except (COMError,NameError):
+				labelNode=None
+			if labelNode:
+				try:
+					return labelNode.innerText
+				except (COMError,NameError):
+					pass
+		ariaLabel=self.HTMLAttributes['aria-label']
+		if ariaLabel:
+			return ariaLabel
+		if self.IAccessibleRole==oleacc.ROLE_SYSTEM_TABLE:
+			summary=self.HTMLAttributes['summary']
+			if summary:
+				return summary
+		if (
+			self.HTMLNodeHasAncestorIAccessible or
+			#IE inappropriately generates the name from descendants on some controls
+			self.IAccessibleRole in (oleacc.ROLE_SYSTEM_MENUBAR,oleacc.ROLE_SYSTEM_TOOLBAR,oleacc.ROLE_SYSTEM_LIST,oleacc.ROLE_SYSTEM_TABLE,oleacc.ROLE_SYSTEM_DOCUMENT) or
+			#Adding an ARIA landmark or unknown role to a DIV or NAV node makes an IAccessible with role_system_grouping and a name calculated from descendants.
+			# This name should also be ignored, but check NVDA's role, not accRole as its possible that NVDA chose a better role
+			# E.g. row (#2780)
+			(self.HTMLNodeName in ("DIV","NAV") and self.role==controlTypes.ROLE_GROUPING)
+		):
+			title=self.HTMLAttributes['title']
+			# #2121: MSHTML sometimes returns a node for the title attribute.
+			# This doesn't make any sense, so ignore it.
+			if title and isinstance(title,basestring):
+				return title
+			return ""
+		return super(MSHTML,self).name
+
+	def _get_value(self):
+		if self.HTMLNodeHasAncestorIAccessible:
+			try:
+				value=self.HTMLNode.data
+			except (COMError,NameError):
+				value=""
+			return value
+		IARole=self.IAccessibleRole
+		# value is not useful on certain nodes that just expose a URL, or they  have other ways of getting their content (#4976 - editble combos).
+		if IARole in (oleacc.ROLE_SYSTEM_PANE,oleacc.ROLE_SYSTEM_TEXT) or (IARole==oleacc.ROLE_SYSTEM_COMBOBOX and controlTypes.STATE_EDITABLE in self.states):
+			return ""
+		else:
+			return super(MSHTML,self).value
+
+	def _get_description(self):
+		ariaDescribedBy=self.HTMLAttributes['aria-describedBy']
+		if ariaDescribedBy:
+			try:
+				descNode=self.HTMLNode.document.getElementById(ariaDescribedBy)
+			except (COMError,NameError):
+				descNode=None
+			if descNode:
+				try:
+					return descNode.innerText
+				except (COMError,NameError):
+					pass
+		if self.HTMLNodeHasAncestorIAccessible:
+			return ""
+		return super(MSHTML,self).description
+
+	def _get_basicText(self):
+		if self.HTMLNode and not self.HTMLNodeName=="SELECT":
+			try:
+				return self.HTMLNode.data or ""
+			except (COMError, AttributeError, NameError):
+				pass
+			try:
+				return self.HTMLNode.innerText or super(MSHTML,self).basicText
+			except (COMError, AttributeError, NameError):
+				pass
+		return super(MSHTML,self).basicText
+
+	def _get_role(self):
+		if self.HTMLNode:
+			ariaRole=self.HTMLAttributes['role']
+			if ariaRole:
+				role=aria.ariaRolesToNVDARoles.get(ariaRole)
+				if role:
+					return role
+			nodeName=self.HTMLNodeName
+			if nodeName:
+				if nodeName in ("OBJECT","EMBED","APPLET"):
+					return controlTypes.ROLE_EMBEDDEDOBJECT
+				if self.HTMLNodeHasAncestorIAccessible or nodeName in ("BODY","FRAMESET","FRAME","IFRAME","LABEL","NAV","SECTION","ARTICLE"):
+					return nodeNamesToNVDARoles.get(nodeName,controlTypes.ROLE_SECTION)
+		if self.IAccessibleChildID>0:
+			states=super(MSHTML,self).states
+			if controlTypes.STATE_LINKED in states:
+				return controlTypes.ROLE_LINK
+		role=super(MSHTML,self).role
+		#IE uses a MSAA role of ROLE_SYSTEM_TEXT with no readonly state for unsupported or future tags with an explicit ARIA role.
+		#If this is the case, force the role to staticText so this is not confused as a real edit field.
+		if role==controlTypes.ROLE_EDITABLETEXT and ariaRole and ariaRole!="textbox":
+			role=controlTypes.ROLE_STATICTEXT
+		return role
+
+	def _get_states(self):
+		if not self.HTMLNodeHasAncestorIAccessible:
+			states=super(MSHTML,self).states
+		else:
+			states=set()
+		ariaSort=self.HTMLAttributes['aria-sort']
+		state=aria.ariaSortValuesToNVDAStates.get(ariaSort)
+		if state is not None:
+			states.add(state)
+		ariaRequired=self.HTMLAttributes['aria-required']
+		if ariaRequired=="true":
+			states.add(controlTypes.STATE_REQUIRED)
+		ariaSelected=self.HTMLAttributes['aria-selected']
+		if ariaSelected=="true":
+			states.add(controlTypes.STATE_SELECTED)
+		elif ariaSelected=="false":
+			states.discard(controlTypes.STATE_SELECTED)
+		ariaExpanded=self.HTMLAttributes['aria-expanded']
+		if ariaExpanded=="true":
+			states.add(controlTypes.STATE_EXPANDED)
+		elif ariaExpanded=="false":
+			states.add(controlTypes.STATE_COLLAPSED)
+		ariaInvalid=self.HTMLAttributes['aria-invalid']
+		if ariaInvalid=="true":
+			states.add(controlTypes.STATE_INVALID_ENTRY)
+		ariaGrabbed=self.HTMLAttributes['aria-grabbed']
+		if ariaGrabbed=="true":
+			states.add(controlTypes.STATE_DRAGGING)
+		elif ariaGrabbed=="false":
+			states.add(controlTypes.STATE_DRAGGABLE)
+		ariaDropeffect=self.HTMLAttributes['aria-dropeffect']
+		if ariaDropeffect and ariaDropeffect!="none":
+			states.add(controlTypes.STATE_DROPTARGET)
+		if self.HTMLAttributes["aria-hidden"]=="true":
+			states.add(controlTypes.STATE_INVISIBLE)
+		if self.isContentEditable:
+			states.add(controlTypes.STATE_EDITABLE)
+			states.discard(controlTypes.STATE_READONLY)
+		nodeName=self.HTMLNodeName
+		if nodeName=="TEXTAREA":
+			states.add(controlTypes.STATE_MULTILINE)
+		return states
+
+	def _get_isContentEditable(self):
+		try:
+			return bool(self.HTMLNode.isContentEditable)
+		except:
+			return False
+
+	def _get_parent(self):
+		if self.HTMLNode:
+			try:
+				parentNode=self.HTMLNode.parentElement
+			except (COMError,NameError):
+				parentNode=None
+			if not parentNode and self.HTMLNodeHasAncestorIAccessible:
+				try:
+					parentNode=self.HTMLNode.parentNode
+				except (COMError,NameError):
+					parentNode=None
+			if parentNode:
+				obj=MSHTML(HTMLNode=parentNode)
+				if obj and obj.HTMLNodeName not in self.HTMLNodeNameNavSkipList:
+					return obj
+		return super(MSHTML,self).parent
+
+	def _get_previous(self):
+		if self.HTMLNode:
+			try:
+				previousNode=self.HTMLNode.previousSibling
+			except COMError:
+				previousNode=None
+			if not previousNode:
+				return None
+			obj=MSHTML(HTMLNode=previousNode)
+			if obj and obj.HTMLNodeName in self.HTMLNodeNameNavSkipList:
+				obj=obj.previous
+			return obj
+		return super(MSHTML,self).previous
+
+	def _get_next(self):
+		if self.HTMLNode:
+			try:
+				nextNode=self.HTMLNode.nextSibling
+			except COMError:
+				nextNode=None
+			if not nextNode:
+				return None
+			obj=MSHTML(HTMLNode=nextNode)
+			if obj and obj.HTMLNodeName in self.HTMLNodeNameNavSkipList:
+				obj=obj.next
+			return obj
+		return super(MSHTML,self).next
+
+	def _get_firstChild(self):
+		if self.HTMLNode:
+			if self.HTMLNodeName in ("FRAME","IFRAME"):
+				return super(MSHTML,self).firstChild
+			try:
+				childNode=self.HTMLNode.firstChild
+			except COMError:
+				childNode=None
+			if not childNode:
+				return None
+			obj=MSHTML(HTMLNode=childNode)
+			if obj and obj.HTMLNodeName in self.HTMLNodeNameNavSkipList:
+				return obj.next
+			return obj
+		if self.HTMLNodeHasAncestorIAccessible:
+			return None
+		return super(MSHTML,self).firstChild
+
+	def _get_lastChild(self):
+		if self.HTMLNode:
+			if self.HTMLNodeName in ("FRAME","IFRAME"):
+				return super(MSHTML,self).lastChild
+			try:
+				childNode=self.HTMLNode.lastChild
+			except COMError:
+				childNode=None
+			if not childNode:
+				return None
+			obj=MSHTML(HTMLNode=childNode)
+			if obj and obj.HTMLNodeName in self.HTMLNodeNameNavSkipList:
+				return obj.previous
+			return obj
+		if self.HTMLNodeHasAncestorIAccessible:
+			return None
+		return super(MSHTML,self).lastChild
+
+	def _get_columnNumber(self):
+		if not self.role==controlTypes.ROLE_TABLECELL or not self.HTMLNode:
+			raise NotImplementedError
+		try:
+			return self.HTMLNode.cellIndex+1
+		except:
+			raise NotImplementedError
+
+	def _get_rowNumber(self):
+		if not self.role==controlTypes.ROLE_TABLECELL or not self.HTMLNode:
+			raise NotImplementedError
+		HTMLNode=self.HTMLNode
+		while HTMLNode:
+			try:
+				return HTMLNode.rowIndex+1
+			except:
+				pass
+			HTMLNode=HTMLNode.parentNode
+		raise NotImplementedError
+
+	def _get_rowCount(self):
+		if self.role!=controlTypes.ROLE_TABLE or not self.HTMLNode:
+			raise NotImplementedError
+		try:
+			return len([x for x in self.HTMLNode.rows])
+		except:
+			raise NotImplementedError
+
+	def scrollIntoView(self):
+		if not self.HTMLNode:
+			return
+		try:
+			self.HTMLNode.scrollInToView()
+		except (COMError,NameError):
+			pass
+
+	def doAction(self, index=None):
+		if self.HTMLNode:
+			try:
+				self.HTMLNode.click()
+				return
+			except COMError:
+				return
+			except NameError:
+				pass
+		super(MSHTML,self).doAction(index=index)
+
+	def _get_isFocusable(self):
+		nodeName = self.HTMLNodeName
+		attribs = self.HTMLAttributes
+		if nodeName in ("BUTTON", "INPUT", "ISINDEX", "SELECT", "TEXTAREA"):
+			return not attribs["disabled"]
+		if nodeName == "A":
+			return bool(attribs["href"])
+		if nodeName in ( "BODY", "OBJECT", "APPLET"):
+			return True
+		if nodeName=="IMG" and not self.HTMLNodeHasAncestorIAccessible and self.IAccessibleRole==oleacc.ROLE_SYSTEM_GRAPHIC and self.IAccessibleStates&oleacc.STATE_SYSTEM_FOCUSABLE:
+			return True
+		return self.HTMLNode.hasAttribute("tabindex")
+
+	def setFocus(self):
+		if self.HTMLNodeHasAncestorIAccessible:
+			try:
+				self.HTMLNode.focus()
+			except (COMError, AttributeError, NameError):
+				pass
+			return
+		super(MSHTML,self).setFocus()
+
+	def _get_table(self):
+		if self.role not in (controlTypes.ROLE_TABLECELL,controlTypes.ROLE_TABLEROW) or not self.HTMLNode:
+			raise NotImplementedError
+		HTMLNode=self.HTMLNode
+		while HTMLNode:
+			nodeName=HTMLNode.nodeName
+			if nodeName:
+				nodeName=nodeName.upper()
+			if nodeName=="TABLE": return MSHTML(HTMLNode=HTMLNode)
+			HTMLNode=HTMLNode.parentNode
+		raise NotImplementedError
+
+	def _get_HTMLNodeUniqueNumber(self):
+		if not hasattr(self,'_HTMLNodeUniqueNumber'):
+			try:
+				self._HTMLNodeUniqueNumber=self.HTMLNode.uniqueNumber
+			except COMError:
+				return None
+		return self._HTMLNodeUniqueNumber
+
+	def _get_HTMLNodeName(self):
+		if not hasattr(self,'_HTMLNodeName'):
+			try:
+				self._HTMLNodeName=self.HTMLNode.nodeName
+			except (COMError,NameError):
+				return ""
+			if self._HTMLNodeName:
+				self._HTMLNodeName=self._HTMLNodeName.upper()
+		return self._HTMLNodeName
+
+	def _get_devInfo(self):
+		info = super(MSHTML, self).devInfo
+		info.append("MSHTML node has ancestor IAccessible: %r" % self.HTMLNodeHasAncestorIAccessible)
+		htmlNode = self.HTMLNode
+		try:
+			ret = repr(htmlNode.nodeName)
+		except Exception as e:
+			ret = "exception: %s" % e
+		info.append("MSHTML nodeName: %s" % ret)
+		return info
+
+	def _get_language(self):
+		ti = self.treeInterceptor
+		if not ti:
+			# This is too slow to calculate without a buffer.
+			# This case should be pretty rare anyway.
+			return None
+		try:
+			return ti.getControlFieldForNVDAObject(self)["language"]
+		except LookupError:
+			return None
+
+class V6ComboBox(IAccessible):
+	"""The object which receives value change events for combo boxes in MSHTML/IE 6.
+	"""
+
+	def event_valueChange(self):
+		focus = api.getFocusObject()
+		if controlTypes.STATE_FOCUSED not in self.states or focus.role != controlTypes.ROLE_COMBOBOX:
+			# This combo box is not focused.
+			return super(V6ComboBox, self).event_valueChange()
+		# This combo box is focused. However, the value change is not fired on the real focus object.
+		# Therefore, redirect this event to the real focus object.
+		focus.event_valueChange()
+
+class Fieldset(MSHTML):
+
+	def _get_name(self):
+		try:
+			child=self.HTMLNode.children[0]
+		except (COMError,NameError):
+			child=None
+		if not child:
+			return super(Fieldset,self).name
+		try:
+			nodeName=child.nodeName
+		except (COMError,NameError):
+			return super(Fieldset,self).name
+		if nodeName:
+			nodeName=nodeName.upper()
+		if nodeName!="LEGEND":
+			return super(Fieldset,self).name
+		try:
+			text=child.innerText
+		except (COMError,NameError):
+			return super(Fieldset,self).name
+		return text
+
+class Body(MSHTML):
+
+	def _get_parent(self):
+		# The parent of the body accessible may be an irrelevant client object (description: MSAAHTML Registered Handler).
+		# This object isn't returned when requesting OBJID_CLIENT, nor is it returned as a child of its parent.
+		# Therefore, eliminate it from the ancestry completely.
+		# However it is possible that this body is a child document of a parent frame. In this case don't skip it.
+		parent = super(Body, self).parent
+		if parent and not isinstance(parent,MSHTML):
+			return parent.parent
+		else:
+			return parent
+
+	def _get_shouldAllowIAccessibleFocusEvent(self):
+		# We must override this because we override parent to skip the MSAAHTML Registered Handler client,
+		# which might have the focused state.
+		if controlTypes.STATE_FOCUSED in self.states:
+			return True
+		parent = super(Body, self).parent
+		if not parent:
+			return False
+		return parent.shouldAllowIAccessibleFocusEvent
+
+class Object(MSHTML):
+
+	def _get_firstChild(self):
+		# We want firstChild to return the accessible for the embedded object.
+		from objidl import IOleWindow
+		# Try to get the window for the embedded object.
+		try:
+			window = self.HTMLNode.object.QueryInterface(IOleWindow).GetWindow()
+		except COMError:
+			window = None
+		if not window or window == self.windowHandle:
+			return super(Object, self).firstChild
+		return Window(windowHandle=window)
+
+class PluginWindow(IAccessible):
+	"""A window for a plugin.
+	"""
+
+	# MSHTML fires focus on this window after the plugin may already have fired a focus event.
+	# We don't want this to override the focus event fired by the plugin.
+	shouldAllowIAccessibleFocusEvent = False
+
+class PopupList(MSHTML):
+	"""
+	Temporary popup lists created when expanding a combo box have a correct accParent which points back to the combobox, so use that. The parentElement  points to a temporary document fragment which is not useful.
+	"""
+
+	def _get_parent(self):
+		return super(MSHTML,self).parent
+
+class RootClient(IAccessible):
+	"""The top level client of an MSHTML control.
+	"""
+
+	# Get rid of the URL.
+	name = None
+	# Get rid of "MSAAHTML Registered Handler".
+	description = None
+
+class MSAATextLeaf(IAccessible):
+	role=controlTypes.ROLE_STATICTEXT
+
+class Math(MSHTML):
+	role = controlTypes.ROLE_MATH
+
+	def _get_mathMl(self):
+		import mathPres
+		mathMl = mathPres.stripExtraneousXml(self.HTMLNode.outerHTML)
+		if not mathPres.getLanguageFromMath(mathMl) and self.language:
+			mathMl = mathPres.insertLanguageIntoMath(mathMl, self.language)
+		return mathMl
+
+def findExtraIAccessibleOverlayClasses(obj, clsList):
+	"""Determine the most appropriate class for MSHTML objects.
+	This works similarly to L{NVDAObjects.NVDAObject.findOverlayClasses} except that it never calls any other findOverlayClasses method.
+	"""
+	windowClass = obj.windowClassName
+	iaRole = obj.IAccessibleRole
+	if windowClass == "Internet Explorer_TridentCmboBx" and iaRole == oleacc.ROLE_SYSTEM_COMBOBOX:
+		clsList.append(V6ComboBox)
+		return
+
+	if windowClass != "Internet Explorer_Server":
+		return
+
+	if obj.IAccessibleChildID>0 and iaRole==oleacc.ROLE_SYSTEM_TEXT:
+		clsList.append(MSAATextLeaf)
+		return
+
+	if iaRole == oleacc.ROLE_SYSTEM_WINDOW and obj.event_objectID > 0:
+		clsList.append(PluginWindow)
+	elif iaRole == oleacc.ROLE_SYSTEM_CLIENT and obj.event_objectID == winUser.OBJID_CLIENT:
+		clsList.append(RootClient)