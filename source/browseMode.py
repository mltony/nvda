# A part of NonVisual Desktop Access (NVDA)
# Copyright (C) 2007-2023 NV Access Limited, Babbage B.V., James Teh, Leonard de Ruijter,
# Thomas Stivers, Accessolutions, Julien Cochuyt, Cyrille Bougot
# This file is covered by the GNU General Public License.
# See the file COPYING for more details.

from typing import (
	Any,
	Callable,
	Generator,
	Union,
	cast,
)
from collections.abc import Generator
import os
import itertools
import collections
import winsound
import time
import weakref
import re

import wx
import core
import winUser
import mouseHandler
from logHandler import log
import documentBase
from documentBase import _Movement
import review
import inputCore
import scriptHandler
import eventHandler
import nvwave
import queueHandler
import gui
import ui
import cursorManager
from scriptHandler import script, isScriptWaiting, willSayAllResume
import aria
import controlTypes
from controlTypes import OutputReason
import config
import textInfos
import braille
import vision
import speech
from speech import sayAll
import treeInterceptorHandler
import inputCore
import api
import gui.guiHelper
from gui.dpiScalingHelper import DpiScalingHelperMixinWithoutInit
from NVDAObjects import NVDAObject
import gui.contextHelp
from abc import ABCMeta, abstractmethod
import globalVars
from typing import Optional
from textUtils import WideStringOffsetConverter


def reportPassThrough(treeInterceptor,onlyIfChanged=True):
	"""Reports the pass through mode if it has changed.
	@param treeInterceptor: The current Browse Mode treeInterceptor.
	@type treeInterceptor: L{BrowseModeTreeInterceptor}
	@param onlyIfChanged: if true reporting will not happen if the last reportPassThrough reported the same thing.
	@type onlyIfChanged: bool
	"""
	if not onlyIfChanged or treeInterceptor.passThrough != reportPassThrough.last:
		if config.conf["virtualBuffers"]["passThroughAudioIndication"]:
			sound = "focusMode.wav" if treeInterceptor.passThrough else "browseMode.wav"
			nvwave.playWaveFile(os.path.join(globalVars.appDir, "waves", sound))
		else:
			if treeInterceptor.passThrough:
				# Translators: The mode to interact with controls in documents
				ui.message(_("Focus mode"))
			else:
				# Translators: The mode that presents text in a flat representation
				# that can be navigated with the cursor keys like in a text document
				ui.message(_("Browse mode"))
		reportPassThrough.last = treeInterceptor.passThrough
reportPassThrough.last = False

def mergeQuickNavItemIterators(iterators,direction="next"):
	"""
	Merges multiple iterators that emit L{QuickNavItem} objects, yielding them from first to last. 
	They are sorted using min or max (__lt__ should be implemented on the L{QuickNavItem} objects).
	@param iters: the iterators you want to merge. 
	@type iters: sequence of iterators that emit L{QuicknavItem} objects.
	@param direction: the direction these iterators are searching (e.g. next, previous)
	@type direction: string
	"""
	finder=min if direction=="next" else max
	curValues=[]
	# Populate a list with all iterators and their corisponding first value
	for it in iterators:
		try:
			val=next(it)
		except StopIteration:
			continue
		curValues.append((it,val))
	# Until all iterators have been used up,
	# Find the first (minimum or maximum) of all the values,
	# emit that, and update the list with the next available value for the iterator whose value was emitted.
	while len(curValues)>0:
		first=finder(curValues,key=lambda x: x[1])
		curValues.remove(first)
		it,val=first
		yield val
		try:
			newVal=next(it)
		except StopIteration:
			continue
		curValues.append((it,newVal))

class QuickNavItem(object, metaclass=ABCMeta):
	""" Emitted by L{BrowseModeTreeInterceptor._iterNodesByType}, this represents one of many positions in a browse mode document, based on the type of item being searched for (e.g. link, heading, table etc)."""  

	itemType=None #: The type of items searched for (e.g. link, heading, table etc) 
	label=None #: The label that should represent this item in the Elements list.
	isAfterSelection=False #: Is this item positioned after the caret in the document? Used by the elements list to place its own selection.

	def __init__(self,itemType,document):
		"""
		@param itemType: the type that was searched for (e.g. link, heading, table etc)
		@type itemType: string
		@param document: the browse mode document this item is a part of.
		@type document: L{BrowseModeTreeInterceptor}
		"""
		self.itemType=itemType
		self.document=document

	@abstractmethod
	def isChild(self,parent):
		"""
		Is this item a child of the given parent?
		This is used when representing items in a hierarchical tree structure, such as the Elements List.
		@param parent: the item of whom this item may be a child of.
		@type parent: L{QuickNavItem}
		@return: True if this item is a child, false otherwise.
		@rtype: bool
		"""
		raise NotImplementedError

	@abstractmethod
	def report(self,readUnit=None):
		"""
		Reports the contents of this item.
		@param readUnit: the optional unit (e.g. line, paragraph) that should be used to announce the item position when moved to. If not given, then the full sise of the item is used.
		@type readUnit: a L{textInfos}.UNIT_* constant.
		"""
		raise NotImplementedError

	@abstractmethod
	def moveTo(self):
		"""
		Moves the browse mode caret or focus to this item.
		"""
		raise NotImplementedError

	def activate(self):
		"""
		Activates this item's position. E.g. follows a link, presses a button etc.
		"""
		raise NotImplementedError

	def rename(self,newName):
		"""
		Renames this item with the new name.
		"""
		raise NotImplementedError

	@property
	def isRenameAllowed(self):
		return False

class TextInfoQuickNavItem(QuickNavItem):
	""" Represents a quick nav item in a browse mode document who's positions are represented by a L{textInfos.TextInfo}. """

	def __init__(self,itemType,document,textInfo):
		"""
		See L{QuickNavItem.__init__} for itemType and document argument definitions.
		@param textInfo: the textInfo position this item represents.
		@type textInfo: L{textInfos.TextInfo}
		"""
		self.textInfo=textInfo
		super(TextInfoQuickNavItem,self).__init__(itemType,document)

	def __lt__(self,other):
		return self.textInfo.compareEndPoints(other.textInfo,"startToStart")<0

	@property
	def obj(self):
		return self.textInfo.basePosition if isinstance(self.textInfo.basePosition,NVDAObject) else None

	@property
	def label(self):
		return self.textInfo.text.strip()

	def isChild(self,parent):
		if parent.textInfo.isOverlapping(self.textInfo):
			return True
		return False

	def report(self,readUnit=None):
		info=self.textInfo
		# If we are dealing with a form field, ensure we don't read the whole content if it's an editable text.
		if self.itemType == "formField":
			if self.obj.role == controlTypes.Role.EDITABLETEXT:
				readUnit = textInfos.UNIT_LINE
		if readUnit:
			fieldInfo = info.copy()
			info.collapse()
			info.move(readUnit, 1, endPoint="end")
			if info.compareEndPoints(fieldInfo, "endToEnd") > 0:
				# We've expanded past the end of the field, so limit to the end of the field.
				info.setEndPoint(fieldInfo, "endToEnd")
		speech.speakTextInfo(info, reason=OutputReason.QUICKNAV)

	def activate(self):
		self.textInfo.obj._activatePosition(info=self.textInfo)

	def moveTo(self):
		if self.document.passThrough and getattr(self, "obj", False):
			if controlTypes.State.FOCUSABLE in self.obj.states:
				self.obj.setFocus()
				return
			self.document.passThrough = False
			reportPassThrough(self.document)
		info = self.textInfo.copy()
		info.collapse()
		self.document._set_selection(info, reason=OutputReason.QUICKNAV)

	@property
	def isAfterSelection(self):
		caret=self.document.makeTextInfo(textInfos.POSITION_CARET)
		return self.textInfo.compareEndPoints(caret, "startToStart") > 0

	def _getLabelForProperties(self, labelPropertyGetter: Callable[[str], Optional[Any]]):
		"""
		Fetches required properties for this L{TextInfoQuickNavItem} and constructs a label to be shown in an elements list.
		This can be used by subclasses to implement the L{label} property.
		@Param labelPropertyGetter: A callable taking 1 argument, specifying the property to fetch.
			For example, if L{itemType} is landmark, the callable must return the landmark type when "landmark" is passed as the property argument.
			Alternative property names might be name or value.
			The callable must return None if the property doesn't exist.
			An expected callable might be get method on a L{Dict},
			or "lambda property: getattr(self.obj, property, None)" for an L{NVDAObject}.
		"""
		content = self.textInfo.text.strip()
		if self.itemType == "heading":
			# Output: displayed text of the heading.
			return content
		labelParts = None
		name = labelPropertyGetter("name")
		if self.itemType == "landmark":
			landmark = aria.landmarkRoles.get(labelPropertyGetter("landmark"))
			# Example output: main menu; navigation
			labelParts = (name, landmark)
		else: 
			role: Union[controlTypes.Role, int] = labelPropertyGetter("role")
			role = controlTypes.Role(role)
			roleText = role.displayString
			# Translators: Reported label in the elements list for an element which which has no name and value
			unlabeled = _("Unlabeled")
			realStates = labelPropertyGetter("states")
			labeledStates = " ".join(controlTypes.processAndLabelStates(role, realStates, OutputReason.FOCUS))
			if self.itemType == "formField":
				if role in (
					controlTypes.Role.BUTTON,
					controlTypes.Role.DROPDOWNBUTTON,
					controlTypes.Role.TOGGLEBUTTON,
					controlTypes.Role.SPLITBUTTON,
					controlTypes.Role.MENUBUTTON,
					controlTypes.Role.DROPDOWNBUTTONGRID,
					controlTypes.Role.TREEVIEWBUTTON
				):
					# Example output: Mute; toggle button; pressed
					labelParts = (content or name or unlabeled, roleText, labeledStates)
				else:
					# Example output: Find a repository...; edit; has auto complete; NVDA
					labelParts = (name or unlabeled, roleText, labeledStates, content)
			elif self.itemType in ("link", "button"):
				# Example output: You have unread notifications; visited
				labelParts = (content or name or unlabeled, labeledStates)
		if labelParts:
			label = "; ".join(lp for lp in labelParts if lp)
		else:
			label = content
		return label

class BrowseModeTreeInterceptor(treeInterceptorHandler.TreeInterceptor):
	scriptCategory = inputCore.SCRCAT_BROWSEMODE
	_disableAutoPassThrough = False
	APPLICATION_ROLES = (controlTypes.Role.APPLICATION, controlTypes.Role.DIALOG)

	def _get_currentNVDAObject(self):
		raise NotImplementedError

	def _get_currentFocusableNVDAObject(self):
		return self.makeTextInfo(textInfos.POSITION_CARET).focusableNVDAObjectAtStart

	def event_treeInterceptor_gainFocus(self):
		"""Triggered when this browse mode interceptor gains focus.
		This event is only fired upon entering this treeInterceptor when it was not the current treeInterceptor before.
		This is different to L{event_gainFocus}, which is fired when an object inside this treeInterceptor gains focus, even if that object is in the same treeInterceptor.
		"""
		reportPassThrough(self)

	ALWAYS_SWITCH_TO_PASS_THROUGH_ROLES = frozenset({
		controlTypes.Role.COMBOBOX,
		controlTypes.Role.EDITABLETEXT,
		controlTypes.Role.LIST,
		controlTypes.Role.LISTITEM,
		controlTypes.Role.SLIDER,
		controlTypes.Role.TABCONTROL,
		controlTypes.Role.MENUBAR,
		controlTypes.Role.POPUPMENU,
		controlTypes.Role.TREEVIEW,
		controlTypes.Role.TREEVIEWITEM,
		controlTypes.Role.SPINBUTTON,
		controlTypes.Role.TABLEROW,
		controlTypes.Role.TABLECELL,
		controlTypes.Role.TABLEROWHEADER,
		controlTypes.Role.TABLECOLUMNHEADER,
		})

	SWITCH_TO_PASS_THROUGH_ON_FOCUS_ROLES = frozenset({
		controlTypes.Role.LISTITEM,
		controlTypes.Role.RADIOBUTTON,
		controlTypes.Role.TAB,
		controlTypes.Role.MENUITEM,
		controlTypes.Role.RADIOMENUITEM,
		controlTypes.Role.CHECKMENUITEM,
		})

	IGNORE_DISABLE_PASS_THROUGH_WHEN_FOCUSED_ROLES = frozenset({
		controlTypes.Role.MENUITEM,
		controlTypes.Role.RADIOMENUITEM,
		controlTypes.Role.CHECKMENUITEM,
		controlTypes.Role.TABLECELL,
		})

	def shouldPassThrough(self, obj, reason: Optional[OutputReason] = None):
		"""Determine whether pass through mode should be enabled (focus mode) or disabled (browse mode) for a given object.
		@param obj: The object in question.
		@type obj: L{NVDAObjects.NVDAObject}
		@param reason: The reason for this query;
		one of the output reasons, or C{None} for manual pass through mode activation by the user.
		@return: C{True} if pass through mode (focus mode) should be enabled, C{False} if it should be disabled (browse mode).
		"""
		if reason and (
			self.disableAutoPassThrough
			or (reason == OutputReason.FOCUS and not config.conf["virtualBuffers"]["autoPassThroughOnFocusChange"])
			or (reason == OutputReason.CARET and not config.conf["virtualBuffers"]["autoPassThroughOnCaretMove"])
		):
			# This check relates to auto pass through and auto pass through is disabled, so don't change the pass through state.
			return self.passThrough
		if reason == OutputReason.QUICKNAV:
			return False
		states = obj.states
		role = obj.role
		if controlTypes.State.EDITABLE in states and controlTypes.State.UNAVAILABLE not in states:
			return True
		# Menus sometimes get focus due to menuStart events even though they don't report as focused/focusable.
		if not obj.isFocusable and controlTypes.State.FOCUSED not in states and role != controlTypes.Role.POPUPMENU:
			return False
		# many controls that are read-only should not switch to passThrough. 
		# However, there are exceptions.
		if controlTypes.State.READONLY in states:
			# #13221: For Slack message lists, and the MS Edge downloads window, switch to passthrough
			# even though the list item and list are read-only, but focusable.
			if (
				role == controlTypes.Role.LISTITEM and controlTypes.State.FOCUSED in states
				and obj.parent.role == controlTypes.Role.LIST and controlTypes.State.FOCUSABLE in obj.parent.states
			):
				return True
			# Certain controls such as combo boxes and readonly edits are read-only but still interactive.
			# #5118: read-only ARIA grids should also be allowed (focusable table cells, rows and headers).
			if role not in (
				controlTypes.Role.EDITABLETEXT, controlTypes.Role.COMBOBOX, controlTypes.Role.TABLEROW,
				controlTypes.Role.TABLECELL, controlTypes.Role.TABLEROWHEADER, controlTypes.Role.TABLECOLUMNHEADER
			):
				return False
		# Any roles or states for which we always switch to passThrough
		if role in self.ALWAYS_SWITCH_TO_PASS_THROUGH_ROLES or controlTypes.State.EDITABLE in states:
			return True
		# focus is moving to this control. Perhaps after pressing tab or clicking a button that brings up a menu (via javascript)
		if reason == OutputReason.FOCUS:
			if role in self.SWITCH_TO_PASS_THROUGH_ON_FOCUS_ROLES:
				return True
			# If this is a focus change, pass through should be enabled for certain ancestor containers.
			# this is done last for performance considerations. Walking up the through the parents could be costly
			while obj and obj != self.rootNVDAObject:
				if obj.role == controlTypes.Role.TOOLBAR:
					return True
				obj = obj.parent
		return False

	def _get_shouldTrapNonCommandGestures(self):
		return config.conf['virtualBuffers']['trapNonCommandGestures']

	def script_trapNonCommandGesture(self,gesture):
		winsound.PlaySound("default",1)

	singleLetterNavEnabled=True #: Whether single letter navigation scripts should be active (true) or if these letters should fall to the application.

	def getAlternativeScript(self,gesture,script):
		if self.passThrough or not gesture.isCharacter:
			return script
		if not self.singleLetterNavEnabled:
			return None
		if not script and self.shouldTrapNonCommandGestures: 
			script=self.script_trapNonCommandGesture
		return script

	def script_toggleSingleLetterNav(self,gesture):
		if self.singleLetterNavEnabled:
			self.singleLetterNavEnabled=False
			# Translators: Reported when single letter navigation in browse mode is turned off.
			ui.message(_("Single letter navigation off"))
		else:
			self.singleLetterNavEnabled=True
			# Translators: Reported when single letter navigation in browse mode is turned on.
			ui.message(_("Single letter navigation on"))
	# Translators: the description for the toggleSingleLetterNavigation command in browse mode.
	script_toggleSingleLetterNav.__doc__=_("Toggles single letter navigation on and off. When on, single letter keys in browse mode jump to various kinds of elements on the page. When off, these keys are passed to the application")

	def _get_ElementsListDialog(self):
		return ElementsListDialog

	def _iterNodesByType(self,itemType,direction="next",pos=None):
		"""
		Yields L{QuickNavItem} objects representing the ordered positions in this document according to the type being searched for (e.g. link, heading, table etc).
		@param itemType: the type being searched for (e.g. link, heading, table etc)
		@type itemType: string
		@param direction: the direction in which to search (next, previous, up)
		@type direction: string
		@param pos: the position in the document from where to start the search.
		@type pos: Usually an L{textInfos.TextInfo} 
		@raise NotImplementedError: This type is not supported by this BrowseMode implementation
		"""
		raise NotImplementedError

	def _iterNotLinkBlock(self, direction="next", pos=None):
		raise NotImplementedError
	
	def _iterTextStyle(
			self,
			kind: str,
			direction: documentBase._Movement = documentBase._Movement.NEXT,
			pos: textInfos.TextInfo | None = None,
	) -> Generator[TextInfoQuickNavItem, None, None]:
		raise NotImplementedError

	MAX_ITERATIONS_FOR_SIMILAR_PARAGRAPH = 100_000
	
	def _iterSimilarParagraph(
			self,
			kind: str,
			paragraphFunction: Callable[[textInfos.TextInfo], Optional[Any]],
			desiredValue: Optional[Any],
			direction: _Movement,
			pos: textInfos.TextInfo,
	) -> Generator[TextInfoQuickNavItem, None, None]:
		if direction not in [_Movement.NEXT, _Movement.PREVIOUS]:
			raise RuntimeError
		info = pos.copy()
		info.collapse()
		info.expand(textInfos.UNIT_PARAGRAPH)
		if desiredValue is None:
			desiredValue = paragraphFunction(info)
		for i in range(self.MAX_ITERATIONS_FOR_SIMILAR_PARAGRAPH):
			# move by one paragraph in the desired direction
			info.collapse(end=direction == _Movement.NEXT)
			if direction == _Movement.PREVIOUS:
				if info.move(textInfos.UNIT_CHARACTER, -1) == 0:
					return
			info.expand(textInfos.UNIT_PARAGRAPH)
			if info.isCollapsed:
				return
			value = paragraphFunction(info)
			if value == desiredValue:
				yield TextInfoQuickNavItem(kind, self, info.copy())


	def _quickNavScript(self,gesture, itemType, direction, errorMessage, readUnit):
		if itemType=="notLinkBlock":
			iterFactory=self._iterNotLinkBlock
<<<<<<< HEAD
		elif itemType in ["sameStyle", "differentStyle"]:
			def iterFactory(
					direction: documentBase._Movement,
					info: textInfos.TextInfo | None,
			) -> Generator[TextInfoQuickNavItem, None, None]:
				return self._iterTextStyle(itemType, direction, info)
=======
		elif itemType == "textParagraph":
			punctuationMarksRegex = re.compile(
				config.conf["virtualBuffers"]["textParagraphRegex"],
			)

			def paragraphFunc(info: textInfos.TextInfo) -> bool:
				return punctuationMarksRegex.search(info.text) is not None

			def iterFactory(direction: str, pos: textInfos.TextInfo) -> Generator[TextInfoQuickNavItem, None, None]:
				return self._iterSimilarParagraph(
					kind="textParagraph",
					paragraphFunction=paragraphFunc,
					desiredValue=True,
					direction=_Movement(direction),
					pos=pos,
				)
>>>>>>> 49d5e581
		else:
			iterFactory=lambda direction,info: self._iterNodesByType(itemType,direction,info)
		info=self.selection
		try:
			item = next(iterFactory(direction, info))
		except NotImplementedError:
			# Translators: a message when a particular quick nav command is not supported in the current document.
			ui.message(_("Not supported in this document"))
			return
		except StopIteration:
			ui.message(errorMessage)
			return
		# #8831: Report before moving because moving might change the focus, which
		# might mutate the document, potentially invalidating info if it is
		# offset-based.
		if not gesture or not willSayAllResume(gesture):
			item.report(readUnit=readUnit)
		item.moveTo()

	@classmethod
	def addQuickNav(
			cls,
			itemType: str,
			key: Optional[str],
			nextDoc: str,
			nextError: str,
			prevDoc: str,
			prevError: str,
			readUnit: Optional[str] = None
	):
		"""Adds a script for the given quick nav item.
		@param itemType: The type of item, I.E. "heading" "Link" ...
		@param key: The quick navigation key to bind to the script.
			Shift is automatically added for the previous item gesture. E.G. h for heading.
			If C{None} is provided, the script is unbound by default.
		@param nextDoc: The command description to bind to the script that yields the next quick nav item.
		@param nextError: The error message if there are no more quick nav items of type itemType in this direction.
		@param prevDoc: The command description to bind to the script that yields the previous quick nav item.
		@param prevError: The error message if there are no more quick nav items of type itemType in this direction.
		@param readUnit: The unit (one of the textInfos.UNIT_* constants) to announce when moving to this type of item. 
			For example, only the line is read when moving to tables to avoid reading a potentially massive table. 
			If None, the entire item will be announced.
		"""
		scriptSuffix = itemType[0].upper() + itemType[1:]
		scriptName = "next%s" % scriptSuffix
		funcName = "script_%s" % scriptName
		script = lambda self,gesture: self._quickNavScript(gesture, itemType, "next", nextError, readUnit)
		script.__doc__ = nextDoc
		script.__name__ = funcName
		script.resumeSayAllMode = sayAll.CURSOR.CARET
		setattr(cls, funcName, script)
		if key is not None:
			cls.__gestures["kb:%s" % key] = scriptName
		scriptName = "previous%s" % scriptSuffix
		funcName = "script_%s" % scriptName
		script = lambda self,gesture: self._quickNavScript(gesture, itemType, "previous", prevError, readUnit)
		script.__doc__ = prevDoc
		script.__name__ = funcName
		script.resumeSayAllMode = sayAll.CURSOR.CARET
		setattr(cls, funcName, script)
		if key is not None:
			cls.__gestures["kb:shift+%s" % key] = scriptName

	def script_elementsList(self, gesture):
		# We need this to be a modal dialog, but it mustn't block this script.
		def run():
			gui.mainFrame.prePopup()
			d = self.ElementsListDialog(self)
			d.ShowModal()
			d.Destroy()
			gui.mainFrame.postPopup()
		wx.CallAfter(run)

	# Translators: the description for the Elements List command in browse mode.
	script_elementsList.__doc__ = _("Lists various types of elements in this document")
	script_elementsList.ignoreTreeInterceptorPassThrough = True

	def _activateNVDAObject(self, obj):
		"""Activate an object in response to a user request.
		This should generally perform the default action or click on the object.
		@param obj: The object to activate.
		@type obj: L{NVDAObjects.NVDAObject}
		"""
		while obj and obj != self.rootNVDAObject:
			try:
				obj.doAction()
				break
			except NotImplementedError:
				log.debugWarning("doAction failed")
			if obj.hasIrrelevantLocation:
				# This check covers invisible, off screen and a None location
				log.debugWarning("No relevant location for object")
				obj = obj.parent
				continue
			location = obj.location
			if not location.width or not location.height:
				obj = obj.parent
				continue
			log.debugWarning("Clicking with mouse")
			oldX, oldY = winUser.getCursorPos()
			winUser.setCursorPos(*location.center)
			mouseHandler.doPrimaryClick()
			winUser.setCursorPos(oldX, oldY)
			break

	def _activatePosition(self, obj=None):
		if not obj:
			obj=self.currentNVDAObject
			if not obj:
				return
		if obj.role == controlTypes.Role.MATH:
			import mathPres
			try:
				return mathPres.interactWithMathMl(obj.mathMl)
			except (NotImplementedError, LookupError):
				pass
			return
		if self.shouldPassThrough(obj):
			obj.setFocus()
			self.passThrough = True
			reportPassThrough(self)
		elif obj.role == controlTypes.Role.EMBEDDEDOBJECT or obj.role in self.APPLICATION_ROLES:
			obj.setFocus()
			speech.speakObject(obj, reason=OutputReason.FOCUS)
		else:
			self._activateNVDAObject(obj)

	def script_activatePosition(self,gesture):
		if  config.conf["virtualBuffers"]["autoFocusFocusableElements"]:
			self._activatePosition()
		else:
			self._focusLastFocusableObject(activatePosition=True)
	# Translators: the description for the activatePosition script on browseMode documents.
	script_activatePosition.__doc__ = _("Activates the current object in the document")

	def _focusLastFocusableObject(self, activatePosition=False):
		"""Used when auto focus focusable elements is disabled to sync the focus
		to the browse mode cursor.
		When auto focus focusable elements is disabled, NVDA doesn't focus elements
		as the user moves the browse mode cursor. However, there are some cases
		where the user always wants to interact with the focus; e.g. if they press
		the applications key to open the context menu. In these cases, this method
		is called first to sync the focus to the browse mode cursor.
		"""
		obj = self.currentFocusableNVDAObject
		if obj!=self.rootNVDAObject and self._shouldSetFocusToObj(obj) and obj!= api.getFocusObject():
			obj.setFocus()
			# We might be about to activate or pass through a key which will cause
			# this object to change (e.g. checking a check box). However, we won't
			# actually get the focus event until after the change has occurred.
			# Therefore, we must cache properties for speech before the change occurs.
			speech.speakObject(obj, OutputReason.ONLYCACHE)
			self._objPendingFocusBeforeActivate = obj
		if activatePosition:
			# Make sure we activate the object at the caret, which is not necessarily focusable.
			self._activatePosition()

	def script_passThrough(self,gesture):
		if not config.conf["virtualBuffers"]["autoFocusFocusableElements"]:
			self._focusLastFocusableObject()
			api.processPendingEvents(processEventQueue=True)
		gesture.send()

	def script_disablePassThrough(self, gesture):
		if not self.passThrough or self.disableAutoPassThrough:
			return gesture.send()
		# #3215 ARIA menus should get the Escape key unconditionally so they can handle it without invoking browse mode first
		obj = api.getFocusObject()
		if obj and obj.role in self.IGNORE_DISABLE_PASS_THROUGH_WHEN_FOCUSED_ROLES:
			return gesture.send()
		self.passThrough = False
		self.disableAutoPassThrough = False
		reportPassThrough(self)
	script_disablePassThrough.ignoreTreeInterceptorPassThrough = True

	def _set_disableAutoPassThrough(self, state):
		# If the user manually switches to focus mode with NVDA+space, that enables
		# pass-through and disables auto pass-through. If auto focusing of focusable
		# elements is disabled, NVDA won't have synced the focus to the browse mode
		# cursor. However, since the user is switching to focus mode, they probably
		# want to interact with the focus, so sync the focus here.
		if (
			state
			and not config.conf["virtualBuffers"]["autoFocusFocusableElements"]
			and self.passThrough
		):
			self._focusLastFocusableObject()
		self._disableAutoPassThrough = state

	def _get_disableAutoPassThrough(self):
		return self._disableAutoPassThrough


	__gestures={
		"kb:NVDA+f7": "elementsList",
		"kb:enter": "activatePosition",
		"kb:numpadEnter": "activatePosition",
		"kb:space": "activatePosition",
		"kb:NVDA+shift+space":"toggleSingleLetterNav",
		"kb:escape": "disablePassThrough",
		"kb:control+enter": "passThrough",
		"kb:control+numpadEnter": "passThrough",
		"kb:shift+enter": "passThrough",
		"kb:shift+numpadEnter": "passThrough",
		"kb:control+shift+enter": "passThrough",
		"kb:control+shift+numpadEnter": "passThrough",
		"kb:alt+enter": "passThrough",
		"kb:alt+numpadEnter": "passThrough",
		"kb:applications": "passThrough",
		"kb:shift+applications": "passThrough",
		"kb:shift+f10": "passThrough",
	}

# Add quick navigation scripts.
qn = BrowseModeTreeInterceptor.addQuickNav
qn("heading", key="h",
	# Translators: Input help message for a quick navigation command in browse mode.
	nextDoc=_("moves to the next heading"),
	# Translators: Message presented when the browse mode element is not found.
	nextError=_("no next heading"),
	# Translators: Input help message for a quick navigation command in browse mode.
	prevDoc=_("moves to the previous heading"),
	# Translators: Message presented when the browse mode element is not found.
	prevError=_("no previous heading"))
qn("heading1", key="1",
	# Translators: Input help message for a quick navigation command in browse mode.
	nextDoc=_("moves to the next heading at level 1"),
	# Translators: Message presented when the browse mode element is not found.
	nextError=_("no next heading at level 1"),
	# Translators: Input help message for a quick navigation command in browse mode.
	prevDoc=_("moves to the previous heading at level 1"),
	# Translators: Message presented when the browse mode element is not found.
	prevError=_("no previous heading at level 1"))
qn("heading2", key="2",
	# Translators: Input help message for a quick navigation command in browse mode.
	nextDoc=_("moves to the next heading at level 2"),
	# Translators: Message presented when the browse mode element is not found.
	nextError=_("no next heading at level 2"),
	# Translators: Input help message for a quick navigation command in browse mode.
	prevDoc=_("moves to the previous heading at level 2"),
	# Translators: Message presented when the browse mode element is not found.
	prevError=_("no previous heading at level 2"))
qn("heading3", key="3",
	# Translators: Input help message for a quick navigation command in browse mode.
	nextDoc=_("moves to the next heading at level 3"),
	# Translators: Message presented when the browse mode element is not found.
	nextError=_("no next heading at level 3"),
	# Translators: Input help message for a quick navigation command in browse mode.
	prevDoc=_("moves to the previous heading at level 3"),
	# Translators: Message presented when the browse mode element is not found.
	prevError=_("no previous heading at level 3"))
qn("heading4", key="4",
	# Translators: Input help message for a quick navigation command in browse mode.
	nextDoc=_("moves to the next heading at level 4"),
	# Translators: Message presented when the browse mode element is not found.
	nextError=_("no next heading at level 4"),
	# Translators: Input help message for a quick navigation command in browse mode.
	prevDoc=_("moves to the previous heading at level 4"),
	# Translators: Message presented when the browse mode element is not found.
	prevError=_("no previous heading at level 4"))
qn("heading5", key="5",
	# Translators: Input help message for a quick navigation command in browse mode.
	nextDoc=_("moves to the next heading at level 5"),
	# Translators: Message presented when the browse mode element is not found.
	nextError=_("no next heading at level 5"),
	# Translators: Input help message for a quick navigation command in browse mode.
	prevDoc=_("moves to the previous heading at level 5"),
	# Translators: Message presented when the browse mode element is not found.
	prevError=_("no previous heading at level 5"))
qn("heading6", key="6",
	# Translators: Input help message for a quick navigation command in browse mode.
	nextDoc=_("moves to the next heading at level 6"),
	# Translators: Message presented when the browse mode element is not found.
	nextError=_("no next heading at level 6"),
	# Translators: Input help message for a quick navigation command in browse mode.
	prevDoc=_("moves to the previous heading at level 6"),
	# Translators: Message presented when the browse mode element is not found.
	prevError=_("no previous heading at level 6"))
qn("table", key="t",
	# Translators: Input help message for a quick navigation command in browse mode.
	nextDoc=_("moves to the next table"),
	# Translators: Message presented when the browse mode element is not found.
	nextError=_("no next table"),
	# Translators: Input help message for a quick navigation command in browse mode.
	prevDoc=_("moves to the previous table"),
	# Translators: Message presented when the browse mode element is not found.
	prevError=_("no previous table"),
	readUnit=textInfos.UNIT_LINE)
qn("link", key="k",
	# Translators: Input help message for a quick navigation command in browse mode.
	nextDoc=_("moves to the next link"),
	# Translators: Message presented when the browse mode element is not found.
	nextError=_("no next link"),
	# Translators: Input help message for a quick navigation command in browse mode.
	prevDoc=_("moves to the previous link"),
	# Translators: Message presented when the browse mode element is not found.
	prevError=_("no previous link"))
qn("visitedLink", key="v",
	# Translators: Input help message for a quick navigation command in browse mode.
	nextDoc=_("moves to the next visited link"),
	# Translators: Message presented when the browse mode element is not found.
	nextError=_("no next visited link"),
	# Translators: Input help message for a quick navigation command in browse mode.
	prevDoc=_("moves to the previous visited link"),
	# Translators: Message presented when the browse mode element is not found.
	prevError=_("no previous visited link"))
qn("unvisitedLink", key="u",
	# Translators: Input help message for a quick navigation command in browse mode.
	nextDoc=_("moves to the next unvisited link"),
	# Translators: Message presented when the browse mode element is not found.
	nextError=_("no next unvisited link"),
	# Translators: Input help message for a quick navigation command in browse mode.
	prevDoc=_("moves to the previous unvisited link"), 
	# Translators: Message presented when the browse mode element is not found.
	prevError=_("no previous unvisited link"))
qn("formField", key="f",
	# Translators: Input help message for a quick navigation command in browse mode.
	nextDoc=_("moves to the next form field"),
	# Translators: Message presented when the browse mode element is not found.
	nextError=_("no next form field"),
	# Translators: Input help message for a quick navigation command in browse mode.
	prevDoc=_("moves to the previous form field"),
	# Translators: Message presented when the browse mode element is not found.
	prevError=_("no previous form field"))
qn("list", key="l",
	# Translators: Input help message for a quick navigation command in browse mode.
	nextDoc=_("moves to the next list"),
	# Translators: Message presented when the browse mode element is not found.
	nextError=_("no next list"),
	# Translators: Input help message for a quick navigation command in browse mode.
	prevDoc=_("moves to the previous list"),
	# Translators: Message presented when the browse mode element is not found.
	prevError=_("no previous list"),
	readUnit=textInfos.UNIT_LINE)
qn("listItem", key="i",
	# Translators: Input help message for a quick navigation command in browse mode.
	nextDoc=_("moves to the next list item"),
	# Translators: Message presented when the browse mode element is not found.
	nextError=_("no next list item"),
	# Translators: Input help message for a quick navigation command in browse mode.
	prevDoc=_("moves to the previous list item"),
	# Translators: Message presented when the browse mode element is not found.
	prevError=_("no previous list item"))
qn("button", key="b",
	# Translators: Input help message for a quick navigation command in browse mode.
	nextDoc=_("moves to the next button"),
	# Translators: Message presented when the browse mode element is not found.
	nextError=_("no next button"),
	# Translators: Input help message for a quick navigation command in browse mode.
	prevDoc=_("moves to the previous button"),
	# Translators: Message presented when the browse mode element is not found.
	prevError=_("no previous button"))
qn("edit", key="e",
	# Translators: Input help message for a quick navigation command in browse mode.
	nextDoc=_("moves to the next edit field"),
	# Translators: Message presented when the browse mode element is not found.
	nextError=_("no next edit field"),
	# Translators: Input help message for a quick navigation command in browse mode.
	prevDoc=_("moves to the previous edit field"),
	# Translators: Message presented when the browse mode element is not found.
	prevError=_("no previous edit field"),
	readUnit=textInfos.UNIT_LINE)
qn("frame", key="m",
	# Translators: Input help message for a quick navigation command in browse mode.
	nextDoc=_("moves to the next frame"),
	# Translators: Message presented when the browse mode element is not found.
	nextError=_("no next frame"),
	# Translators: Input help message for a quick navigation command in browse mode.
	prevDoc=_("moves to the previous frame"),
	# Translators: Message presented when the browse mode element is not found.
	prevError=_("no previous frame"),
	readUnit=textInfos.UNIT_LINE)
qn("separator", key="s",
	# Translators: Input help message for a quick navigation command in browse mode.
	nextDoc=_("moves to the next separator"),
	# Translators: Message presented when the browse mode element is not found.
	nextError=_("no next separator"),
	# Translators: Input help message for a quick navigation command in browse mode.
	prevDoc=_("moves to the previous separator"),
	# Translators: Message presented when the browse mode element is not found.
	prevError=_("no previous separator"))
qn("radioButton", key="r",
	# Translators: Input help message for a quick navigation command in browse mode.
	nextDoc=_("moves to the next radio button"),
	# Translators: Message presented when the browse mode element is not found.
	nextError=_("no next radio button"),
	# Translators: Input help message for a quick navigation command in browse mode.
	prevDoc=_("moves to the previous radio button"),
	# Translators: Message presented when the browse mode element is not found.
	prevError=_("no previous radio button"))
qn("comboBox", key="c",
	# Translators: Input help message for a quick navigation command in browse mode.
	nextDoc=_("moves to the next combo box"),
	# Translators: Message presented when the browse mode element is not found.
	nextError=_("no next combo box"),
	# Translators: Input help message for a quick navigation command in browse mode.
	prevDoc=_("moves to the previous combo box"),
	# Translators: Message presented when the browse mode element is not found.
	prevError=_("no previous combo box"))
qn("checkBox", key="x",
	# Translators: Input help message for a quick navigation command in browse mode.
	nextDoc=_("moves to the next check box"),
	# Translators: Message presented when the browse mode element is not found.
	nextError=_("no next check box"),
	# Translators: Input help message for a quick navigation command in browse mode.
	prevDoc=_("moves to the previous check box"),
	# Translators: Message presented when the browse mode element is not found.
	prevError=_("no previous check box"))
qn("graphic", key="g",
	# Translators: Input help message for a quick navigation command in browse mode.
	nextDoc=_("moves to the next graphic"),
	# Translators: Message presented when the browse mode element is not found.
	nextError=_("no next graphic"),
	# Translators: Input help message for a quick navigation command in browse mode.
	prevDoc=_("moves to the previous graphic"),
	# Translators: Message presented when the browse mode element is not found.
	prevError=_("no previous graphic"))
qn("blockQuote", key="q",
	# Translators: Input help message for a quick navigation command in browse mode.
	nextDoc=_("moves to the next block quote"),
	# Translators: Message presented when the browse mode element is not found.
	nextError=_("no next block quote"),
	# Translators: Input help message for a quick navigation command in browse mode.
	prevDoc=_("moves to the previous block quote"), 
	# Translators: Message presented when the browse mode element is not found.
	prevError=_("no previous block quote"))
qn("notLinkBlock", key="n",
	# Translators: Input help message for a quick navigation command in browse mode.
	nextDoc=_("skips forward past a block of links"),
	# Translators: Message presented when the browse mode element is not found.
	nextError=_("no more text after a block of links"),
	# Translators: Input help message for a quick navigation command in browse mode.
	prevDoc=_("skips backward past a block of links"),
	# Translators: Message presented when the browse mode element is not found.
	prevError=_("no more text before a block of links"),
	readUnit=textInfos.UNIT_LINE)
qn("landmark", key="d",
	# Translators: Input help message for a quick navigation command in browse mode.
	nextDoc=_("moves to the next landmark"),
	# Translators: Message presented when the browse mode element is not found.
	nextError=_("no next landmark"),
	# Translators: Input help message for a quick navigation command in browse mode.
	prevDoc=_("moves to the previous landmark"),
	# Translators: Message presented when the browse mode element is not found.
	prevError=_("no previous landmark"),
	readUnit=textInfos.UNIT_LINE)
qn("embeddedObject", key="o",
	# Translators: Input help message for a quick navigation command in browse mode.
	nextDoc=_("moves to the next embedded object"),
	# Translators: Message presented when the browse mode element is not found.
	nextError=_("no next embedded object"),
	# Translators: Input help message for a quick navigation command in browse mode.
	prevDoc=_("moves to the previous embedded object"),
	# Translators: Message presented when the browse mode element is not found.
	prevError=_("no previous embedded object"))
qn("annotation", key="a",
	# Translators: Input help message for a quick navigation command in browse mode.
	nextDoc=_("moves to the next annotation"),
	# Translators: Message presented when the browse mode element is not found.
	nextError=_("no next annotation"),
	# Translators: Input help message for a quick navigation command in browse mode.
	prevDoc=_("moves to the previous annotation"),
	# Translators: Message presented when the browse mode element is not found.
	prevError=_("no previous annotation"))
qn("error", key="w",
	# Translators: Input help message for a quick navigation command in browse mode.
	nextDoc=_("moves to the next error"),
	# Translators: Message presented when the browse mode element is not found.
	nextError=_("no next error"),
	# Translators: Input help message for a quick navigation command in browse mode.
	prevDoc=_("moves to the previous error"),
	# Translators: Message presented when the browse mode element is not found.
	prevError=_("no previous error"))
qn(
	"article", key=None,
	# Translators: Input help message for a quick navigation command in browse mode.
	nextDoc=_("moves to the next article"),
	# Translators: Message presented when the browse mode element is not found.
	nextError=_("no next article"),
	# Translators: Input help message for a quick navigation command in browse mode.
	prevDoc=_("moves to the previous article"),
	# Translators: Message presented when the browse mode element is not found.
	prevError=_("no previous article")
)
qn(
	"grouping", key=None,
	# Translators: Input help message for a quick navigation command in browse mode.
	nextDoc=_("moves to the next grouping"),
	# Translators: Message presented when the browse mode element is not found.
	nextError=_("no next grouping"),
	# Translators: Input help message for a quick navigation command in browse mode.
	prevDoc=_("moves to the previous grouping"),
	# Translators: Message presented when the browse mode element is not found.
	prevError=_("no previous grouping")
)
qn(
	"tab", key=None,
	# Translators: Input help message for a quick navigation command in browse mode.
	nextDoc=_("moves to the next tab"),
	# Translators: Message presented when the browse mode element is not found.
	nextError=_("no next tab"),
	# Translators: Input help message for a quick navigation command in browse mode.
	prevDoc=_("moves to the previous tab"),
	# Translators: Message presented when the browse mode element is not found.
	prevError=_("no previous tab")
)
qn(
<<<<<<< HEAD
	"sameStyle",
	key=None,
	# Translators: Input help message for a quick navigation command in browse mode.
	nextDoc=_("moves to the next same style text"),
	# Translators: Message presented when the browse mode element is not found.
	nextError=_("No next same style text"),
	# Translators: Input help message for a quick navigation command in browse mode.
	prevDoc=_("moves to the previous same style text"),
	# Translators: Message presented when the browse mode element is not found.
	prevError=_("No previous same style text")
)
qn(
	"differentStyle",
	key=None,
	# Translators: Input help message for a quick navigation command in browse mode.
	nextDoc=_("moves to the next different style text"),
	# Translators: Message presented when the browse mode element is not found.
	nextError=_("No next different style text"),
	# Translators: Input help message for a quick navigation command in browse mode.
	prevDoc=_("moves to the previous different style text"),
	# Translators: Message presented when the browse mode element is not found.
	prevError=_("No previous different style text")
=======
	"textParagraph",
	key="p",
	# Translators: Input help message for a quick navigation command in browse mode.
	nextDoc=_("moves to the next text paragraph"),
	# Translators: Message presented when the browse mode element is not found.
	nextError=_("no next text paragraph"),
	# Translators: Input help message for a quick navigation command in browse mode.
	prevDoc=_("moves to the previous text paragraph"),
	# Translators: Message presented when the browse mode element is not found.
	prevError=_("no previous text paragraph"),
	readUnit=textInfos.UNIT_PARAGRAPH,
>>>>>>> 49d5e581
)
del qn


class ElementsListDialog(
		DpiScalingHelperMixinWithoutInit,
		gui.contextHelp.ContextHelpMixin,
		wx.Dialog  # wxPython does not seem to call base class initializer, put last in MRO
):
	helpId = "ElementsList"
	ELEMENT_TYPES = (
		# Translators: The label of a radio button to select the type of element
		# in the browse mode Elements List dialog.
		("link", _("Lin&ks")),
		# Translators: The label of a radio button to select the type of element
		# in the browse mode Elements List dialog.
		("heading", _("&Headings")),
		# Translators: The label of a radio button to select the type of element
		# in the browse mode Elements List dialog.
		("formField", _("&Form fields")),
		# Translators: The label of a radio button to select the type of element
		# in the browse mode Elements List dialog.
		("button", _("&Buttons")),
		# Translators: The label of a radio button to select the type of element
		# in the browse mode Elements List dialog.
		("landmark", _("Lan&dmarks")),
	)

	Element = collections.namedtuple("Element", ("item", "parent"))

	lastSelectedElementType=0

	def __init__(self, document):
		super().__init__(
			parent=gui.mainFrame,
			# Translators: The title of the browse mode Elements List dialog.
			title=_("Elements List")
		)
		self.document = document
		mainSizer = wx.BoxSizer(wx.VERTICAL)
		contentsSizer = wx.BoxSizer(wx.VERTICAL)

		# Translators: The label of a group of radio buttons to select the type of element
		# in the browse mode Elements List dialog.
		child = wx.RadioBox(self, wx.ID_ANY, label=_("Type:"), choices=tuple(et[1] for et in self.ELEMENT_TYPES))
		child.SetSelection(self.lastSelectedElementType)
		child.Bind(wx.EVT_RADIOBOX, self.onElementTypeChange)
		contentsSizer.Add(child, flag=wx.EXPAND)
		contentsSizer.AddSpacer(gui.guiHelper.SPACE_BETWEEN_VERTICAL_DIALOG_ITEMS)

		self.tree = wx.TreeCtrl(
			self,
			size=self.scaleSize((500, 300)),  # height is chosen to ensure the dialog will fit on an 800x600 screen
			style=wx.TR_HAS_BUTTONS | wx.TR_HIDE_ROOT | wx.TR_LINES_AT_ROOT | wx.TR_SINGLE | wx.TR_EDIT_LABELS
		)
		self.tree.Bind(wx.EVT_SET_FOCUS, self.onTreeSetFocus)
		self.tree.Bind(wx.EVT_CHAR, self.onTreeChar)
		self.tree.Bind(wx.EVT_TREE_BEGIN_LABEL_EDIT, self.onTreeLabelEditBegin)
		self.tree.Bind(wx.EVT_TREE_END_LABEL_EDIT, self.onTreeLabelEditEnd)
		self.treeRoot = self.tree.AddRoot("root")
		contentsSizer.Add(self.tree,flag=wx.EXPAND)
		contentsSizer.AddSpacer(gui.guiHelper.SPACE_BETWEEN_VERTICAL_DIALOG_ITEMS)

		# Translators: The label of an editable text field to filter the elements
		# in the browse mode Elements List dialog.
		filterText = _("Filter b&y:")
		labeledCtrl = gui.guiHelper.LabeledControlHelper(self, filterText, wx.TextCtrl)
		self.filterEdit = cast(wx.TextCtrl, labeledCtrl.control)
		self.filterTimer: Optional[wx.CallLater] = None
		self.filterEdit.Bind(wx.EVT_TEXT, self.onFilterEditTextChange)
		contentsSizer.Add(labeledCtrl.sizer)
		contentsSizer.AddSpacer(gui.guiHelper.SPACE_BETWEEN_VERTICAL_DIALOG_ITEMS)

		bHelper = gui.guiHelper.ButtonHelper(wx.HORIZONTAL)
		# Translators: The label of a button to activate an element in the browse mode Elements List dialog.
		# Beware not to set an accelerator that would collide with other controls in this dialog, such as an
		# element type radio label.
		self.activateButton = bHelper.addButton(self, label=_("Activate"))
		self.activateButton.Bind(wx.EVT_BUTTON, lambda evt: self.onAction(True))
		
		# Translators: The label of a button to move to an element
		# in the browse mode Elements List dialog.
		self.moveButton = bHelper.addButton(self, label=_("&Move to"))
		self.moveButton.Bind(wx.EVT_BUTTON, lambda evt: self.onAction(False))
		bHelper.addButton(self, id=wx.ID_CANCEL)

		contentsSizer.Add(bHelper.sizer, flag=wx.ALIGN_RIGHT)

		mainSizer.Add(contentsSizer, border=gui.guiHelper.BORDER_FOR_DIALOGS, flag=wx.ALL)
		mainSizer.Fit(self)
		self.SetSizer(mainSizer)

		self.tree.SetFocus()
		self.initElementType(self.ELEMENT_TYPES[self.lastSelectedElementType][0])
		self.CentreOnScreen()

	def onElementTypeChange(self, evt):
		elementType=evt.GetInt()
		# We need to make sure this gets executed after the focus event.
		# Otherwise, NVDA doesn't seem to get the event.
		queueHandler.queueFunction(queueHandler.eventQueue, self.initElementType, self.ELEMENT_TYPES[elementType][0])
		self.lastSelectedElementType=elementType

	def initElementType(self, elType):
		if elType in ("link","button"):
			# Links and buttons can be activated.
			self.activateButton.Enable()
			self.SetAffirmativeId(self.activateButton.GetId())
		else:
			# No other element type can be activated.
			self.activateButton.Disable()
			self.SetAffirmativeId(self.moveButton.GetId())

		# Gather the elements of this type.
		self._elements = []
		self._initialElement = None

		parentElements = []
		isAfterSelection=False
		for item in self.document._iterNodesByType(elType):
			# Find the parent element, if any.
			for parent in reversed(parentElements):
				if item.isChild(parent.item):
					break
				else:
					# We're not a child of this parent, so this parent has no more children and can be removed from the stack.
					parentElements.pop()
			else:
				# No parent found, so we're at the root.
				# Note that parentElements will be empty at this point, as all parents are no longer relevant and have thus been removed from the stack.
				parent = None

			element=self.Element(item,parent)
			self._elements.append(element)

			if not isAfterSelection:
				isAfterSelection=item.isAfterSelection
				if not isAfterSelection:
					# The element immediately preceding or overlapping the caret should be the initially selected element.
					# Since we have not yet passed the selection, use this as the initial element. 
					try:
						self._initialElement = self._elements[-1]
					except IndexError:
						# No previous element.
						pass

			# This could be the parent of a subsequent element, so add it to the parents stack.
			parentElements.append(element)

		# Start with no filtering.
		self.filterEdit.ChangeValue("")
		self.filter("", newElementType=True)

	def filter(self, filterText, newElementType=False):
		# If this is a new element type, use the element nearest the cursor.
		# Otherwise, use the currently selected element.
		# #8753: wxPython 4 returns "invalid tree item" when the tree view is empty, so use initial element if appropriate.
		try:
			defaultElement = self._initialElement if newElementType else self.tree.GetItemData(self.tree.GetSelection())
		except:
			defaultElement = self._initialElement
		# Clear the tree.
		self.tree.DeleteChildren(self.treeRoot)

		# Populate the tree with elements matching the filter text.
		elementsToTreeItems = {}
		defaultItem = None
		matched = False
		#Do case-insensitive matching by lowering both filterText and each element's text.
		filterText=filterText.lower()
		for element in self._elements:
			label=element.item.label
			if filterText and filterText not in label.lower():
				continue
			matched = True
			parent = element.parent
			if parent:
				parent = elementsToTreeItems.get(parent)
			item = self.tree.AppendItem(parent or self.treeRoot, label)
			self.tree.SetItemData(item, element)
			elementsToTreeItems[element] = item
			if element == defaultElement:
				defaultItem = item

		self.tree.ExpandAll()

		if not matched:
			# No items, so disable the buttons.
			self.activateButton.Disable()
			self.moveButton.Disable()
			return

		# If there's no default item, use the first item in the tree.
		self.tree.SelectItem(defaultItem or self.tree.GetFirstChild(self.treeRoot)[0])
		# Enable the button(s).
		# If the activate button isn't the default button, it is disabled for this element type and shouldn't be enabled here.
		if self.AffirmativeId == self.activateButton.Id:
			self.activateButton.Enable()
		self.moveButton.Enable()

	def onTreeSetFocus(self, evt):
		# Start with no search.
		self._searchText = ""
		self._searchCallLater = None
		evt.Skip()

	def onTreeChar(self, evt):
		key = evt.KeyCode

		if key == wx.WXK_RETURN:
			# The enter key should be propagated to the dialog and thus activate the default button,
			# but this is broken (wx ticket #3725).
			# Therefore, we must catch the enter key here.
			# Activate the current default button.
			evt = wx.CommandEvent(wx.wxEVT_COMMAND_BUTTON_CLICKED, wx.ID_ANY)
			button = self.FindWindowById(self.AffirmativeId)
			if button.Enabled:
				button.ProcessEvent(evt)
			else:
				wx.Bell()

		elif key == wx.WXK_F2:
			item=self.tree.GetSelection()
			if item:
				selectedItemType=self.tree.GetItemData(item).item
				self.tree.EditLabel(item)
				evt.Skip()

		elif key >= wx.WXK_START or key == wx.WXK_BACK:
			# Non-printable character.
			self._searchText = ""
			evt.Skip()

		else:
			# Search the list.
			# We have to implement this ourselves, as tree views don't accept space as a search character.
			char = chr(evt.UnicodeKey).lower()
			# IF the same character is typed twice, do the same search.
			if self._searchText != char:
				self._searchText += char
			if self._searchCallLater:
				self._searchCallLater.Restart()
			else:
				self._searchCallLater = wx.CallLater(1000, self._clearSearchText)
			self.search(self._searchText)

	def onTreeLabelEditBegin(self,evt):
		item=self.tree.GetSelection()
		selectedItemType = self.tree.GetItemData(item).item
		if not selectedItemType.isRenameAllowed:
			evt.Veto()

	def onTreeLabelEditEnd(self,evt):
			selectedItemNewName=evt.GetLabel()
			item=self.tree.GetSelection()
			selectedItemType = self.tree.GetItemData(item).item
			selectedItemType.rename(selectedItemNewName)

	def _clearSearchText(self):
		self._searchText = ""

	def search(self, searchText):
		item = self.tree.GetSelection()
		if not item:
			# No items.
			return

		# First try searching from the current item.
		# Failing that, search from the first item.
		items = itertools.chain(self._iterReachableTreeItemsFromItem(item), self._iterReachableTreeItemsFromItem(self.tree.GetFirstChild(self.treeRoot)[0]))
		if len(searchText) == 1:
			# If only a single character has been entered, skip (search after) the current item.
			next(items)

		for item in items:
			if self.tree.GetItemText(item).lower().startswith(searchText):
				self.tree.SelectItem(item)
				return

		# Not found.
		wx.Bell()

	def _iterReachableTreeItemsFromItem(self, item):
		while item:
			yield item

			childItem = self.tree.GetFirstChild(item)[0]
			if childItem and self.tree.IsExpanded(item):
				# Has children and is reachable, so recurse.
				for childItem in self._iterReachableTreeItemsFromItem(childItem):
					yield childItem

			item = self.tree.GetNextSibling(item)

	FILTER_TIMER_DELAY_MS = 300

	def onFilterEditTextChange(self, evt: wx.CommandEvent) -> None:
		filter = self.filterEdit.GetValue()
		if self.filterTimer is None:
			self.filterTimer = wx.CallLater(self.FILTER_TIMER_DELAY_MS, self.filter, filter)
		else:
			self.filterTimer.Start(self.FILTER_TIMER_DELAY_MS, filter)
		evt.Skip()

	def onAction(self, activate):
		prevFocus = gui.mainFrame.prevFocus
		self.Close()
		# Save off the last selected element type on to the class so its used in initialization next time.
		self.__class__.lastSelectedElementType=self.lastSelectedElementType
		item = self.tree.GetSelection()
		item = self.tree.GetItemData(item).item
		if activate:
			item.activate()
		else:
			def move():
				speech.cancelSpeech()
				# Avoid double announce if item.obj is about to gain focus.
				if not (
					self.document.passThrough
					and getattr(item, "obj", False)
					and item.obj != prevFocus
					and controlTypes.State.FOCUSABLE in item.obj.states
				):
					# #8831: Report before moving because moving might change the focus, which
					# might mutate the document, potentially invalidating info if it is
					# offset-based.
					item.report()
				item.moveTo()
			# We must use core.callLater rather than wx.CallLater to ensure that the callback runs within NVDA's core pump.
			# If it didn't, and it directly or indirectly called wx.Yield, it could start executing NVDA's core pump from within the yield, causing recursion.
			core.callLater(100, move)


class BrowseModeDocumentTextInfo(textInfos.TextInfo):

	def _get_focusableNVDAObjectAtStart(self):
		try:
			item = next(self.obj._iterNodesByType("focusable", "up", self))
		except StopIteration:
			return self.obj.rootNVDAObject
		if not item:
			return self.obj.rootNVDAObject
		return item.obj

class BrowseModeDocumentTreeInterceptor(documentBase.DocumentWithTableNavigation,cursorManager.CursorManager,BrowseModeTreeInterceptor,treeInterceptorHandler.DocumentTreeInterceptor):

	programmaticScrollMayFireEvent = False

	def __init__(self,obj):
		super(BrowseModeDocumentTreeInterceptor,self).__init__(obj)
		self._lastProgrammaticScrollTime = None
		# Cache the document constant identifier so it can be saved with the last caret position on termination.
		# As the original property may not be available as the document will be already dead.
		self._lastCachedDocumentConstantIdentifier: Optional[str] = self.documentConstantIdentifier
		self._lastFocusObj = None
		self._objPendingFocusBeforeActivate = None
		self._hadFirstGainFocus = False
		self._enteringFromOutside = True
		# We need to cache this because it will be unavailable once the document dies.
		if not hasattr(self.rootNVDAObject.appModule, "_browseModeRememberedCaretPositions"):
			self.rootNVDAObject.appModule._browseModeRememberedCaretPositions = {}
		self._lastCaretPosition = None
		#: True if the last caret move was due to a focus change.
		self._lastCaretMoveWasFocus = False

	def terminate(self):
		if self.shouldRememberCaretPositionAcrossLoads and self._lastCaretPosition:
			docID = self._lastCachedDocumentConstantIdentifier
			lastCaretPos = self._lastCaretPosition
			log.debug(f"Saving caret position {lastCaretPos} for document at {docID}")
			try:
				self.rootNVDAObject.appModule._browseModeRememberedCaretPositions[docID] = lastCaretPos
			except AttributeError:
				# The app module died.
				pass

	def _get_currentNVDAObject(self):
		return self.makeTextInfo(textInfos.POSITION_CARET).NVDAObjectAtStart

	def event_treeInterceptor_gainFocus(self):
		doSayAll=False
		hadFirstGainFocus=self._hadFirstGainFocus
		if not hadFirstGainFocus:
			# This treeInterceptor is gaining focus for the first time.
			# Fake a focus event on the focus object, as the treeInterceptor may have missed the actual focus event.
			focus = api.getFocusObject()
			self.event_gainFocus(focus, lambda: focus.event_gainFocus())
			if not self.passThrough:
				# We only set the caret position if in browse mode.
				# If in focus mode, the document must have forced the focus somewhere,
				# so we don't want to override it.
				# Update the cached document constant identifier
				# so it can be saved with the last caret position on termination.
				# As the original property may not be available as the document will be already dead.
				# Updating here is necessary as the identifier could have dynamically changed since initial load,
				# such as with  a SPA (single page app)
				self._lastCachedDocumentConstantIdentifier = self.documentConstantIdentifier
				initialPos = self._getInitialCaretPos()
				if initialPos:
					self.selection = self.makeTextInfo(initialPos)
				reportPassThrough(self)
				doSayAll=config.conf['virtualBuffers']['autoSayAllOnPageLoad']
			self._hadFirstGainFocus = True

		if not self.passThrough:
			if doSayAll:
				speech.speakObjectProperties(self.rootNVDAObject, name=True, states=True, reason=OutputReason.FOCUS)
				sayAll.SayAllHandler.readText(sayAll.CURSOR.CARET)
			else:
				# Speak it like we would speak focus on any other document object.
				# This includes when entering the treeInterceptor for the first time:
				if not hadFirstGainFocus:
					speech.speakObject(self.rootNVDAObject, reason=OutputReason.FOCUS)
				else:
					# And when coming in from an outside object
					# #4069 But not when coming up from a non-rendered descendant.
					ancestors=api.getFocusAncestors()
					fdl=api.getFocusDifferenceLevel()
					try:
						tl=ancestors.index(self.rootNVDAObject)
					except ValueError:
						tl=len(ancestors)
					if fdl<=tl:
						speech.speakObject(self.rootNVDAObject, reason=OutputReason.FOCUS)
				info = self.selection
				if not info.isCollapsed:
					speech.speakPreselectedText(info.text)
				else:
					info.expand(textInfos.UNIT_LINE)
					speech.speakTextInfo(info, reason=OutputReason.CARET, unit=textInfos.UNIT_LINE)

		reportPassThrough(self)
		braille.handler.handleGainFocus(self)

	def event_caret(self, obj, nextHandler):
		if self.passThrough:
			nextHandler()

	def _activateLongDesc(self,controlField):
		"""
		Activates (presents) the long description for a particular field (usually a graphic).
		@param controlField: the field who's long description should be activated. This field is guaranteed to have states containing HASLONGDESC state. 
		@type controlField: dict
		"""
		raise NotImplementedError

	def _activatePosition(self, obj=None, info=None):
		if info:
			obj=info.NVDAObjectAtStart
			if not obj:
				return
		super(BrowseModeDocumentTreeInterceptor,self)._activatePosition(obj=obj)

	def _set_selection(self, info, reason=OutputReason.CARET):
		super(BrowseModeDocumentTreeInterceptor, self)._set_selection(info)
		if isScriptWaiting() or not info.isCollapsed:
			return
		# Save the last caret position for use in terminate().
		# This must be done here because the buffer might be cleared just before terminate() is called,
		# causing the last caret position to be lost.
		caret = info.copy()
		caret.collapse()
		self._lastCaretPosition = caret.bookmark
		docID = self.documentConstantIdentifier
		if docID:
			# Update the cached document constant identifier
			# so it can be saved with the last caret position on termination.
			# As the original property may not be available as the document will be already dead.
			# Updating here is necessary as the identifier could have dynamically changed since initial load,
			# such as with  a SPA (single page app)
			self._lastCachedDocumentConstantIdentifier = self.documentConstantIdentifier
		review.handleCaretMove(caret)
		if reason == OutputReason.FOCUS:
			self._lastCaretMoveWasFocus = True
			focusObj = api.getFocusObject()
			if focusObj==self.rootNVDAObject:
				return
		else:
			self._lastCaretMoveWasFocus = False
			focusObj=info.focusableNVDAObjectAtStart
			obj=info.NVDAObjectAtStart
			if not obj:
				log.debugWarning("Invalid NVDAObjectAtStart")
				return
			if obj==self.rootNVDAObject:
				return
			obj.scrollIntoView()
			if self.programmaticScrollMayFireEvent:
				self._lastProgrammaticScrollTime = time.time()
		if focusObj:
			self.passThrough = self.shouldPassThrough(focusObj, reason=reason)
			if (
				not eventHandler.isPendingEvents("gainFocus")
				and focusObj != self.rootNVDAObject
				and focusObj != api.getFocusObject()
				and self._shouldSetFocusToObj(focusObj)
			):
				followBrowseModeFocus = config.conf["virtualBuffers"]["autoFocusFocusableElements"]
				if followBrowseModeFocus or self.passThrough:
					focusObj.setFocus()
					# Track this object as NVDA having just requested setting focus to it
					# So that when NVDA does receive the focus event for it
					# It can handle it quietly rather than speaking the new focus.
					if followBrowseModeFocus:
						self._objPendingFocusBeforeActivate = obj
			# Queue the reporting of pass through mode so that it will be spoken after the actual content.
			queueHandler.queueFunction(queueHandler.eventQueue, reportPassThrough, self)

	def _shouldSetFocusToObj(self, obj):
		"""Determine whether an object should receive focus.
		Subclasses may extend or override this method.
		@param obj: The object in question.
		@type obj: L{NVDAObjects.NVDAObject}
		"""
		return obj.role not in self.APPLICATION_ROLES and obj.isFocusable and obj.role!=controlTypes.Role.EMBEDDEDOBJECT

	def script_activateLongDesc(self,gesture):
		info=self.makeTextInfo(textInfos.POSITION_CARET)
		info.expand("character")
		for field in reversed(info.getTextWithFields()):
			if isinstance(field,textInfos.FieldCommand) and field.command=="controlStart":
				states=field.field.get('states')
				if states and controlTypes.State.HASLONGDESC in states:
					self._activateLongDesc(field.field)
					break
		else:
			# Translators: the message presented when the activateLongDescription script cannot locate a long description to activate.
			ui.message(_("No long description"))
	# Translators: the description for the activateLongDescription script on browseMode documents.
	script_activateLongDesc.__doc__=_("Shows the long description at this position if one is found.")

	def event_caretMovementFailed(self, obj, nextHandler, gesture=None):
		if not self.passThrough or not gesture or not config.conf["virtualBuffers"]["autoPassThroughOnCaretMove"]:
			return nextHandler()
		if gesture.mainKeyName in ("home", "end"):
			# Home, end, control+home and control+end should not disable pass through.
			return nextHandler()
		script = self.getScript(gesture)
		if not script:
			return nextHandler()

		# We've hit the edge of the focused control.
		# Therefore, move the virtual caret to the same edge of the field.
		info = self.makeTextInfo(textInfos.POSITION_CARET)
		info.expand(textInfos.UNIT_CONTROLFIELD)
		if gesture.mainKeyName in ("leftArrow", "upArrow", "pageUp"):
			info.collapse()
		else:
			info.collapse(end=True)
			info.move(textInfos.UNIT_CHARACTER, -1)
		info.updateCaret()

		scriptHandler.queueScript(script, gesture)

	currentExpandedControl=None #: an NVDAObject representing the control that has just been expanded with the collapseOrExpandControl script.

	def script_collapseOrExpandControl(self, gesture: inputCore.InputGesture):
		if not config.conf["virtualBuffers"]["autoFocusFocusableElements"]:
			self._focusLastFocusableObject()
			# Give the application time to focus the control.
			core.callLater(100, self._collapseOrExpandControl_scriptHelper, gesture)
		else:
			self._collapseOrExpandControl_scriptHelper(gesture)

	def _collapseOrExpandControl_scriptHelper(self, gesture: inputCore.InputGesture):
		oldFocus = api.getFocusObject()
		oldFocusStates = oldFocus.states
		gesture.send()
		if controlTypes.State.COLLAPSED in oldFocusStates:
			self.passThrough = True
			# When a control (such as a combo box) is expanded, we expect that its descendants will be classed as being outside the browseMode document.
			# We save off the expanded control so that the next focus event within the browseMode document can see if it is for the control,
			# and if so, it disables passthrough, as the control has obviously been collapsed again.
			self.currentExpandedControl=oldFocus
		elif not self.disableAutoPassThrough:
			self.passThrough = False
		reportPassThrough(self)

	def _tabOverride(self, direction):
		"""Override the tab order if the virtual  caret is not within the currently focused node.
		This is done because many nodes are not focusable and it is thus possible for the virtual caret to be unsynchronised with the focus.
		In this case, we want tab/shift+tab to move to the next/previous focusable node relative to the virtual caret.
		If the virtual caret is within the focused node, the tab/shift+tab key should be passed through to allow normal tab order navigation.
		Note that this method does not pass the key through itself if it is not overridden. This should be done by the calling script if C{False} is returned.
		@param direction: The direction in which to move.
		@type direction: str
		@return: C{True} if the tab order was overridden, C{False} if not.
		@rtype: bool
		"""
		if self._lastCaretMoveWasFocus:
			# #5227: If the caret was last moved due to a focus change, don't override tab.
			# This ensures that tabbing behaves as expected after tabbing hits an iframe document.
			return False
		focus = api.getFocusObject()
		try:
			focusInfo = self.makeTextInfo(focus)
		except:
			return False
		# We only want to override the tab order if the caret is not within the focused node.
		caretInfo=self.makeTextInfo(textInfos.POSITION_CARET)
		#Only check that the caret is within the focus for things that ar not documents
		#As for documents we should always override
		if focus.role!=controlTypes.Role.DOCUMENT or controlTypes.State.EDITABLE in focus.states:
			# Expand to one character, as isOverlapping() doesn't yield the desired results with collapsed ranges.
			caretInfo.expand(textInfos.UNIT_CHARACTER)
			if focusInfo.isOverlapping(caretInfo):
				return False
		# If we reach here, we do want to override tab/shift+tab if possible.
		# Find the next/previous focusable node.
		try:
			item = next(self._iterNodesByType("focusable", direction, caretInfo))
		except StopIteration:
			return False
		obj=item.obj
		newInfo=item.textInfo
		if obj == api.getFocusObject():
			# This node is already focused, so we need to move to and speak this node here.
			newCaret = newInfo.copy()
			newCaret.collapse()
			self._set_selection(newCaret, reason=OutputReason.FOCUS)
			if self.passThrough:
				obj.event_gainFocus()
			else:
				speech.speakTextInfo(newInfo, reason=OutputReason.FOCUS)
		else:
			# This node doesn't have the focus, so just set focus to it. The gainFocus event will handle the rest.
			obj.setFocus()
		return True

	def script_tab(self, gesture):
		if not self._tabOverride("next"):
			gesture.send()

	def script_shiftTab(self, gesture):
		if not self._tabOverride("previous"):
			gesture.send()

	def event_focusEntered(self,obj,nextHandler):
		if obj==self.rootNVDAObject:
			self._enteringFromOutside = True
		# Even if passThrough is enabled, we still completely drop focusEntered events here. 
		# In order to get them back when passThrough is enabled, we replay them with the _replayFocusEnteredEvents method in event_gainFocus.
		# The reason for this is to ensure that focusEntered events are delayed until a focus event has had a chance to disable passthrough mode.
		# As in this case we would  not want them.

	def _shouldIgnoreFocus(self, obj):
		"""Determines whether focus on a given object should be ignored.
		@param obj: The object in question.
		@type obj: L{NVDAObjects.NVDAObject}
		@return: C{True} if focus on L{obj} should be ignored, C{False} otherwise.
		@rtype: bool
		"""
		return False

	def _postGainFocus(self, obj):
		"""Executed after a gainFocus within the browseMode document.
		This will not be executed if L{event_gainFocus} determined that it should abort and call nextHandler.
		@param obj: The object that gained focus.
		@type obj: L{NVDAObjects.NVDAObject}
		"""

	def _replayFocusEnteredEvents(self):
		# We blocked the focusEntered events because we were in browse mode,
		# but now that we've switched to focus mode, we need to fire them.
		for parent in api.getFocusAncestors()[api.getFocusDifferenceLevel():]:
			try:
				parent.event_focusEntered()
			except:
				log.exception("Error executing focusEntered event: %s" % parent)

	def event_gainFocus(self, obj, nextHandler):
		enteringFromOutside=self._enteringFromOutside
		self._enteringFromOutside=False
		if not self.isReady:
			if self.passThrough:
				self._replayFocusEnteredEvents()
				nextHandler()
			return
		# If a control has been expanded by the collapseOrExpandControl script, and this focus event is for it,
		# disable passThrough and report the control, as the control has obviously been collapsed again.
		# Note that whether or not this focus event was for that control, the last expanded control is forgotten, so that only the next focus event for the browseMode document can handle the collapsed control.
		lastExpandedControl=self.currentExpandedControl
		self.currentExpandedControl=None
		if self.passThrough and obj==lastExpandedControl:
			self.passThrough=False
			reportPassThrough(self)
			nextHandler()
			return
		if enteringFromOutside and not self.passThrough and self._lastFocusObj==obj:
			# We're entering the document from outside (not returning from an inside object/application; #3145)
			# and this was the last non-root node with focus, so ignore this focus event.
			# Otherwise, if the user switches away and back to this document, the cursor will jump to this node.
			# This is not ideal if the user was positioned over a node which cannot receive focus.
			return
		if obj==self.rootNVDAObject:
			if self.passThrough:
				self._replayFocusEnteredEvents()
				return nextHandler()
			return 
		if not self.passThrough and self._shouldIgnoreFocus(obj):
			return

		# If the previous focus object was removed, we might hit a false positive for overlap detection.
		# Track the previous focus target so that we can account for this scenario.
		previousFocusObjIsDefunct = False
		if self._lastFocusObj:
			try:
				states = self._lastFocusObj.states
				previousFocusObjIsDefunct = controlTypes.State.DEFUNCT in states
			except Exception:
				log.debugWarning(
					"Error fetching states when checking for defunct object. Treating object as defunct anyway.",
					exc_info=True
				)
				previousFocusObjIsDefunct = True

		self._lastFocusObj=obj

		try:
			focusInfo = self.makeTextInfo(obj)
		except:
			# This object is not in the treeInterceptor, even though it resides beneath the document.
			# Automatic pass through should be enabled in certain circumstances where this occurs.
			if not self.passThrough and self.shouldPassThrough(obj, reason=OutputReason.FOCUS):
				self.passThrough=True
				reportPassThrough(self)
				self._replayFocusEnteredEvents()
			return nextHandler()

		# Save off and clear any previous object that was focused by NVDA
		# and waiting on a focus event.
		objPendingFocusBeforeActivate = self._objPendingFocusBeforeActivate
		self._objPendingFocusBeforeActivate = None

		# We do not want to speak the new focus and update the caret if...
		if not self._hadFirstGainFocus or previousFocusObjIsDefunct:
			# still initializing  or the old focus is dead.
			isOverlapping = False
		elif config.conf["virtualBuffers"]["autoFocusFocusableElements"]:
			# if this focus event was caused by NVDA setting the focus itself
			# Due to auto focus focusable elements option being enabled,
			# And we detect that the caret was already positioned within the focus.
			# Note that this is not the default and may be removed in future.
			caretInfo = self.makeTextInfo(textInfos.POSITION_CARET)
			# Expand to one character, as isOverlapping() doesn't treat, for example, (4,4) and (4,5) as overlapping.
			caretInfo.expand(textInfos.UNIT_CHARACTER)
			isOverlapping = focusInfo.isOverlapping(caretInfo)
		else:
			# if this focus event was caused by NVDA setting the focus itself
			# due to activation or applications key etc.
			isOverlapping = (obj == objPendingFocusBeforeActivate)

		if not isOverlapping:
			# The virtual caret is not within the focus node.
			oldPassThrough=self.passThrough
			passThrough = self.shouldPassThrough(obj, reason=OutputReason.FOCUS)
			if not oldPassThrough and (passThrough or sayAll.SayAllHandler.isRunning()):
				# If pass-through is disabled, cancel speech, as a focus change should cause page reading to stop.
				# This must be done before auto-pass-through occurs, as we want to stop page reading even if pass-through will be automatically enabled by this focus change.
				speech.cancelSpeech()
			self.passThrough=passThrough
			if not self.passThrough:
				# We read the info from the browseMode document  instead of the control itself.
				speech.speakTextInfo(focusInfo, reason=OutputReason.FOCUS)
				# However, we still want to update the speech property cache so that property changes will be spoken properly.
				speech.speakObject(obj, controlTypes.OutputReason.ONLYCACHE)
				# As we do not call nextHandler which would trigger the vision framework to handle gain focus,
				# we need to call it manually here.
				vision.handler.handleGainFocus(obj)
			else:
				# Although we are going to speak the object rather than textInfo content, we still need to silently speak the textInfo content so that the textInfo speech cache is updated correctly.
				# Not doing this would cause  later browseMode speaking to either not speak controlFields it had entered, or speak controlField exits after having already exited.
				# See #7435 for a discussion on this.
				speech.speakTextInfo(focusInfo, reason=OutputReason.ONLYCACHE)
				self._replayFocusEnteredEvents()
				nextHandler()
			focusInfo.collapse()
			if self._focusEventMustUpdateCaretPosition:
				self._set_selection(focusInfo, reason=OutputReason.FOCUS)
		else:
			# The virtual caret was already at the focused node.
			if not self.passThrough:
				# This focus change was caused by a virtual caret movement, so don't speak the focused node to avoid double speaking.
				# However, we still want to update the speech property cache so that property changes will be spoken properly.
				speech.speakObject(obj, OutputReason.ONLYCACHE)
				if config.conf["virtualBuffers"]["autoFocusFocusableElements"]:
					# As we do not call nextHandler which would trigger the vision framework to handle gain focus,
					# we need to call it manually here.
					# Note: this is usually called after the caret movement.
					vision.handler.handleGainFocus(obj)
				elif (
					objPendingFocusBeforeActivate
					and obj == objPendingFocusBeforeActivate
					and obj is not objPendingFocusBeforeActivate
				):
					# With auto focus focusable elements disabled, when the user activates
					# an element (e.g. by pressing enter) or presses a key which we pass
					# through (e.g. control+enter), we call _focusLastFocusableObject.
					# However, the activation/key press might cause a property change
					# before we get the focus event, so NVDA's normal reporting of
					# changes to the focus won't pick it up.
					# The speech property cache on _objPendingFocusBeforeActivate reflects
					# the properties before the activation/key, so use that to speak any
					# changes.
					speech.speakObject(
						objPendingFocusBeforeActivate,
						OutputReason.CHANGE
					)
			else:
				self._replayFocusEnteredEvents()
				return nextHandler()

		self._postGainFocus(obj)

	event_gainFocus.ignoreIsReady=True

	def _handleScrollTo(
			self,
			obj: Union[NVDAObject, textInfos.TextInfo],
	) -> bool:
		"""Handle scrolling the browseMode document to a given object in response to an event.
		Subclasses should call this from an event which indicates that the document has scrolled.
		@postcondition: The virtual caret is moved to L{obj} and the buffer content for L{obj} is reported.
		@param obj: The object to which the document should scroll.
		@return: C{True} if the document was scrolled, C{False} if not.
		@note: If C{False} is returned, calling events should probably call their nextHandler.
		"""
		if self.programmaticScrollMayFireEvent and self._lastProgrammaticScrollTime and time.time() - self._lastProgrammaticScrollTime < 0.4:
			# This event was probably caused by this browseMode document's call to scrollIntoView().
			# Therefore, ignore it. Otherwise, the cursor may bounce back to the scroll point.
			# However, pretend we handled it, as we don't want it to be passed on to the object either.
			return True

		if isinstance(obj, NVDAObject):
			try:
				scrollInfo = self.makeTextInfo(obj)
			except (NotImplementedError, RuntimeError):
				return False
		elif isinstance(obj, textInfos.TextInfo):
			scrollInfo = obj.copy()
		else:
			raise ValueError(f"{obj} is not a supported type")

		#We only want to update the caret and speak the field if we're not in the same one as before
		caretInfo=self.makeTextInfo(textInfos.POSITION_CARET)
		# Expand to one character, as isOverlapping() doesn't treat, for example, (4,4) and (4,5) as overlapping.
		caretInfo.expand(textInfos.UNIT_CHARACTER)
		if not scrollInfo.isOverlapping(caretInfo):
			if scrollInfo.isCollapsed:
				scrollInfo.expand(textInfos.UNIT_LINE)
			speech.speakTextInfo(scrollInfo, reason=OutputReason.CARET)
			scrollInfo.collapse()
			self.selection = scrollInfo
			return True

		return False

	def _isNVDAObjectInApplication_noWalk(self, obj):
		"""Determine whether a given object is within an application without walking ancestors.
		The base implementation simply checks whether the object has an application role.
		Subclasses can override this if they can provide a definite answer without needing to walk.
		For example, for virtual buffers, if the object is in the buffer,
		it definitely isn't in an application.
		L{_isNVDAObjectInApplication} calls this and walks to the next ancestor if C{None} is returned.
		@return: C{True} if definitely in an application,
			C{False} if definitely not in an application,
			C{None} if this can't be determined without walking ancestors.
		"""
		if (
			# roles such as application and dialog should be treated as being within a "application" and therefore outside of the browseMode document. 
			obj.role in self.APPLICATION_ROLES 
			# Anything other than an editable text box inside a combo box should be
			# treated as being outside a browseMode document.
			or (
				obj.role != controlTypes.Role.EDITABLETEXT and obj.container
				and obj.container.role == controlTypes.Role.COMBOBOX
			)
		):
			return True
		return None

	def _isNVDAObjectInApplication(self, obj):
		"""Determine whether a given object is within an application.
		The object is considered to be within an application if it or one of its ancestors has an application role.
		This should only be called on objects beneath the treeInterceptor's root NVDAObject.
		@param obj: The object in question.
		@type obj: L{NVDAObjects.NVDAObject}
		@return: C{True} if L{obj} is within an application, C{False} otherwise.
		@rtype: bool
		"""
		# We cache the result for each object we walk.
		# There can be browse mode documents within other documents and the result might be different between these,
		# so the cache must be maintained on the TreeInterceptor rather than the object itself.
		try:
			cache = self._isInAppCache
		except AttributeError:
			# Create this lazily, as this method isn't used by all browse mode implementations.
			cache = self._isInAppCache = weakref.WeakKeyDictionary()
		objs = []
		def doResult(result):
			# Cache this on descendants we've walked over.
			for obj in objs:
				cache[obj] = result
			return result

		while obj and obj != self.rootNVDAObject:
			inApp = cache.get(obj)
			if inApp is not None:
				# We found a cached result.
				return doResult(inApp)
			objs.append(obj)
			inApp = self._isNVDAObjectInApplication_noWalk(obj)
			if inApp is not None:
				return doResult(inApp)
			# We must walk ancestors.
			# Cache container.
			container = obj.container
			obj.container = container
			obj = container
		return doResult(False)

	documentConstantIdentifier: Optional[str]
	""" Typing information for auto-property: _get_documentConstantIdentifier"""

	# Mark documentConstantIdentifier property for caching during the current core cycle
	_cache_documentConstantIdentifier = True

	def _get_documentConstantIdentifier(self) -> Optional[str]:
		"""Get the constant identifier for this document.
		This identifier should uniquely identify all instances (not just one instance) of a document for at least the current session of the hosting application.
		Generally, the document URL should be used.
		Although the name of this property suggests that the identifier will be constant,
		With the introduction of SPAs (single page apps) the URL of a page may dynamically change over time.
		this property should reflect the most up to date URL.
		@return: The constant identifier for this document, C{None} if there is none.
		"""
		return None

	def _get_shouldRememberCaretPositionAcrossLoads(self):
		"""Specifies whether the position of the caret should be remembered when this document is loaded again.
		This is useful when the browser remembers the scroll position for the document,
		but does not communicate this information via APIs.
		The remembered caret position is associated with this document using L{documentConstantIdentifier}.
		@return: C{True} if the caret position should be remembered, C{False} if not.
		@rtype: bool
		"""
		docConstId = self._lastCachedDocumentConstantIdentifier
		# Return True if the URL indicates that this is probably a web browser document.
		# We do this check because we don't want to remember caret positions for email messages, etc.
		if isinstance(docConstId, str):
			protocols=("http", "https", "ftp", "ftps", "file")
			protocol=docConstId.split("://", 1)[0]
			return protocol in protocols
		return False


	def _getInitialCaretPos(self):
		"""Retrieve the initial position of the caret after the buffer has been loaded.
		This position, if any, will be passed to L{makeTextInfo}.
		Subclasses should extend this method.
		@return: The initial position of the caret, C{None} if there isn't one.
		@rtype: TextInfo position
		"""
		if self.shouldRememberCaretPositionAcrossLoads:
			docID = self._lastCachedDocumentConstantIdentifier
			try:
				caretPos = self.rootNVDAObject.appModule._browseModeRememberedCaretPositions[docID]
			except KeyError:
				log.debug(f"No saved caret position for {docID}")
				return None
			log.debug(f"Found saved caret pos {caretPos} for document {docID}")
			return caretPos
		return None

	def getEnclosingContainerRange(self, textRange):
		textRange = textRange.copy()
		textRange.collapse()
		try:
			item = next(self._iterNodesByType("container", "up", textRange))
		except (NotImplementedError,StopIteration):
			try:
				item = next(self._iterNodesByType("landmark", "up", textRange))
			except (NotImplementedError,StopIteration):
				return
		return item.textInfo

	def script_moveToStartOfContainer(self,gesture):
		info=self.makeTextInfo(textInfos.POSITION_CARET)
		info.expand(textInfos.UNIT_CHARACTER)
		container=self.getEnclosingContainerRange(info)
		if not container:
			# Translators: Reported when the user attempts to move to the start or end of a container
			# (list, table, etc.) but there is no container. 
			ui.message(_("Not in a container"))
			return
		container.collapse()
		self._set_selection(container, reason=OutputReason.QUICKNAV)
		if not willSayAllResume(gesture):
			container.expand(textInfos.UNIT_LINE)
			speech.speakTextInfo(container, reason=OutputReason.FOCUS)
	script_moveToStartOfContainer.resumeSayAllMode = sayAll.CURSOR.CARET
	# Translators: Description for the Move to start of container command in browse mode. 
	script_moveToStartOfContainer.__doc__=_("Moves to the start of the container element, such as a list or table")

	def script_movePastEndOfContainer(self,gesture):
		info=self.makeTextInfo(textInfos.POSITION_CARET)
		info.expand(textInfos.UNIT_CHARACTER)
		container=self.getEnclosingContainerRange(info)
		if not container:
			# Translators: Reported when the user attempts to move to the start or end of a container
			# (list, table, etc.) but there is no container. 
			ui.message(_("Not in a container"))
			return
		container.collapse(end=True)
		docEnd=container.obj.makeTextInfo(textInfos.POSITION_LAST)
		if container.compareEndPoints(docEnd,"endToEnd")>=0:
			container=docEnd
			# Translators: a message reported when:
			# Review cursor is at the bottom line of the current navigator object.
			# Landing at the end of a browse mode document when trying to jump to the end of the current container. 
			ui.message(_("Bottom"))
		self._set_selection(container, reason=OutputReason.QUICKNAV)
		if not willSayAllResume(gesture):
			container.expand(textInfos.UNIT_LINE)
			speech.speakTextInfo(container, reason=OutputReason.FOCUS)
	script_movePastEndOfContainer.resumeSayAllMode = sayAll.CURSOR.CARET
	# Translators: Description for the Move past end of container command in browse mode. 
	script_movePastEndOfContainer.__doc__=_("Moves past the end  of the container element, such as a list or table")

	NOT_LINK_BLOCK_MIN_LEN = 30
	def _isSuitableNotLinkBlock(self, textRange):
		return len(textRange.text) >= self.NOT_LINK_BLOCK_MIN_LEN

	def _iterNotLinkBlock(self, direction="next", pos=None):
		links = self._iterNodesByType("link", direction=direction, pos=pos)
		# We want to compare each link against the next link.
		item1 = next(links, None)
		if item1 is None:
			return
		for item2 in links:
			# If the distance between the links is small, this is probably just a piece of non-link text within a block of links; e.g. an inactive link of a nav bar.
			if direction=="previous":
				textRange=item1.textInfo.copy()
				textRange.collapse()
				textRange.setEndPoint(item2.textInfo,"startToEnd")
			else:
				textRange=item2.textInfo.copy()
				textRange.collapse()
				textRange.setEndPoint(item1.textInfo,"startToEnd")
			if self._isSuitableNotLinkBlock(textRange):
				yield TextInfoQuickNavItem("notLinkBlock", self, textRange)
			item1=item2

	STYLE_ATTRIBUTES = frozenset([
		"background-color",
		"color",
		"font-family",
		"font-size",
		"bold",
		"italic",
		"marked",
		"strikethrough",
		"text-line-through-style",
		"underline",
		"text-underline-style",
	])

	def _extractStyles(
			self,
			info: textInfos.TextInfo,
	) -> "textInfos.TextInfo.TextWithFieldsT":
		"""
		This function calls TextInfo.getTextWithFields(), and then processes fields in the following way:
		1. Highlighted (marked) text is currently reported as Role.MARKED_CONTENT, and not formatChange.
		For ease of further handling we create a new boolean format field "marked"
		and set its value according to presence of Role.MARKED_CONTENT.
		2. Then we drop all control fields, leaving only formatChange fields and text.
		@raise RuntimeError: found unknown command in getTextWithFields()
		"""
		stack: list[textInfos.FormatField] = [{}]
		result: "textInfos.TextInfo.TextWithFieldsT" = []
		for field in info.getTextWithFields():
			if isinstance(field, textInfos.FieldCommand):
				if field.command == "controlStart":
					style = {**stack[-1]}
					if field.field.get('role') == controlTypes.Role.MARKED_CONTENT:
						style["marked"] = True
					stack.append(style)
				elif field.command == "controlEnd":
					del stack[-1]
				elif field.command == "formatChange":
					field.field = {
						k: v
						for k, v in {**field.field, **stack[-1]}.items()
						if k in self.STYLE_ATTRIBUTES
					}
					result.append(field)
				else:
					raise RuntimeError("Unrecognized command in the field")
			elif isinstance(field, str):
				result.append(field)
			else:
				raise RuntimeError("Unrecognized field in TextInfo.getTextWithFields()")
		return result

	def _iterTextStyle(
			self,
			kind: str,
			direction: documentBase._Movement = documentBase._Movement.NEXT,
			pos: textInfos.TextInfo | None = None
	) -> Generator[TextInfoQuickNavItem, None, None]:
		if direction not in [
			documentBase._Movement.NEXT,
			documentBase._Movement.PREVIOUS,
		]:
			raise RuntimeError(f"direction must be either next or previous; got {direction}")
		sameStyle = kind == 'sameStyle'
		initialTextInfo = pos.copy()
		initialTextInfo.collapse()
		result = initialTextInfo.move(textInfos.UNIT_CHARACTER, 1, endPoint="end")
		if result == 0:
			result = initialTextInfo.move(textInfos.UNIT_CHARACTER, -1, endPoint="start")
			if result == 0:
				# Translators: Error message for same/different style quick navigation command
				ui.message(_("Cannot determine current style"))
				raise RuntimeError("Cannot determine current style")
		styles = self._extractStyles(initialTextInfo)
		if (
			len(styles) == 0
			or not isinstance(styles[0], textInfos.FieldCommand)
			or styles[0].command != "formatChange"
		):
			# Translators: Error message for same/different style quick navigation commands
			ui.message(_("Cannot determine current style"))
			raise RuntimeError("Cannot determine current style")
		initialStyle = styles[0]

		firstParagraph = True
		paragraph = pos.copy()
		tmpInfo = pos.copy()
		tmpInfo.expand(textInfos.UNIT_PARAGRAPH)
		paragraph.setEndPoint(tmpInfo, which="endToEnd" if direction == 'next' else "startToStart")
		MAX_ITER_LIMIT = 10**6
		for __ in range(MAX_ITER_LIMIT):
			if not paragraph.isCollapsed:
				styles = self._extractStyles(paragraph)
				firstStyleWithinParagraph = True
				iterationRange = (
					range(len(styles))
					if direction == documentBase._Movement.NEXT
					else range(len(styles) - 1, -1, -1)
				)
				for i in iterationRange:
					if not isinstance(styles[i], textInfos.FieldCommand):
						continue
					if (
						(styles[i].field == initialStyle.field) == sameStyle
						and (
							not firstStyleWithinParagraph
							or not firstParagraph
						)
					):
						# Found text that matches desired style!
						startOffset = sum([
							WideStringOffsetConverter(s).wideStringLength
							for s in styles[:i]
							if isinstance(s, str)
						])
						endOffset = WideStringOffsetConverter(styles[i + 1]).wideStringLength
						textRange = paragraph.copy()
						textRange.collapse()
						textRange.move(textInfos.UNIT_CHARACTER, startOffset)
						textRange.move(textInfos.UNIT_CHARACTER, endOffset, endPoint='end')
						yield TextInfoQuickNavItem(kind, self, textRange)
					firstStyleWithinParagraph = False
			firstParagraph = False
			if direction == documentBase._Movement.NEXT:
				paragraph.collapse(end=True)
			else:
				paragraph.collapse(end=False)
				result = paragraph.move(textInfos.UNIT_CHARACTER, -1)
				if result == 0:
					return
			paragraph.expand(textInfos.UNIT_PARAGRAPH)
			if paragraph.isCollapsed:
				return

	__gestures={
		"kb:alt+upArrow": "collapseOrExpandControl",
		"kb:alt+downArrow": "collapseOrExpandControl",
		"kb:tab": "tab",
		"kb:shift+tab": "shiftTab",
		"kb:shift+,": "moveToStartOfContainer",
		"kb:,": "movePastEndOfContainer",
	}

	@script(
		description=_(
			# Translators: the description for the toggleScreenLayout script.
			"Toggles on and off if the screen layout is preserved while rendering the document content"
		),
		gesture="kb:NVDA+v",
	)
	def script_toggleScreenLayout(self, gesture):
		# Translators: The message reported for not supported toggling of screen layout
		ui.message(_("Not supported in this document."))

	def updateAppSelection(self):
		"""Update the native selection in the application to match the browse mode selection in NVDA."""
		raise NotImplementedError

	def clearAppSelection(self):
		"""Clear the native selection in the application."""
		raise NotImplementedError

	@script(
		gesture="kb:NVDA+shift+f10",
		# Translators: input help message for toggle native selection command
		description=_("Toggles native selection mode on and off"),
	)
	def script_toggleNativeAppSelectionMode(self, gesture: inputCore.InputGesture):
		if not self._nativeAppSelectionModeSupported:
			if not self._nativeAppSelectionMode:
				# Translators: the message when native selection mode is not available in this browse mode document.
				ui.message(_("Native selection mode unsupported in this browse mode document"))
			else:
				# Translators: the message when native selection mode cannot be turned off in this browse mode document.
				ui.message(_("Native selection mode cannot be turned off in this browse mode document"))
			return
		nativeAppSelectionModeOn = not self._nativeAppSelectionMode
		if nativeAppSelectionModeOn:
			try:
				self.updateAppSelection()
			except NotImplementedError:
				log.debugWarning("updateAppSelection failed", exc_info=True)
				# Translators: the message when native selection mode is not available in this browse mode document.
				ui.message(_("Native selection mode unsupported in this document"))
				return
			self._nativeAppSelectionMode = True
			# Translators: reported when native selection mode is toggled on.
			ui.message(_("Native app selection mode enabled"))
		else:
			try:
				self.clearAppSelection()
			except NotImplementedError:
				log.debugWarning("clearAppSelection failed", exc_info=True)
			self._nativeAppSelectionMode = False
			# Translators: reported when native selection mode is toggled off.
			ui.message(_("Native app selection mode disabled"))
<|MERGE_RESOLUTION|>--- conflicted
+++ resolved
@@ -1,2306 +1,2303 @@
-# A part of NonVisual Desktop Access (NVDA)
-# Copyright (C) 2007-2023 NV Access Limited, Babbage B.V., James Teh, Leonard de Ruijter,
-# Thomas Stivers, Accessolutions, Julien Cochuyt, Cyrille Bougot
-# This file is covered by the GNU General Public License.
-# See the file COPYING for more details.
-
-from typing import (
-	Any,
-	Callable,
-	Generator,
-	Union,
-	cast,
-)
-from collections.abc import Generator
-import os
-import itertools
-import collections
-import winsound
-import time
-import weakref
-import re
-
-import wx
-import core
-import winUser
-import mouseHandler
-from logHandler import log
-import documentBase
-from documentBase import _Movement
-import review
-import inputCore
-import scriptHandler
-import eventHandler
-import nvwave
-import queueHandler
-import gui
-import ui
-import cursorManager
-from scriptHandler import script, isScriptWaiting, willSayAllResume
-import aria
-import controlTypes
-from controlTypes import OutputReason
-import config
-import textInfos
-import braille
-import vision
-import speech
-from speech import sayAll
-import treeInterceptorHandler
-import inputCore
-import api
-import gui.guiHelper
-from gui.dpiScalingHelper import DpiScalingHelperMixinWithoutInit
-from NVDAObjects import NVDAObject
-import gui.contextHelp
-from abc import ABCMeta, abstractmethod
-import globalVars
-from typing import Optional
-from textUtils import WideStringOffsetConverter
-
-
-def reportPassThrough(treeInterceptor,onlyIfChanged=True):
-	"""Reports the pass through mode if it has changed.
-	@param treeInterceptor: The current Browse Mode treeInterceptor.
-	@type treeInterceptor: L{BrowseModeTreeInterceptor}
-	@param onlyIfChanged: if true reporting will not happen if the last reportPassThrough reported the same thing.
-	@type onlyIfChanged: bool
-	"""
-	if not onlyIfChanged or treeInterceptor.passThrough != reportPassThrough.last:
-		if config.conf["virtualBuffers"]["passThroughAudioIndication"]:
-			sound = "focusMode.wav" if treeInterceptor.passThrough else "browseMode.wav"
-			nvwave.playWaveFile(os.path.join(globalVars.appDir, "waves", sound))
-		else:
-			if treeInterceptor.passThrough:
-				# Translators: The mode to interact with controls in documents
-				ui.message(_("Focus mode"))
-			else:
-				# Translators: The mode that presents text in a flat representation
-				# that can be navigated with the cursor keys like in a text document
-				ui.message(_("Browse mode"))
-		reportPassThrough.last = treeInterceptor.passThrough
-reportPassThrough.last = False
-
-def mergeQuickNavItemIterators(iterators,direction="next"):
-	"""
-	Merges multiple iterators that emit L{QuickNavItem} objects, yielding them from first to last. 
-	They are sorted using min or max (__lt__ should be implemented on the L{QuickNavItem} objects).
-	@param iters: the iterators you want to merge. 
-	@type iters: sequence of iterators that emit L{QuicknavItem} objects.
-	@param direction: the direction these iterators are searching (e.g. next, previous)
-	@type direction: string
-	"""
-	finder=min if direction=="next" else max
-	curValues=[]
-	# Populate a list with all iterators and their corisponding first value
-	for it in iterators:
-		try:
-			val=next(it)
-		except StopIteration:
-			continue
-		curValues.append((it,val))
-	# Until all iterators have been used up,
-	# Find the first (minimum or maximum) of all the values,
-	# emit that, and update the list with the next available value for the iterator whose value was emitted.
-	while len(curValues)>0:
-		first=finder(curValues,key=lambda x: x[1])
-		curValues.remove(first)
-		it,val=first
-		yield val
-		try:
-			newVal=next(it)
-		except StopIteration:
-			continue
-		curValues.append((it,newVal))
-
-class QuickNavItem(object, metaclass=ABCMeta):
-	""" Emitted by L{BrowseModeTreeInterceptor._iterNodesByType}, this represents one of many positions in a browse mode document, based on the type of item being searched for (e.g. link, heading, table etc)."""  
-
-	itemType=None #: The type of items searched for (e.g. link, heading, table etc) 
-	label=None #: The label that should represent this item in the Elements list.
-	isAfterSelection=False #: Is this item positioned after the caret in the document? Used by the elements list to place its own selection.
-
-	def __init__(self,itemType,document):
-		"""
-		@param itemType: the type that was searched for (e.g. link, heading, table etc)
-		@type itemType: string
-		@param document: the browse mode document this item is a part of.
-		@type document: L{BrowseModeTreeInterceptor}
-		"""
-		self.itemType=itemType
-		self.document=document
-
-	@abstractmethod
-	def isChild(self,parent):
-		"""
-		Is this item a child of the given parent?
-		This is used when representing items in a hierarchical tree structure, such as the Elements List.
-		@param parent: the item of whom this item may be a child of.
-		@type parent: L{QuickNavItem}
-		@return: True if this item is a child, false otherwise.
-		@rtype: bool
-		"""
-		raise NotImplementedError
-
-	@abstractmethod
-	def report(self,readUnit=None):
-		"""
-		Reports the contents of this item.
-		@param readUnit: the optional unit (e.g. line, paragraph) that should be used to announce the item position when moved to. If not given, then the full sise of the item is used.
-		@type readUnit: a L{textInfos}.UNIT_* constant.
-		"""
-		raise NotImplementedError
-
-	@abstractmethod
-	def moveTo(self):
-		"""
-		Moves the browse mode caret or focus to this item.
-		"""
-		raise NotImplementedError
-
-	def activate(self):
-		"""
-		Activates this item's position. E.g. follows a link, presses a button etc.
-		"""
-		raise NotImplementedError
-
-	def rename(self,newName):
-		"""
-		Renames this item with the new name.
-		"""
-		raise NotImplementedError
-
-	@property
-	def isRenameAllowed(self):
-		return False
-
-class TextInfoQuickNavItem(QuickNavItem):
-	""" Represents a quick nav item in a browse mode document who's positions are represented by a L{textInfos.TextInfo}. """
-
-	def __init__(self,itemType,document,textInfo):
-		"""
-		See L{QuickNavItem.__init__} for itemType and document argument definitions.
-		@param textInfo: the textInfo position this item represents.
-		@type textInfo: L{textInfos.TextInfo}
-		"""
-		self.textInfo=textInfo
-		super(TextInfoQuickNavItem,self).__init__(itemType,document)
-
-	def __lt__(self,other):
-		return self.textInfo.compareEndPoints(other.textInfo,"startToStart")<0
-
-	@property
-	def obj(self):
-		return self.textInfo.basePosition if isinstance(self.textInfo.basePosition,NVDAObject) else None
-
-	@property
-	def label(self):
-		return self.textInfo.text.strip()
-
-	def isChild(self,parent):
-		if parent.textInfo.isOverlapping(self.textInfo):
-			return True
-		return False
-
-	def report(self,readUnit=None):
-		info=self.textInfo
-		# If we are dealing with a form field, ensure we don't read the whole content if it's an editable text.
-		if self.itemType == "formField":
-			if self.obj.role == controlTypes.Role.EDITABLETEXT:
-				readUnit = textInfos.UNIT_LINE
-		if readUnit:
-			fieldInfo = info.copy()
-			info.collapse()
-			info.move(readUnit, 1, endPoint="end")
-			if info.compareEndPoints(fieldInfo, "endToEnd") > 0:
-				# We've expanded past the end of the field, so limit to the end of the field.
-				info.setEndPoint(fieldInfo, "endToEnd")
-		speech.speakTextInfo(info, reason=OutputReason.QUICKNAV)
-
-	def activate(self):
-		self.textInfo.obj._activatePosition(info=self.textInfo)
-
-	def moveTo(self):
-		if self.document.passThrough and getattr(self, "obj", False):
-			if controlTypes.State.FOCUSABLE in self.obj.states:
-				self.obj.setFocus()
-				return
-			self.document.passThrough = False
-			reportPassThrough(self.document)
-		info = self.textInfo.copy()
-		info.collapse()
-		self.document._set_selection(info, reason=OutputReason.QUICKNAV)
-
-	@property
-	def isAfterSelection(self):
-		caret=self.document.makeTextInfo(textInfos.POSITION_CARET)
-		return self.textInfo.compareEndPoints(caret, "startToStart") > 0
-
-	def _getLabelForProperties(self, labelPropertyGetter: Callable[[str], Optional[Any]]):
-		"""
-		Fetches required properties for this L{TextInfoQuickNavItem} and constructs a label to be shown in an elements list.
-		This can be used by subclasses to implement the L{label} property.
-		@Param labelPropertyGetter: A callable taking 1 argument, specifying the property to fetch.
-			For example, if L{itemType} is landmark, the callable must return the landmark type when "landmark" is passed as the property argument.
-			Alternative property names might be name or value.
-			The callable must return None if the property doesn't exist.
-			An expected callable might be get method on a L{Dict},
-			or "lambda property: getattr(self.obj, property, None)" for an L{NVDAObject}.
-		"""
-		content = self.textInfo.text.strip()
-		if self.itemType == "heading":
-			# Output: displayed text of the heading.
-			return content
-		labelParts = None
-		name = labelPropertyGetter("name")
-		if self.itemType == "landmark":
-			landmark = aria.landmarkRoles.get(labelPropertyGetter("landmark"))
-			# Example output: main menu; navigation
-			labelParts = (name, landmark)
-		else: 
-			role: Union[controlTypes.Role, int] = labelPropertyGetter("role")
-			role = controlTypes.Role(role)
-			roleText = role.displayString
-			# Translators: Reported label in the elements list for an element which which has no name and value
-			unlabeled = _("Unlabeled")
-			realStates = labelPropertyGetter("states")
-			labeledStates = " ".join(controlTypes.processAndLabelStates(role, realStates, OutputReason.FOCUS))
-			if self.itemType == "formField":
-				if role in (
-					controlTypes.Role.BUTTON,
-					controlTypes.Role.DROPDOWNBUTTON,
-					controlTypes.Role.TOGGLEBUTTON,
-					controlTypes.Role.SPLITBUTTON,
-					controlTypes.Role.MENUBUTTON,
-					controlTypes.Role.DROPDOWNBUTTONGRID,
-					controlTypes.Role.TREEVIEWBUTTON
-				):
-					# Example output: Mute; toggle button; pressed
-					labelParts = (content or name or unlabeled, roleText, labeledStates)
-				else:
-					# Example output: Find a repository...; edit; has auto complete; NVDA
-					labelParts = (name or unlabeled, roleText, labeledStates, content)
-			elif self.itemType in ("link", "button"):
-				# Example output: You have unread notifications; visited
-				labelParts = (content or name or unlabeled, labeledStates)
-		if labelParts:
-			label = "; ".join(lp for lp in labelParts if lp)
-		else:
-			label = content
-		return label
-
-class BrowseModeTreeInterceptor(treeInterceptorHandler.TreeInterceptor):
-	scriptCategory = inputCore.SCRCAT_BROWSEMODE
-	_disableAutoPassThrough = False
-	APPLICATION_ROLES = (controlTypes.Role.APPLICATION, controlTypes.Role.DIALOG)
-
-	def _get_currentNVDAObject(self):
-		raise NotImplementedError
-
-	def _get_currentFocusableNVDAObject(self):
-		return self.makeTextInfo(textInfos.POSITION_CARET).focusableNVDAObjectAtStart
-
-	def event_treeInterceptor_gainFocus(self):
-		"""Triggered when this browse mode interceptor gains focus.
-		This event is only fired upon entering this treeInterceptor when it was not the current treeInterceptor before.
-		This is different to L{event_gainFocus}, which is fired when an object inside this treeInterceptor gains focus, even if that object is in the same treeInterceptor.
-		"""
-		reportPassThrough(self)
-
-	ALWAYS_SWITCH_TO_PASS_THROUGH_ROLES = frozenset({
-		controlTypes.Role.COMBOBOX,
-		controlTypes.Role.EDITABLETEXT,
-		controlTypes.Role.LIST,
-		controlTypes.Role.LISTITEM,
-		controlTypes.Role.SLIDER,
-		controlTypes.Role.TABCONTROL,
-		controlTypes.Role.MENUBAR,
-		controlTypes.Role.POPUPMENU,
-		controlTypes.Role.TREEVIEW,
-		controlTypes.Role.TREEVIEWITEM,
-		controlTypes.Role.SPINBUTTON,
-		controlTypes.Role.TABLEROW,
-		controlTypes.Role.TABLECELL,
-		controlTypes.Role.TABLEROWHEADER,
-		controlTypes.Role.TABLECOLUMNHEADER,
-		})
-
-	SWITCH_TO_PASS_THROUGH_ON_FOCUS_ROLES = frozenset({
-		controlTypes.Role.LISTITEM,
-		controlTypes.Role.RADIOBUTTON,
-		controlTypes.Role.TAB,
-		controlTypes.Role.MENUITEM,
-		controlTypes.Role.RADIOMENUITEM,
-		controlTypes.Role.CHECKMENUITEM,
-		})
-
-	IGNORE_DISABLE_PASS_THROUGH_WHEN_FOCUSED_ROLES = frozenset({
-		controlTypes.Role.MENUITEM,
-		controlTypes.Role.RADIOMENUITEM,
-		controlTypes.Role.CHECKMENUITEM,
-		controlTypes.Role.TABLECELL,
-		})
-
-	def shouldPassThrough(self, obj, reason: Optional[OutputReason] = None):
-		"""Determine whether pass through mode should be enabled (focus mode) or disabled (browse mode) for a given object.
-		@param obj: The object in question.
-		@type obj: L{NVDAObjects.NVDAObject}
-		@param reason: The reason for this query;
-		one of the output reasons, or C{None} for manual pass through mode activation by the user.
-		@return: C{True} if pass through mode (focus mode) should be enabled, C{False} if it should be disabled (browse mode).
-		"""
-		if reason and (
-			self.disableAutoPassThrough
-			or (reason == OutputReason.FOCUS and not config.conf["virtualBuffers"]["autoPassThroughOnFocusChange"])
-			or (reason == OutputReason.CARET and not config.conf["virtualBuffers"]["autoPassThroughOnCaretMove"])
-		):
-			# This check relates to auto pass through and auto pass through is disabled, so don't change the pass through state.
-			return self.passThrough
-		if reason == OutputReason.QUICKNAV:
-			return False
-		states = obj.states
-		role = obj.role
-		if controlTypes.State.EDITABLE in states and controlTypes.State.UNAVAILABLE not in states:
-			return True
-		# Menus sometimes get focus due to menuStart events even though they don't report as focused/focusable.
-		if not obj.isFocusable and controlTypes.State.FOCUSED not in states and role != controlTypes.Role.POPUPMENU:
-			return False
-		# many controls that are read-only should not switch to passThrough. 
-		# However, there are exceptions.
-		if controlTypes.State.READONLY in states:
-			# #13221: For Slack message lists, and the MS Edge downloads window, switch to passthrough
-			# even though the list item and list are read-only, but focusable.
-			if (
-				role == controlTypes.Role.LISTITEM and controlTypes.State.FOCUSED in states
-				and obj.parent.role == controlTypes.Role.LIST and controlTypes.State.FOCUSABLE in obj.parent.states
-			):
-				return True
-			# Certain controls such as combo boxes and readonly edits are read-only but still interactive.
-			# #5118: read-only ARIA grids should also be allowed (focusable table cells, rows and headers).
-			if role not in (
-				controlTypes.Role.EDITABLETEXT, controlTypes.Role.COMBOBOX, controlTypes.Role.TABLEROW,
-				controlTypes.Role.TABLECELL, controlTypes.Role.TABLEROWHEADER, controlTypes.Role.TABLECOLUMNHEADER
-			):
-				return False
-		# Any roles or states for which we always switch to passThrough
-		if role in self.ALWAYS_SWITCH_TO_PASS_THROUGH_ROLES or controlTypes.State.EDITABLE in states:
-			return True
-		# focus is moving to this control. Perhaps after pressing tab or clicking a button that brings up a menu (via javascript)
-		if reason == OutputReason.FOCUS:
-			if role in self.SWITCH_TO_PASS_THROUGH_ON_FOCUS_ROLES:
-				return True
-			# If this is a focus change, pass through should be enabled for certain ancestor containers.
-			# this is done last for performance considerations. Walking up the through the parents could be costly
-			while obj and obj != self.rootNVDAObject:
-				if obj.role == controlTypes.Role.TOOLBAR:
-					return True
-				obj = obj.parent
-		return False
-
-	def _get_shouldTrapNonCommandGestures(self):
-		return config.conf['virtualBuffers']['trapNonCommandGestures']
-
-	def script_trapNonCommandGesture(self,gesture):
-		winsound.PlaySound("default",1)
-
-	singleLetterNavEnabled=True #: Whether single letter navigation scripts should be active (true) or if these letters should fall to the application.
-
-	def getAlternativeScript(self,gesture,script):
-		if self.passThrough or not gesture.isCharacter:
-			return script
-		if not self.singleLetterNavEnabled:
-			return None
-		if not script and self.shouldTrapNonCommandGestures: 
-			script=self.script_trapNonCommandGesture
-		return script
-
-	def script_toggleSingleLetterNav(self,gesture):
-		if self.singleLetterNavEnabled:
-			self.singleLetterNavEnabled=False
-			# Translators: Reported when single letter navigation in browse mode is turned off.
-			ui.message(_("Single letter navigation off"))
-		else:
-			self.singleLetterNavEnabled=True
-			# Translators: Reported when single letter navigation in browse mode is turned on.
-			ui.message(_("Single letter navigation on"))
-	# Translators: the description for the toggleSingleLetterNavigation command in browse mode.
-	script_toggleSingleLetterNav.__doc__=_("Toggles single letter navigation on and off. When on, single letter keys in browse mode jump to various kinds of elements on the page. When off, these keys are passed to the application")
-
-	def _get_ElementsListDialog(self):
-		return ElementsListDialog
-
-	def _iterNodesByType(self,itemType,direction="next",pos=None):
-		"""
-		Yields L{QuickNavItem} objects representing the ordered positions in this document according to the type being searched for (e.g. link, heading, table etc).
-		@param itemType: the type being searched for (e.g. link, heading, table etc)
-		@type itemType: string
-		@param direction: the direction in which to search (next, previous, up)
-		@type direction: string
-		@param pos: the position in the document from where to start the search.
-		@type pos: Usually an L{textInfos.TextInfo} 
-		@raise NotImplementedError: This type is not supported by this BrowseMode implementation
-		"""
-		raise NotImplementedError
-
-	def _iterNotLinkBlock(self, direction="next", pos=None):
-		raise NotImplementedError
-	
-	def _iterTextStyle(
-			self,
-			kind: str,
-			direction: documentBase._Movement = documentBase._Movement.NEXT,
-			pos: textInfos.TextInfo | None = None,
-	) -> Generator[TextInfoQuickNavItem, None, None]:
-		raise NotImplementedError
-
-	MAX_ITERATIONS_FOR_SIMILAR_PARAGRAPH = 100_000
-	
-	def _iterSimilarParagraph(
-			self,
-			kind: str,
-			paragraphFunction: Callable[[textInfos.TextInfo], Optional[Any]],
-			desiredValue: Optional[Any],
-			direction: _Movement,
-			pos: textInfos.TextInfo,
-	) -> Generator[TextInfoQuickNavItem, None, None]:
-		if direction not in [_Movement.NEXT, _Movement.PREVIOUS]:
-			raise RuntimeError
-		info = pos.copy()
-		info.collapse()
-		info.expand(textInfos.UNIT_PARAGRAPH)
-		if desiredValue is None:
-			desiredValue = paragraphFunction(info)
-		for i in range(self.MAX_ITERATIONS_FOR_SIMILAR_PARAGRAPH):
-			# move by one paragraph in the desired direction
-			info.collapse(end=direction == _Movement.NEXT)
-			if direction == _Movement.PREVIOUS:
-				if info.move(textInfos.UNIT_CHARACTER, -1) == 0:
-					return
-			info.expand(textInfos.UNIT_PARAGRAPH)
-			if info.isCollapsed:
-				return
-			value = paragraphFunction(info)
-			if value == desiredValue:
-				yield TextInfoQuickNavItem(kind, self, info.copy())
-
-
-	def _quickNavScript(self,gesture, itemType, direction, errorMessage, readUnit):
-		if itemType=="notLinkBlock":
-			iterFactory=self._iterNotLinkBlock
-<<<<<<< HEAD
-		elif itemType in ["sameStyle", "differentStyle"]:
-			def iterFactory(
-					direction: documentBase._Movement,
-					info: textInfos.TextInfo | None,
-			) -> Generator[TextInfoQuickNavItem, None, None]:
-				return self._iterTextStyle(itemType, direction, info)
-=======
-		elif itemType == "textParagraph":
-			punctuationMarksRegex = re.compile(
-				config.conf["virtualBuffers"]["textParagraphRegex"],
-			)
-
-			def paragraphFunc(info: textInfos.TextInfo) -> bool:
-				return punctuationMarksRegex.search(info.text) is not None
-
-			def iterFactory(direction: str, pos: textInfos.TextInfo) -> Generator[TextInfoQuickNavItem, None, None]:
-				return self._iterSimilarParagraph(
-					kind="textParagraph",
-					paragraphFunction=paragraphFunc,
-					desiredValue=True,
-					direction=_Movement(direction),
-					pos=pos,
-				)
->>>>>>> 49d5e581
-		else:
-			iterFactory=lambda direction,info: self._iterNodesByType(itemType,direction,info)
-		info=self.selection
-		try:
-			item = next(iterFactory(direction, info))
-		except NotImplementedError:
-			# Translators: a message when a particular quick nav command is not supported in the current document.
-			ui.message(_("Not supported in this document"))
-			return
-		except StopIteration:
-			ui.message(errorMessage)
-			return
-		# #8831: Report before moving because moving might change the focus, which
-		# might mutate the document, potentially invalidating info if it is
-		# offset-based.
-		if not gesture or not willSayAllResume(gesture):
-			item.report(readUnit=readUnit)
-		item.moveTo()
-
-	@classmethod
-	def addQuickNav(
-			cls,
-			itemType: str,
-			key: Optional[str],
-			nextDoc: str,
-			nextError: str,
-			prevDoc: str,
-			prevError: str,
-			readUnit: Optional[str] = None
-	):
-		"""Adds a script for the given quick nav item.
-		@param itemType: The type of item, I.E. "heading" "Link" ...
-		@param key: The quick navigation key to bind to the script.
-			Shift is automatically added for the previous item gesture. E.G. h for heading.
-			If C{None} is provided, the script is unbound by default.
-		@param nextDoc: The command description to bind to the script that yields the next quick nav item.
-		@param nextError: The error message if there are no more quick nav items of type itemType in this direction.
-		@param prevDoc: The command description to bind to the script that yields the previous quick nav item.
-		@param prevError: The error message if there are no more quick nav items of type itemType in this direction.
-		@param readUnit: The unit (one of the textInfos.UNIT_* constants) to announce when moving to this type of item. 
-			For example, only the line is read when moving to tables to avoid reading a potentially massive table. 
-			If None, the entire item will be announced.
-		"""
-		scriptSuffix = itemType[0].upper() + itemType[1:]
-		scriptName = "next%s" % scriptSuffix
-		funcName = "script_%s" % scriptName
-		script = lambda self,gesture: self._quickNavScript(gesture, itemType, "next", nextError, readUnit)
-		script.__doc__ = nextDoc
-		script.__name__ = funcName
-		script.resumeSayAllMode = sayAll.CURSOR.CARET
-		setattr(cls, funcName, script)
-		if key is not None:
-			cls.__gestures["kb:%s" % key] = scriptName
-		scriptName = "previous%s" % scriptSuffix
-		funcName = "script_%s" % scriptName
-		script = lambda self,gesture: self._quickNavScript(gesture, itemType, "previous", prevError, readUnit)
-		script.__doc__ = prevDoc
-		script.__name__ = funcName
-		script.resumeSayAllMode = sayAll.CURSOR.CARET
-		setattr(cls, funcName, script)
-		if key is not None:
-			cls.__gestures["kb:shift+%s" % key] = scriptName
-
-	def script_elementsList(self, gesture):
-		# We need this to be a modal dialog, but it mustn't block this script.
-		def run():
-			gui.mainFrame.prePopup()
-			d = self.ElementsListDialog(self)
-			d.ShowModal()
-			d.Destroy()
-			gui.mainFrame.postPopup()
-		wx.CallAfter(run)
-
-	# Translators: the description for the Elements List command in browse mode.
-	script_elementsList.__doc__ = _("Lists various types of elements in this document")
-	script_elementsList.ignoreTreeInterceptorPassThrough = True
-
-	def _activateNVDAObject(self, obj):
-		"""Activate an object in response to a user request.
-		This should generally perform the default action or click on the object.
-		@param obj: The object to activate.
-		@type obj: L{NVDAObjects.NVDAObject}
-		"""
-		while obj and obj != self.rootNVDAObject:
-			try:
-				obj.doAction()
-				break
-			except NotImplementedError:
-				log.debugWarning("doAction failed")
-			if obj.hasIrrelevantLocation:
-				# This check covers invisible, off screen and a None location
-				log.debugWarning("No relevant location for object")
-				obj = obj.parent
-				continue
-			location = obj.location
-			if not location.width or not location.height:
-				obj = obj.parent
-				continue
-			log.debugWarning("Clicking with mouse")
-			oldX, oldY = winUser.getCursorPos()
-			winUser.setCursorPos(*location.center)
-			mouseHandler.doPrimaryClick()
-			winUser.setCursorPos(oldX, oldY)
-			break
-
-	def _activatePosition(self, obj=None):
-		if not obj:
-			obj=self.currentNVDAObject
-			if not obj:
-				return
-		if obj.role == controlTypes.Role.MATH:
-			import mathPres
-			try:
-				return mathPres.interactWithMathMl(obj.mathMl)
-			except (NotImplementedError, LookupError):
-				pass
-			return
-		if self.shouldPassThrough(obj):
-			obj.setFocus()
-			self.passThrough = True
-			reportPassThrough(self)
-		elif obj.role == controlTypes.Role.EMBEDDEDOBJECT or obj.role in self.APPLICATION_ROLES:
-			obj.setFocus()
-			speech.speakObject(obj, reason=OutputReason.FOCUS)
-		else:
-			self._activateNVDAObject(obj)
-
-	def script_activatePosition(self,gesture):
-		if  config.conf["virtualBuffers"]["autoFocusFocusableElements"]:
-			self._activatePosition()
-		else:
-			self._focusLastFocusableObject(activatePosition=True)
-	# Translators: the description for the activatePosition script on browseMode documents.
-	script_activatePosition.__doc__ = _("Activates the current object in the document")
-
-	def _focusLastFocusableObject(self, activatePosition=False):
-		"""Used when auto focus focusable elements is disabled to sync the focus
-		to the browse mode cursor.
-		When auto focus focusable elements is disabled, NVDA doesn't focus elements
-		as the user moves the browse mode cursor. However, there are some cases
-		where the user always wants to interact with the focus; e.g. if they press
-		the applications key to open the context menu. In these cases, this method
-		is called first to sync the focus to the browse mode cursor.
-		"""
-		obj = self.currentFocusableNVDAObject
-		if obj!=self.rootNVDAObject and self._shouldSetFocusToObj(obj) and obj!= api.getFocusObject():
-			obj.setFocus()
-			# We might be about to activate or pass through a key which will cause
-			# this object to change (e.g. checking a check box). However, we won't
-			# actually get the focus event until after the change has occurred.
-			# Therefore, we must cache properties for speech before the change occurs.
-			speech.speakObject(obj, OutputReason.ONLYCACHE)
-			self._objPendingFocusBeforeActivate = obj
-		if activatePosition:
-			# Make sure we activate the object at the caret, which is not necessarily focusable.
-			self._activatePosition()
-
-	def script_passThrough(self,gesture):
-		if not config.conf["virtualBuffers"]["autoFocusFocusableElements"]:
-			self._focusLastFocusableObject()
-			api.processPendingEvents(processEventQueue=True)
-		gesture.send()
-
-	def script_disablePassThrough(self, gesture):
-		if not self.passThrough or self.disableAutoPassThrough:
-			return gesture.send()
-		# #3215 ARIA menus should get the Escape key unconditionally so they can handle it without invoking browse mode first
-		obj = api.getFocusObject()
-		if obj and obj.role in self.IGNORE_DISABLE_PASS_THROUGH_WHEN_FOCUSED_ROLES:
-			return gesture.send()
-		self.passThrough = False
-		self.disableAutoPassThrough = False
-		reportPassThrough(self)
-	script_disablePassThrough.ignoreTreeInterceptorPassThrough = True
-
-	def _set_disableAutoPassThrough(self, state):
-		# If the user manually switches to focus mode with NVDA+space, that enables
-		# pass-through and disables auto pass-through. If auto focusing of focusable
-		# elements is disabled, NVDA won't have synced the focus to the browse mode
-		# cursor. However, since the user is switching to focus mode, they probably
-		# want to interact with the focus, so sync the focus here.
-		if (
-			state
-			and not config.conf["virtualBuffers"]["autoFocusFocusableElements"]
-			and self.passThrough
-		):
-			self._focusLastFocusableObject()
-		self._disableAutoPassThrough = state
-
-	def _get_disableAutoPassThrough(self):
-		return self._disableAutoPassThrough
-
-
-	__gestures={
-		"kb:NVDA+f7": "elementsList",
-		"kb:enter": "activatePosition",
-		"kb:numpadEnter": "activatePosition",
-		"kb:space": "activatePosition",
-		"kb:NVDA+shift+space":"toggleSingleLetterNav",
-		"kb:escape": "disablePassThrough",
-		"kb:control+enter": "passThrough",
-		"kb:control+numpadEnter": "passThrough",
-		"kb:shift+enter": "passThrough",
-		"kb:shift+numpadEnter": "passThrough",
-		"kb:control+shift+enter": "passThrough",
-		"kb:control+shift+numpadEnter": "passThrough",
-		"kb:alt+enter": "passThrough",
-		"kb:alt+numpadEnter": "passThrough",
-		"kb:applications": "passThrough",
-		"kb:shift+applications": "passThrough",
-		"kb:shift+f10": "passThrough",
-	}
-
-# Add quick navigation scripts.
-qn = BrowseModeTreeInterceptor.addQuickNav
-qn("heading", key="h",
-	# Translators: Input help message for a quick navigation command in browse mode.
-	nextDoc=_("moves to the next heading"),
-	# Translators: Message presented when the browse mode element is not found.
-	nextError=_("no next heading"),
-	# Translators: Input help message for a quick navigation command in browse mode.
-	prevDoc=_("moves to the previous heading"),
-	# Translators: Message presented when the browse mode element is not found.
-	prevError=_("no previous heading"))
-qn("heading1", key="1",
-	# Translators: Input help message for a quick navigation command in browse mode.
-	nextDoc=_("moves to the next heading at level 1"),
-	# Translators: Message presented when the browse mode element is not found.
-	nextError=_("no next heading at level 1"),
-	# Translators: Input help message for a quick navigation command in browse mode.
-	prevDoc=_("moves to the previous heading at level 1"),
-	# Translators: Message presented when the browse mode element is not found.
-	prevError=_("no previous heading at level 1"))
-qn("heading2", key="2",
-	# Translators: Input help message for a quick navigation command in browse mode.
-	nextDoc=_("moves to the next heading at level 2"),
-	# Translators: Message presented when the browse mode element is not found.
-	nextError=_("no next heading at level 2"),
-	# Translators: Input help message for a quick navigation command in browse mode.
-	prevDoc=_("moves to the previous heading at level 2"),
-	# Translators: Message presented when the browse mode element is not found.
-	prevError=_("no previous heading at level 2"))
-qn("heading3", key="3",
-	# Translators: Input help message for a quick navigation command in browse mode.
-	nextDoc=_("moves to the next heading at level 3"),
-	# Translators: Message presented when the browse mode element is not found.
-	nextError=_("no next heading at level 3"),
-	# Translators: Input help message for a quick navigation command in browse mode.
-	prevDoc=_("moves to the previous heading at level 3"),
-	# Translators: Message presented when the browse mode element is not found.
-	prevError=_("no previous heading at level 3"))
-qn("heading4", key="4",
-	# Translators: Input help message for a quick navigation command in browse mode.
-	nextDoc=_("moves to the next heading at level 4"),
-	# Translators: Message presented when the browse mode element is not found.
-	nextError=_("no next heading at level 4"),
-	# Translators: Input help message for a quick navigation command in browse mode.
-	prevDoc=_("moves to the previous heading at level 4"),
-	# Translators: Message presented when the browse mode element is not found.
-	prevError=_("no previous heading at level 4"))
-qn("heading5", key="5",
-	# Translators: Input help message for a quick navigation command in browse mode.
-	nextDoc=_("moves to the next heading at level 5"),
-	# Translators: Message presented when the browse mode element is not found.
-	nextError=_("no next heading at level 5"),
-	# Translators: Input help message for a quick navigation command in browse mode.
-	prevDoc=_("moves to the previous heading at level 5"),
-	# Translators: Message presented when the browse mode element is not found.
-	prevError=_("no previous heading at level 5"))
-qn("heading6", key="6",
-	# Translators: Input help message for a quick navigation command in browse mode.
-	nextDoc=_("moves to the next heading at level 6"),
-	# Translators: Message presented when the browse mode element is not found.
-	nextError=_("no next heading at level 6"),
-	# Translators: Input help message for a quick navigation command in browse mode.
-	prevDoc=_("moves to the previous heading at level 6"),
-	# Translators: Message presented when the browse mode element is not found.
-	prevError=_("no previous heading at level 6"))
-qn("table", key="t",
-	# Translators: Input help message for a quick navigation command in browse mode.
-	nextDoc=_("moves to the next table"),
-	# Translators: Message presented when the browse mode element is not found.
-	nextError=_("no next table"),
-	# Translators: Input help message for a quick navigation command in browse mode.
-	prevDoc=_("moves to the previous table"),
-	# Translators: Message presented when the browse mode element is not found.
-	prevError=_("no previous table"),
-	readUnit=textInfos.UNIT_LINE)
-qn("link", key="k",
-	# Translators: Input help message for a quick navigation command in browse mode.
-	nextDoc=_("moves to the next link"),
-	# Translators: Message presented when the browse mode element is not found.
-	nextError=_("no next link"),
-	# Translators: Input help message for a quick navigation command in browse mode.
-	prevDoc=_("moves to the previous link"),
-	# Translators: Message presented when the browse mode element is not found.
-	prevError=_("no previous link"))
-qn("visitedLink", key="v",
-	# Translators: Input help message for a quick navigation command in browse mode.
-	nextDoc=_("moves to the next visited link"),
-	# Translators: Message presented when the browse mode element is not found.
-	nextError=_("no next visited link"),
-	# Translators: Input help message for a quick navigation command in browse mode.
-	prevDoc=_("moves to the previous visited link"),
-	# Translators: Message presented when the browse mode element is not found.
-	prevError=_("no previous visited link"))
-qn("unvisitedLink", key="u",
-	# Translators: Input help message for a quick navigation command in browse mode.
-	nextDoc=_("moves to the next unvisited link"),
-	# Translators: Message presented when the browse mode element is not found.
-	nextError=_("no next unvisited link"),
-	# Translators: Input help message for a quick navigation command in browse mode.
-	prevDoc=_("moves to the previous unvisited link"), 
-	# Translators: Message presented when the browse mode element is not found.
-	prevError=_("no previous unvisited link"))
-qn("formField", key="f",
-	# Translators: Input help message for a quick navigation command in browse mode.
-	nextDoc=_("moves to the next form field"),
-	# Translators: Message presented when the browse mode element is not found.
-	nextError=_("no next form field"),
-	# Translators: Input help message for a quick navigation command in browse mode.
-	prevDoc=_("moves to the previous form field"),
-	# Translators: Message presented when the browse mode element is not found.
-	prevError=_("no previous form field"))
-qn("list", key="l",
-	# Translators: Input help message for a quick navigation command in browse mode.
-	nextDoc=_("moves to the next list"),
-	# Translators: Message presented when the browse mode element is not found.
-	nextError=_("no next list"),
-	# Translators: Input help message for a quick navigation command in browse mode.
-	prevDoc=_("moves to the previous list"),
-	# Translators: Message presented when the browse mode element is not found.
-	prevError=_("no previous list"),
-	readUnit=textInfos.UNIT_LINE)
-qn("listItem", key="i",
-	# Translators: Input help message for a quick navigation command in browse mode.
-	nextDoc=_("moves to the next list item"),
-	# Translators: Message presented when the browse mode element is not found.
-	nextError=_("no next list item"),
-	# Translators: Input help message for a quick navigation command in browse mode.
-	prevDoc=_("moves to the previous list item"),
-	# Translators: Message presented when the browse mode element is not found.
-	prevError=_("no previous list item"))
-qn("button", key="b",
-	# Translators: Input help message for a quick navigation command in browse mode.
-	nextDoc=_("moves to the next button"),
-	# Translators: Message presented when the browse mode element is not found.
-	nextError=_("no next button"),
-	# Translators: Input help message for a quick navigation command in browse mode.
-	prevDoc=_("moves to the previous button"),
-	# Translators: Message presented when the browse mode element is not found.
-	prevError=_("no previous button"))
-qn("edit", key="e",
-	# Translators: Input help message for a quick navigation command in browse mode.
-	nextDoc=_("moves to the next edit field"),
-	# Translators: Message presented when the browse mode element is not found.
-	nextError=_("no next edit field"),
-	# Translators: Input help message for a quick navigation command in browse mode.
-	prevDoc=_("moves to the previous edit field"),
-	# Translators: Message presented when the browse mode element is not found.
-	prevError=_("no previous edit field"),
-	readUnit=textInfos.UNIT_LINE)
-qn("frame", key="m",
-	# Translators: Input help message for a quick navigation command in browse mode.
-	nextDoc=_("moves to the next frame"),
-	# Translators: Message presented when the browse mode element is not found.
-	nextError=_("no next frame"),
-	# Translators: Input help message for a quick navigation command in browse mode.
-	prevDoc=_("moves to the previous frame"),
-	# Translators: Message presented when the browse mode element is not found.
-	prevError=_("no previous frame"),
-	readUnit=textInfos.UNIT_LINE)
-qn("separator", key="s",
-	# Translators: Input help message for a quick navigation command in browse mode.
-	nextDoc=_("moves to the next separator"),
-	# Translators: Message presented when the browse mode element is not found.
-	nextError=_("no next separator"),
-	# Translators: Input help message for a quick navigation command in browse mode.
-	prevDoc=_("moves to the previous separator"),
-	# Translators: Message presented when the browse mode element is not found.
-	prevError=_("no previous separator"))
-qn("radioButton", key="r",
-	# Translators: Input help message for a quick navigation command in browse mode.
-	nextDoc=_("moves to the next radio button"),
-	# Translators: Message presented when the browse mode element is not found.
-	nextError=_("no next radio button"),
-	# Translators: Input help message for a quick navigation command in browse mode.
-	prevDoc=_("moves to the previous radio button"),
-	# Translators: Message presented when the browse mode element is not found.
-	prevError=_("no previous radio button"))
-qn("comboBox", key="c",
-	# Translators: Input help message for a quick navigation command in browse mode.
-	nextDoc=_("moves to the next combo box"),
-	# Translators: Message presented when the browse mode element is not found.
-	nextError=_("no next combo box"),
-	# Translators: Input help message for a quick navigation command in browse mode.
-	prevDoc=_("moves to the previous combo box"),
-	# Translators: Message presented when the browse mode element is not found.
-	prevError=_("no previous combo box"))
-qn("checkBox", key="x",
-	# Translators: Input help message for a quick navigation command in browse mode.
-	nextDoc=_("moves to the next check box"),
-	# Translators: Message presented when the browse mode element is not found.
-	nextError=_("no next check box"),
-	# Translators: Input help message for a quick navigation command in browse mode.
-	prevDoc=_("moves to the previous check box"),
-	# Translators: Message presented when the browse mode element is not found.
-	prevError=_("no previous check box"))
-qn("graphic", key="g",
-	# Translators: Input help message for a quick navigation command in browse mode.
-	nextDoc=_("moves to the next graphic"),
-	# Translators: Message presented when the browse mode element is not found.
-	nextError=_("no next graphic"),
-	# Translators: Input help message for a quick navigation command in browse mode.
-	prevDoc=_("moves to the previous graphic"),
-	# Translators: Message presented when the browse mode element is not found.
-	prevError=_("no previous graphic"))
-qn("blockQuote", key="q",
-	# Translators: Input help message for a quick navigation command in browse mode.
-	nextDoc=_("moves to the next block quote"),
-	# Translators: Message presented when the browse mode element is not found.
-	nextError=_("no next block quote"),
-	# Translators: Input help message for a quick navigation command in browse mode.
-	prevDoc=_("moves to the previous block quote"), 
-	# Translators: Message presented when the browse mode element is not found.
-	prevError=_("no previous block quote"))
-qn("notLinkBlock", key="n",
-	# Translators: Input help message for a quick navigation command in browse mode.
-	nextDoc=_("skips forward past a block of links"),
-	# Translators: Message presented when the browse mode element is not found.
-	nextError=_("no more text after a block of links"),
-	# Translators: Input help message for a quick navigation command in browse mode.
-	prevDoc=_("skips backward past a block of links"),
-	# Translators: Message presented when the browse mode element is not found.
-	prevError=_("no more text before a block of links"),
-	readUnit=textInfos.UNIT_LINE)
-qn("landmark", key="d",
-	# Translators: Input help message for a quick navigation command in browse mode.
-	nextDoc=_("moves to the next landmark"),
-	# Translators: Message presented when the browse mode element is not found.
-	nextError=_("no next landmark"),
-	# Translators: Input help message for a quick navigation command in browse mode.
-	prevDoc=_("moves to the previous landmark"),
-	# Translators: Message presented when the browse mode element is not found.
-	prevError=_("no previous landmark"),
-	readUnit=textInfos.UNIT_LINE)
-qn("embeddedObject", key="o",
-	# Translators: Input help message for a quick navigation command in browse mode.
-	nextDoc=_("moves to the next embedded object"),
-	# Translators: Message presented when the browse mode element is not found.
-	nextError=_("no next embedded object"),
-	# Translators: Input help message for a quick navigation command in browse mode.
-	prevDoc=_("moves to the previous embedded object"),
-	# Translators: Message presented when the browse mode element is not found.
-	prevError=_("no previous embedded object"))
-qn("annotation", key="a",
-	# Translators: Input help message for a quick navigation command in browse mode.
-	nextDoc=_("moves to the next annotation"),
-	# Translators: Message presented when the browse mode element is not found.
-	nextError=_("no next annotation"),
-	# Translators: Input help message for a quick navigation command in browse mode.
-	prevDoc=_("moves to the previous annotation"),
-	# Translators: Message presented when the browse mode element is not found.
-	prevError=_("no previous annotation"))
-qn("error", key="w",
-	# Translators: Input help message for a quick navigation command in browse mode.
-	nextDoc=_("moves to the next error"),
-	# Translators: Message presented when the browse mode element is not found.
-	nextError=_("no next error"),
-	# Translators: Input help message for a quick navigation command in browse mode.
-	prevDoc=_("moves to the previous error"),
-	# Translators: Message presented when the browse mode element is not found.
-	prevError=_("no previous error"))
-qn(
-	"article", key=None,
-	# Translators: Input help message for a quick navigation command in browse mode.
-	nextDoc=_("moves to the next article"),
-	# Translators: Message presented when the browse mode element is not found.
-	nextError=_("no next article"),
-	# Translators: Input help message for a quick navigation command in browse mode.
-	prevDoc=_("moves to the previous article"),
-	# Translators: Message presented when the browse mode element is not found.
-	prevError=_("no previous article")
-)
-qn(
-	"grouping", key=None,
-	# Translators: Input help message for a quick navigation command in browse mode.
-	nextDoc=_("moves to the next grouping"),
-	# Translators: Message presented when the browse mode element is not found.
-	nextError=_("no next grouping"),
-	# Translators: Input help message for a quick navigation command in browse mode.
-	prevDoc=_("moves to the previous grouping"),
-	# Translators: Message presented when the browse mode element is not found.
-	prevError=_("no previous grouping")
-)
-qn(
-	"tab", key=None,
-	# Translators: Input help message for a quick navigation command in browse mode.
-	nextDoc=_("moves to the next tab"),
-	# Translators: Message presented when the browse mode element is not found.
-	nextError=_("no next tab"),
-	# Translators: Input help message for a quick navigation command in browse mode.
-	prevDoc=_("moves to the previous tab"),
-	# Translators: Message presented when the browse mode element is not found.
-	prevError=_("no previous tab")
-)
-qn(
-<<<<<<< HEAD
-	"sameStyle",
-	key=None,
-	# Translators: Input help message for a quick navigation command in browse mode.
-	nextDoc=_("moves to the next same style text"),
-	# Translators: Message presented when the browse mode element is not found.
-	nextError=_("No next same style text"),
-	# Translators: Input help message for a quick navigation command in browse mode.
-	prevDoc=_("moves to the previous same style text"),
-	# Translators: Message presented when the browse mode element is not found.
-	prevError=_("No previous same style text")
-)
-qn(
-	"differentStyle",
-	key=None,
-	# Translators: Input help message for a quick navigation command in browse mode.
-	nextDoc=_("moves to the next different style text"),
-	# Translators: Message presented when the browse mode element is not found.
-	nextError=_("No next different style text"),
-	# Translators: Input help message for a quick navigation command in browse mode.
-	prevDoc=_("moves to the previous different style text"),
-	# Translators: Message presented when the browse mode element is not found.
-	prevError=_("No previous different style text")
-=======
-	"textParagraph",
-	key="p",
-	# Translators: Input help message for a quick navigation command in browse mode.
-	nextDoc=_("moves to the next text paragraph"),
-	# Translators: Message presented when the browse mode element is not found.
-	nextError=_("no next text paragraph"),
-	# Translators: Input help message for a quick navigation command in browse mode.
-	prevDoc=_("moves to the previous text paragraph"),
-	# Translators: Message presented when the browse mode element is not found.
-	prevError=_("no previous text paragraph"),
-	readUnit=textInfos.UNIT_PARAGRAPH,
->>>>>>> 49d5e581
-)
-del qn
-
-
-class ElementsListDialog(
-		DpiScalingHelperMixinWithoutInit,
-		gui.contextHelp.ContextHelpMixin,
-		wx.Dialog  # wxPython does not seem to call base class initializer, put last in MRO
-):
-	helpId = "ElementsList"
-	ELEMENT_TYPES = (
-		# Translators: The label of a radio button to select the type of element
-		# in the browse mode Elements List dialog.
-		("link", _("Lin&ks")),
-		# Translators: The label of a radio button to select the type of element
-		# in the browse mode Elements List dialog.
-		("heading", _("&Headings")),
-		# Translators: The label of a radio button to select the type of element
-		# in the browse mode Elements List dialog.
-		("formField", _("&Form fields")),
-		# Translators: The label of a radio button to select the type of element
-		# in the browse mode Elements List dialog.
-		("button", _("&Buttons")),
-		# Translators: The label of a radio button to select the type of element
-		# in the browse mode Elements List dialog.
-		("landmark", _("Lan&dmarks")),
-	)
-
-	Element = collections.namedtuple("Element", ("item", "parent"))
-
-	lastSelectedElementType=0
-
-	def __init__(self, document):
-		super().__init__(
-			parent=gui.mainFrame,
-			# Translators: The title of the browse mode Elements List dialog.
-			title=_("Elements List")
-		)
-		self.document = document
-		mainSizer = wx.BoxSizer(wx.VERTICAL)
-		contentsSizer = wx.BoxSizer(wx.VERTICAL)
-
-		# Translators: The label of a group of radio buttons to select the type of element
-		# in the browse mode Elements List dialog.
-		child = wx.RadioBox(self, wx.ID_ANY, label=_("Type:"), choices=tuple(et[1] for et in self.ELEMENT_TYPES))
-		child.SetSelection(self.lastSelectedElementType)
-		child.Bind(wx.EVT_RADIOBOX, self.onElementTypeChange)
-		contentsSizer.Add(child, flag=wx.EXPAND)
-		contentsSizer.AddSpacer(gui.guiHelper.SPACE_BETWEEN_VERTICAL_DIALOG_ITEMS)
-
-		self.tree = wx.TreeCtrl(
-			self,
-			size=self.scaleSize((500, 300)),  # height is chosen to ensure the dialog will fit on an 800x600 screen
-			style=wx.TR_HAS_BUTTONS | wx.TR_HIDE_ROOT | wx.TR_LINES_AT_ROOT | wx.TR_SINGLE | wx.TR_EDIT_LABELS
-		)
-		self.tree.Bind(wx.EVT_SET_FOCUS, self.onTreeSetFocus)
-		self.tree.Bind(wx.EVT_CHAR, self.onTreeChar)
-		self.tree.Bind(wx.EVT_TREE_BEGIN_LABEL_EDIT, self.onTreeLabelEditBegin)
-		self.tree.Bind(wx.EVT_TREE_END_LABEL_EDIT, self.onTreeLabelEditEnd)
-		self.treeRoot = self.tree.AddRoot("root")
-		contentsSizer.Add(self.tree,flag=wx.EXPAND)
-		contentsSizer.AddSpacer(gui.guiHelper.SPACE_BETWEEN_VERTICAL_DIALOG_ITEMS)
-
-		# Translators: The label of an editable text field to filter the elements
-		# in the browse mode Elements List dialog.
-		filterText = _("Filter b&y:")
-		labeledCtrl = gui.guiHelper.LabeledControlHelper(self, filterText, wx.TextCtrl)
-		self.filterEdit = cast(wx.TextCtrl, labeledCtrl.control)
-		self.filterTimer: Optional[wx.CallLater] = None
-		self.filterEdit.Bind(wx.EVT_TEXT, self.onFilterEditTextChange)
-		contentsSizer.Add(labeledCtrl.sizer)
-		contentsSizer.AddSpacer(gui.guiHelper.SPACE_BETWEEN_VERTICAL_DIALOG_ITEMS)
-
-		bHelper = gui.guiHelper.ButtonHelper(wx.HORIZONTAL)
-		# Translators: The label of a button to activate an element in the browse mode Elements List dialog.
-		# Beware not to set an accelerator that would collide with other controls in this dialog, such as an
-		# element type radio label.
-		self.activateButton = bHelper.addButton(self, label=_("Activate"))
-		self.activateButton.Bind(wx.EVT_BUTTON, lambda evt: self.onAction(True))
-		
-		# Translators: The label of a button to move to an element
-		# in the browse mode Elements List dialog.
-		self.moveButton = bHelper.addButton(self, label=_("&Move to"))
-		self.moveButton.Bind(wx.EVT_BUTTON, lambda evt: self.onAction(False))
-		bHelper.addButton(self, id=wx.ID_CANCEL)
-
-		contentsSizer.Add(bHelper.sizer, flag=wx.ALIGN_RIGHT)
-
-		mainSizer.Add(contentsSizer, border=gui.guiHelper.BORDER_FOR_DIALOGS, flag=wx.ALL)
-		mainSizer.Fit(self)
-		self.SetSizer(mainSizer)
-
-		self.tree.SetFocus()
-		self.initElementType(self.ELEMENT_TYPES[self.lastSelectedElementType][0])
-		self.CentreOnScreen()
-
-	def onElementTypeChange(self, evt):
-		elementType=evt.GetInt()
-		# We need to make sure this gets executed after the focus event.
-		# Otherwise, NVDA doesn't seem to get the event.
-		queueHandler.queueFunction(queueHandler.eventQueue, self.initElementType, self.ELEMENT_TYPES[elementType][0])
-		self.lastSelectedElementType=elementType
-
-	def initElementType(self, elType):
-		if elType in ("link","button"):
-			# Links and buttons can be activated.
-			self.activateButton.Enable()
-			self.SetAffirmativeId(self.activateButton.GetId())
-		else:
-			# No other element type can be activated.
-			self.activateButton.Disable()
-			self.SetAffirmativeId(self.moveButton.GetId())
-
-		# Gather the elements of this type.
-		self._elements = []
-		self._initialElement = None
-
-		parentElements = []
-		isAfterSelection=False
-		for item in self.document._iterNodesByType(elType):
-			# Find the parent element, if any.
-			for parent in reversed(parentElements):
-				if item.isChild(parent.item):
-					break
-				else:
-					# We're not a child of this parent, so this parent has no more children and can be removed from the stack.
-					parentElements.pop()
-			else:
-				# No parent found, so we're at the root.
-				# Note that parentElements will be empty at this point, as all parents are no longer relevant and have thus been removed from the stack.
-				parent = None
-
-			element=self.Element(item,parent)
-			self._elements.append(element)
-
-			if not isAfterSelection:
-				isAfterSelection=item.isAfterSelection
-				if not isAfterSelection:
-					# The element immediately preceding or overlapping the caret should be the initially selected element.
-					# Since we have not yet passed the selection, use this as the initial element. 
-					try:
-						self._initialElement = self._elements[-1]
-					except IndexError:
-						# No previous element.
-						pass
-
-			# This could be the parent of a subsequent element, so add it to the parents stack.
-			parentElements.append(element)
-
-		# Start with no filtering.
-		self.filterEdit.ChangeValue("")
-		self.filter("", newElementType=True)
-
-	def filter(self, filterText, newElementType=False):
-		# If this is a new element type, use the element nearest the cursor.
-		# Otherwise, use the currently selected element.
-		# #8753: wxPython 4 returns "invalid tree item" when the tree view is empty, so use initial element if appropriate.
-		try:
-			defaultElement = self._initialElement if newElementType else self.tree.GetItemData(self.tree.GetSelection())
-		except:
-			defaultElement = self._initialElement
-		# Clear the tree.
-		self.tree.DeleteChildren(self.treeRoot)
-
-		# Populate the tree with elements matching the filter text.
-		elementsToTreeItems = {}
-		defaultItem = None
-		matched = False
-		#Do case-insensitive matching by lowering both filterText and each element's text.
-		filterText=filterText.lower()
-		for element in self._elements:
-			label=element.item.label
-			if filterText and filterText not in label.lower():
-				continue
-			matched = True
-			parent = element.parent
-			if parent:
-				parent = elementsToTreeItems.get(parent)
-			item = self.tree.AppendItem(parent or self.treeRoot, label)
-			self.tree.SetItemData(item, element)
-			elementsToTreeItems[element] = item
-			if element == defaultElement:
-				defaultItem = item
-
-		self.tree.ExpandAll()
-
-		if not matched:
-			# No items, so disable the buttons.
-			self.activateButton.Disable()
-			self.moveButton.Disable()
-			return
-
-		# If there's no default item, use the first item in the tree.
-		self.tree.SelectItem(defaultItem or self.tree.GetFirstChild(self.treeRoot)[0])
-		# Enable the button(s).
-		# If the activate button isn't the default button, it is disabled for this element type and shouldn't be enabled here.
-		if self.AffirmativeId == self.activateButton.Id:
-			self.activateButton.Enable()
-		self.moveButton.Enable()
-
-	def onTreeSetFocus(self, evt):
-		# Start with no search.
-		self._searchText = ""
-		self._searchCallLater = None
-		evt.Skip()
-
-	def onTreeChar(self, evt):
-		key = evt.KeyCode
-
-		if key == wx.WXK_RETURN:
-			# The enter key should be propagated to the dialog and thus activate the default button,
-			# but this is broken (wx ticket #3725).
-			# Therefore, we must catch the enter key here.
-			# Activate the current default button.
-			evt = wx.CommandEvent(wx.wxEVT_COMMAND_BUTTON_CLICKED, wx.ID_ANY)
-			button = self.FindWindowById(self.AffirmativeId)
-			if button.Enabled:
-				button.ProcessEvent(evt)
-			else:
-				wx.Bell()
-
-		elif key == wx.WXK_F2:
-			item=self.tree.GetSelection()
-			if item:
-				selectedItemType=self.tree.GetItemData(item).item
-				self.tree.EditLabel(item)
-				evt.Skip()
-
-		elif key >= wx.WXK_START or key == wx.WXK_BACK:
-			# Non-printable character.
-			self._searchText = ""
-			evt.Skip()
-
-		else:
-			# Search the list.
-			# We have to implement this ourselves, as tree views don't accept space as a search character.
-			char = chr(evt.UnicodeKey).lower()
-			# IF the same character is typed twice, do the same search.
-			if self._searchText != char:
-				self._searchText += char
-			if self._searchCallLater:
-				self._searchCallLater.Restart()
-			else:
-				self._searchCallLater = wx.CallLater(1000, self._clearSearchText)
-			self.search(self._searchText)
-
-	def onTreeLabelEditBegin(self,evt):
-		item=self.tree.GetSelection()
-		selectedItemType = self.tree.GetItemData(item).item
-		if not selectedItemType.isRenameAllowed:
-			evt.Veto()
-
-	def onTreeLabelEditEnd(self,evt):
-			selectedItemNewName=evt.GetLabel()
-			item=self.tree.GetSelection()
-			selectedItemType = self.tree.GetItemData(item).item
-			selectedItemType.rename(selectedItemNewName)
-
-	def _clearSearchText(self):
-		self._searchText = ""
-
-	def search(self, searchText):
-		item = self.tree.GetSelection()
-		if not item:
-			# No items.
-			return
-
-		# First try searching from the current item.
-		# Failing that, search from the first item.
-		items = itertools.chain(self._iterReachableTreeItemsFromItem(item), self._iterReachableTreeItemsFromItem(self.tree.GetFirstChild(self.treeRoot)[0]))
-		if len(searchText) == 1:
-			# If only a single character has been entered, skip (search after) the current item.
-			next(items)
-
-		for item in items:
-			if self.tree.GetItemText(item).lower().startswith(searchText):
-				self.tree.SelectItem(item)
-				return
-
-		# Not found.
-		wx.Bell()
-
-	def _iterReachableTreeItemsFromItem(self, item):
-		while item:
-			yield item
-
-			childItem = self.tree.GetFirstChild(item)[0]
-			if childItem and self.tree.IsExpanded(item):
-				# Has children and is reachable, so recurse.
-				for childItem in self._iterReachableTreeItemsFromItem(childItem):
-					yield childItem
-
-			item = self.tree.GetNextSibling(item)
-
-	FILTER_TIMER_DELAY_MS = 300
-
-	def onFilterEditTextChange(self, evt: wx.CommandEvent) -> None:
-		filter = self.filterEdit.GetValue()
-		if self.filterTimer is None:
-			self.filterTimer = wx.CallLater(self.FILTER_TIMER_DELAY_MS, self.filter, filter)
-		else:
-			self.filterTimer.Start(self.FILTER_TIMER_DELAY_MS, filter)
-		evt.Skip()
-
-	def onAction(self, activate):
-		prevFocus = gui.mainFrame.prevFocus
-		self.Close()
-		# Save off the last selected element type on to the class so its used in initialization next time.
-		self.__class__.lastSelectedElementType=self.lastSelectedElementType
-		item = self.tree.GetSelection()
-		item = self.tree.GetItemData(item).item
-		if activate:
-			item.activate()
-		else:
-			def move():
-				speech.cancelSpeech()
-				# Avoid double announce if item.obj is about to gain focus.
-				if not (
-					self.document.passThrough
-					and getattr(item, "obj", False)
-					and item.obj != prevFocus
-					and controlTypes.State.FOCUSABLE in item.obj.states
-				):
-					# #8831: Report before moving because moving might change the focus, which
-					# might mutate the document, potentially invalidating info if it is
-					# offset-based.
-					item.report()
-				item.moveTo()
-			# We must use core.callLater rather than wx.CallLater to ensure that the callback runs within NVDA's core pump.
-			# If it didn't, and it directly or indirectly called wx.Yield, it could start executing NVDA's core pump from within the yield, causing recursion.
-			core.callLater(100, move)
-
-
-class BrowseModeDocumentTextInfo(textInfos.TextInfo):
-
-	def _get_focusableNVDAObjectAtStart(self):
-		try:
-			item = next(self.obj._iterNodesByType("focusable", "up", self))
-		except StopIteration:
-			return self.obj.rootNVDAObject
-		if not item:
-			return self.obj.rootNVDAObject
-		return item.obj
-
-class BrowseModeDocumentTreeInterceptor(documentBase.DocumentWithTableNavigation,cursorManager.CursorManager,BrowseModeTreeInterceptor,treeInterceptorHandler.DocumentTreeInterceptor):
-
-	programmaticScrollMayFireEvent = False
-
-	def __init__(self,obj):
-		super(BrowseModeDocumentTreeInterceptor,self).__init__(obj)
-		self._lastProgrammaticScrollTime = None
-		# Cache the document constant identifier so it can be saved with the last caret position on termination.
-		# As the original property may not be available as the document will be already dead.
-		self._lastCachedDocumentConstantIdentifier: Optional[str] = self.documentConstantIdentifier
-		self._lastFocusObj = None
-		self._objPendingFocusBeforeActivate = None
-		self._hadFirstGainFocus = False
-		self._enteringFromOutside = True
-		# We need to cache this because it will be unavailable once the document dies.
-		if not hasattr(self.rootNVDAObject.appModule, "_browseModeRememberedCaretPositions"):
-			self.rootNVDAObject.appModule._browseModeRememberedCaretPositions = {}
-		self._lastCaretPosition = None
-		#: True if the last caret move was due to a focus change.
-		self._lastCaretMoveWasFocus = False
-
-	def terminate(self):
-		if self.shouldRememberCaretPositionAcrossLoads and self._lastCaretPosition:
-			docID = self._lastCachedDocumentConstantIdentifier
-			lastCaretPos = self._lastCaretPosition
-			log.debug(f"Saving caret position {lastCaretPos} for document at {docID}")
-			try:
-				self.rootNVDAObject.appModule._browseModeRememberedCaretPositions[docID] = lastCaretPos
-			except AttributeError:
-				# The app module died.
-				pass
-
-	def _get_currentNVDAObject(self):
-		return self.makeTextInfo(textInfos.POSITION_CARET).NVDAObjectAtStart
-
-	def event_treeInterceptor_gainFocus(self):
-		doSayAll=False
-		hadFirstGainFocus=self._hadFirstGainFocus
-		if not hadFirstGainFocus:
-			# This treeInterceptor is gaining focus for the first time.
-			# Fake a focus event on the focus object, as the treeInterceptor may have missed the actual focus event.
-			focus = api.getFocusObject()
-			self.event_gainFocus(focus, lambda: focus.event_gainFocus())
-			if not self.passThrough:
-				# We only set the caret position if in browse mode.
-				# If in focus mode, the document must have forced the focus somewhere,
-				# so we don't want to override it.
-				# Update the cached document constant identifier
-				# so it can be saved with the last caret position on termination.
-				# As the original property may not be available as the document will be already dead.
-				# Updating here is necessary as the identifier could have dynamically changed since initial load,
-				# such as with  a SPA (single page app)
-				self._lastCachedDocumentConstantIdentifier = self.documentConstantIdentifier
-				initialPos = self._getInitialCaretPos()
-				if initialPos:
-					self.selection = self.makeTextInfo(initialPos)
-				reportPassThrough(self)
-				doSayAll=config.conf['virtualBuffers']['autoSayAllOnPageLoad']
-			self._hadFirstGainFocus = True
-
-		if not self.passThrough:
-			if doSayAll:
-				speech.speakObjectProperties(self.rootNVDAObject, name=True, states=True, reason=OutputReason.FOCUS)
-				sayAll.SayAllHandler.readText(sayAll.CURSOR.CARET)
-			else:
-				# Speak it like we would speak focus on any other document object.
-				# This includes when entering the treeInterceptor for the first time:
-				if not hadFirstGainFocus:
-					speech.speakObject(self.rootNVDAObject, reason=OutputReason.FOCUS)
-				else:
-					# And when coming in from an outside object
-					# #4069 But not when coming up from a non-rendered descendant.
-					ancestors=api.getFocusAncestors()
-					fdl=api.getFocusDifferenceLevel()
-					try:
-						tl=ancestors.index(self.rootNVDAObject)
-					except ValueError:
-						tl=len(ancestors)
-					if fdl<=tl:
-						speech.speakObject(self.rootNVDAObject, reason=OutputReason.FOCUS)
-				info = self.selection
-				if not info.isCollapsed:
-					speech.speakPreselectedText(info.text)
-				else:
-					info.expand(textInfos.UNIT_LINE)
-					speech.speakTextInfo(info, reason=OutputReason.CARET, unit=textInfos.UNIT_LINE)
-
-		reportPassThrough(self)
-		braille.handler.handleGainFocus(self)
-
-	def event_caret(self, obj, nextHandler):
-		if self.passThrough:
-			nextHandler()
-
-	def _activateLongDesc(self,controlField):
-		"""
-		Activates (presents) the long description for a particular field (usually a graphic).
-		@param controlField: the field who's long description should be activated. This field is guaranteed to have states containing HASLONGDESC state. 
-		@type controlField: dict
-		"""
-		raise NotImplementedError
-
-	def _activatePosition(self, obj=None, info=None):
-		if info:
-			obj=info.NVDAObjectAtStart
-			if not obj:
-				return
-		super(BrowseModeDocumentTreeInterceptor,self)._activatePosition(obj=obj)
-
-	def _set_selection(self, info, reason=OutputReason.CARET):
-		super(BrowseModeDocumentTreeInterceptor, self)._set_selection(info)
-		if isScriptWaiting() or not info.isCollapsed:
-			return
-		# Save the last caret position for use in terminate().
-		# This must be done here because the buffer might be cleared just before terminate() is called,
-		# causing the last caret position to be lost.
-		caret = info.copy()
-		caret.collapse()
-		self._lastCaretPosition = caret.bookmark
-		docID = self.documentConstantIdentifier
-		if docID:
-			# Update the cached document constant identifier
-			# so it can be saved with the last caret position on termination.
-			# As the original property may not be available as the document will be already dead.
-			# Updating here is necessary as the identifier could have dynamically changed since initial load,
-			# such as with  a SPA (single page app)
-			self._lastCachedDocumentConstantIdentifier = self.documentConstantIdentifier
-		review.handleCaretMove(caret)
-		if reason == OutputReason.FOCUS:
-			self._lastCaretMoveWasFocus = True
-			focusObj = api.getFocusObject()
-			if focusObj==self.rootNVDAObject:
-				return
-		else:
-			self._lastCaretMoveWasFocus = False
-			focusObj=info.focusableNVDAObjectAtStart
-			obj=info.NVDAObjectAtStart
-			if not obj:
-				log.debugWarning("Invalid NVDAObjectAtStart")
-				return
-			if obj==self.rootNVDAObject:
-				return
-			obj.scrollIntoView()
-			if self.programmaticScrollMayFireEvent:
-				self._lastProgrammaticScrollTime = time.time()
-		if focusObj:
-			self.passThrough = self.shouldPassThrough(focusObj, reason=reason)
-			if (
-				not eventHandler.isPendingEvents("gainFocus")
-				and focusObj != self.rootNVDAObject
-				and focusObj != api.getFocusObject()
-				and self._shouldSetFocusToObj(focusObj)
-			):
-				followBrowseModeFocus = config.conf["virtualBuffers"]["autoFocusFocusableElements"]
-				if followBrowseModeFocus or self.passThrough:
-					focusObj.setFocus()
-					# Track this object as NVDA having just requested setting focus to it
-					# So that when NVDA does receive the focus event for it
-					# It can handle it quietly rather than speaking the new focus.
-					if followBrowseModeFocus:
-						self._objPendingFocusBeforeActivate = obj
-			# Queue the reporting of pass through mode so that it will be spoken after the actual content.
-			queueHandler.queueFunction(queueHandler.eventQueue, reportPassThrough, self)
-
-	def _shouldSetFocusToObj(self, obj):
-		"""Determine whether an object should receive focus.
-		Subclasses may extend or override this method.
-		@param obj: The object in question.
-		@type obj: L{NVDAObjects.NVDAObject}
-		"""
-		return obj.role not in self.APPLICATION_ROLES and obj.isFocusable and obj.role!=controlTypes.Role.EMBEDDEDOBJECT
-
-	def script_activateLongDesc(self,gesture):
-		info=self.makeTextInfo(textInfos.POSITION_CARET)
-		info.expand("character")
-		for field in reversed(info.getTextWithFields()):
-			if isinstance(field,textInfos.FieldCommand) and field.command=="controlStart":
-				states=field.field.get('states')
-				if states and controlTypes.State.HASLONGDESC in states:
-					self._activateLongDesc(field.field)
-					break
-		else:
-			# Translators: the message presented when the activateLongDescription script cannot locate a long description to activate.
-			ui.message(_("No long description"))
-	# Translators: the description for the activateLongDescription script on browseMode documents.
-	script_activateLongDesc.__doc__=_("Shows the long description at this position if one is found.")
-
-	def event_caretMovementFailed(self, obj, nextHandler, gesture=None):
-		if not self.passThrough or not gesture or not config.conf["virtualBuffers"]["autoPassThroughOnCaretMove"]:
-			return nextHandler()
-		if gesture.mainKeyName in ("home", "end"):
-			# Home, end, control+home and control+end should not disable pass through.
-			return nextHandler()
-		script = self.getScript(gesture)
-		if not script:
-			return nextHandler()
-
-		# We've hit the edge of the focused control.
-		# Therefore, move the virtual caret to the same edge of the field.
-		info = self.makeTextInfo(textInfos.POSITION_CARET)
-		info.expand(textInfos.UNIT_CONTROLFIELD)
-		if gesture.mainKeyName in ("leftArrow", "upArrow", "pageUp"):
-			info.collapse()
-		else:
-			info.collapse(end=True)
-			info.move(textInfos.UNIT_CHARACTER, -1)
-		info.updateCaret()
-
-		scriptHandler.queueScript(script, gesture)
-
-	currentExpandedControl=None #: an NVDAObject representing the control that has just been expanded with the collapseOrExpandControl script.
-
-	def script_collapseOrExpandControl(self, gesture: inputCore.InputGesture):
-		if not config.conf["virtualBuffers"]["autoFocusFocusableElements"]:
-			self._focusLastFocusableObject()
-			# Give the application time to focus the control.
-			core.callLater(100, self._collapseOrExpandControl_scriptHelper, gesture)
-		else:
-			self._collapseOrExpandControl_scriptHelper(gesture)
-
-	def _collapseOrExpandControl_scriptHelper(self, gesture: inputCore.InputGesture):
-		oldFocus = api.getFocusObject()
-		oldFocusStates = oldFocus.states
-		gesture.send()
-		if controlTypes.State.COLLAPSED in oldFocusStates:
-			self.passThrough = True
-			# When a control (such as a combo box) is expanded, we expect that its descendants will be classed as being outside the browseMode document.
-			# We save off the expanded control so that the next focus event within the browseMode document can see if it is for the control,
-			# and if so, it disables passthrough, as the control has obviously been collapsed again.
-			self.currentExpandedControl=oldFocus
-		elif not self.disableAutoPassThrough:
-			self.passThrough = False
-		reportPassThrough(self)
-
-	def _tabOverride(self, direction):
-		"""Override the tab order if the virtual  caret is not within the currently focused node.
-		This is done because many nodes are not focusable and it is thus possible for the virtual caret to be unsynchronised with the focus.
-		In this case, we want tab/shift+tab to move to the next/previous focusable node relative to the virtual caret.
-		If the virtual caret is within the focused node, the tab/shift+tab key should be passed through to allow normal tab order navigation.
-		Note that this method does not pass the key through itself if it is not overridden. This should be done by the calling script if C{False} is returned.
-		@param direction: The direction in which to move.
-		@type direction: str
-		@return: C{True} if the tab order was overridden, C{False} if not.
-		@rtype: bool
-		"""
-		if self._lastCaretMoveWasFocus:
-			# #5227: If the caret was last moved due to a focus change, don't override tab.
-			# This ensures that tabbing behaves as expected after tabbing hits an iframe document.
-			return False
-		focus = api.getFocusObject()
-		try:
-			focusInfo = self.makeTextInfo(focus)
-		except:
-			return False
-		# We only want to override the tab order if the caret is not within the focused node.
-		caretInfo=self.makeTextInfo(textInfos.POSITION_CARET)
-		#Only check that the caret is within the focus for things that ar not documents
-		#As for documents we should always override
-		if focus.role!=controlTypes.Role.DOCUMENT or controlTypes.State.EDITABLE in focus.states:
-			# Expand to one character, as isOverlapping() doesn't yield the desired results with collapsed ranges.
-			caretInfo.expand(textInfos.UNIT_CHARACTER)
-			if focusInfo.isOverlapping(caretInfo):
-				return False
-		# If we reach here, we do want to override tab/shift+tab if possible.
-		# Find the next/previous focusable node.
-		try:
-			item = next(self._iterNodesByType("focusable", direction, caretInfo))
-		except StopIteration:
-			return False
-		obj=item.obj
-		newInfo=item.textInfo
-		if obj == api.getFocusObject():
-			# This node is already focused, so we need to move to and speak this node here.
-			newCaret = newInfo.copy()
-			newCaret.collapse()
-			self._set_selection(newCaret, reason=OutputReason.FOCUS)
-			if self.passThrough:
-				obj.event_gainFocus()
-			else:
-				speech.speakTextInfo(newInfo, reason=OutputReason.FOCUS)
-		else:
-			# This node doesn't have the focus, so just set focus to it. The gainFocus event will handle the rest.
-			obj.setFocus()
-		return True
-
-	def script_tab(self, gesture):
-		if not self._tabOverride("next"):
-			gesture.send()
-
-	def script_shiftTab(self, gesture):
-		if not self._tabOverride("previous"):
-			gesture.send()
-
-	def event_focusEntered(self,obj,nextHandler):
-		if obj==self.rootNVDAObject:
-			self._enteringFromOutside = True
-		# Even if passThrough is enabled, we still completely drop focusEntered events here. 
-		# In order to get them back when passThrough is enabled, we replay them with the _replayFocusEnteredEvents method in event_gainFocus.
-		# The reason for this is to ensure that focusEntered events are delayed until a focus event has had a chance to disable passthrough mode.
-		# As in this case we would  not want them.
-
-	def _shouldIgnoreFocus(self, obj):
-		"""Determines whether focus on a given object should be ignored.
-		@param obj: The object in question.
-		@type obj: L{NVDAObjects.NVDAObject}
-		@return: C{True} if focus on L{obj} should be ignored, C{False} otherwise.
-		@rtype: bool
-		"""
-		return False
-
-	def _postGainFocus(self, obj):
-		"""Executed after a gainFocus within the browseMode document.
-		This will not be executed if L{event_gainFocus} determined that it should abort and call nextHandler.
-		@param obj: The object that gained focus.
-		@type obj: L{NVDAObjects.NVDAObject}
-		"""
-
-	def _replayFocusEnteredEvents(self):
-		# We blocked the focusEntered events because we were in browse mode,
-		# but now that we've switched to focus mode, we need to fire them.
-		for parent in api.getFocusAncestors()[api.getFocusDifferenceLevel():]:
-			try:
-				parent.event_focusEntered()
-			except:
-				log.exception("Error executing focusEntered event: %s" % parent)
-
-	def event_gainFocus(self, obj, nextHandler):
-		enteringFromOutside=self._enteringFromOutside
-		self._enteringFromOutside=False
-		if not self.isReady:
-			if self.passThrough:
-				self._replayFocusEnteredEvents()
-				nextHandler()
-			return
-		# If a control has been expanded by the collapseOrExpandControl script, and this focus event is for it,
-		# disable passThrough and report the control, as the control has obviously been collapsed again.
-		# Note that whether or not this focus event was for that control, the last expanded control is forgotten, so that only the next focus event for the browseMode document can handle the collapsed control.
-		lastExpandedControl=self.currentExpandedControl
-		self.currentExpandedControl=None
-		if self.passThrough and obj==lastExpandedControl:
-			self.passThrough=False
-			reportPassThrough(self)
-			nextHandler()
-			return
-		if enteringFromOutside and not self.passThrough and self._lastFocusObj==obj:
-			# We're entering the document from outside (not returning from an inside object/application; #3145)
-			# and this was the last non-root node with focus, so ignore this focus event.
-			# Otherwise, if the user switches away and back to this document, the cursor will jump to this node.
-			# This is not ideal if the user was positioned over a node which cannot receive focus.
-			return
-		if obj==self.rootNVDAObject:
-			if self.passThrough:
-				self._replayFocusEnteredEvents()
-				return nextHandler()
-			return 
-		if not self.passThrough and self._shouldIgnoreFocus(obj):
-			return
-
-		# If the previous focus object was removed, we might hit a false positive for overlap detection.
-		# Track the previous focus target so that we can account for this scenario.
-		previousFocusObjIsDefunct = False
-		if self._lastFocusObj:
-			try:
-				states = self._lastFocusObj.states
-				previousFocusObjIsDefunct = controlTypes.State.DEFUNCT in states
-			except Exception:
-				log.debugWarning(
-					"Error fetching states when checking for defunct object. Treating object as defunct anyway.",
-					exc_info=True
-				)
-				previousFocusObjIsDefunct = True
-
-		self._lastFocusObj=obj
-
-		try:
-			focusInfo = self.makeTextInfo(obj)
-		except:
-			# This object is not in the treeInterceptor, even though it resides beneath the document.
-			# Automatic pass through should be enabled in certain circumstances where this occurs.
-			if not self.passThrough and self.shouldPassThrough(obj, reason=OutputReason.FOCUS):
-				self.passThrough=True
-				reportPassThrough(self)
-				self._replayFocusEnteredEvents()
-			return nextHandler()
-
-		# Save off and clear any previous object that was focused by NVDA
-		# and waiting on a focus event.
-		objPendingFocusBeforeActivate = self._objPendingFocusBeforeActivate
-		self._objPendingFocusBeforeActivate = None
-
-		# We do not want to speak the new focus and update the caret if...
-		if not self._hadFirstGainFocus or previousFocusObjIsDefunct:
-			# still initializing  or the old focus is dead.
-			isOverlapping = False
-		elif config.conf["virtualBuffers"]["autoFocusFocusableElements"]:
-			# if this focus event was caused by NVDA setting the focus itself
-			# Due to auto focus focusable elements option being enabled,
-			# And we detect that the caret was already positioned within the focus.
-			# Note that this is not the default and may be removed in future.
-			caretInfo = self.makeTextInfo(textInfos.POSITION_CARET)
-			# Expand to one character, as isOverlapping() doesn't treat, for example, (4,4) and (4,5) as overlapping.
-			caretInfo.expand(textInfos.UNIT_CHARACTER)
-			isOverlapping = focusInfo.isOverlapping(caretInfo)
-		else:
-			# if this focus event was caused by NVDA setting the focus itself
-			# due to activation or applications key etc.
-			isOverlapping = (obj == objPendingFocusBeforeActivate)
-
-		if not isOverlapping:
-			# The virtual caret is not within the focus node.
-			oldPassThrough=self.passThrough
-			passThrough = self.shouldPassThrough(obj, reason=OutputReason.FOCUS)
-			if not oldPassThrough and (passThrough or sayAll.SayAllHandler.isRunning()):
-				# If pass-through is disabled, cancel speech, as a focus change should cause page reading to stop.
-				# This must be done before auto-pass-through occurs, as we want to stop page reading even if pass-through will be automatically enabled by this focus change.
-				speech.cancelSpeech()
-			self.passThrough=passThrough
-			if not self.passThrough:
-				# We read the info from the browseMode document  instead of the control itself.
-				speech.speakTextInfo(focusInfo, reason=OutputReason.FOCUS)
-				# However, we still want to update the speech property cache so that property changes will be spoken properly.
-				speech.speakObject(obj, controlTypes.OutputReason.ONLYCACHE)
-				# As we do not call nextHandler which would trigger the vision framework to handle gain focus,
-				# we need to call it manually here.
-				vision.handler.handleGainFocus(obj)
-			else:
-				# Although we are going to speak the object rather than textInfo content, we still need to silently speak the textInfo content so that the textInfo speech cache is updated correctly.
-				# Not doing this would cause  later browseMode speaking to either not speak controlFields it had entered, or speak controlField exits after having already exited.
-				# See #7435 for a discussion on this.
-				speech.speakTextInfo(focusInfo, reason=OutputReason.ONLYCACHE)
-				self._replayFocusEnteredEvents()
-				nextHandler()
-			focusInfo.collapse()
-			if self._focusEventMustUpdateCaretPosition:
-				self._set_selection(focusInfo, reason=OutputReason.FOCUS)
-		else:
-			# The virtual caret was already at the focused node.
-			if not self.passThrough:
-				# This focus change was caused by a virtual caret movement, so don't speak the focused node to avoid double speaking.
-				# However, we still want to update the speech property cache so that property changes will be spoken properly.
-				speech.speakObject(obj, OutputReason.ONLYCACHE)
-				if config.conf["virtualBuffers"]["autoFocusFocusableElements"]:
-					# As we do not call nextHandler which would trigger the vision framework to handle gain focus,
-					# we need to call it manually here.
-					# Note: this is usually called after the caret movement.
-					vision.handler.handleGainFocus(obj)
-				elif (
-					objPendingFocusBeforeActivate
-					and obj == objPendingFocusBeforeActivate
-					and obj is not objPendingFocusBeforeActivate
-				):
-					# With auto focus focusable elements disabled, when the user activates
-					# an element (e.g. by pressing enter) or presses a key which we pass
-					# through (e.g. control+enter), we call _focusLastFocusableObject.
-					# However, the activation/key press might cause a property change
-					# before we get the focus event, so NVDA's normal reporting of
-					# changes to the focus won't pick it up.
-					# The speech property cache on _objPendingFocusBeforeActivate reflects
-					# the properties before the activation/key, so use that to speak any
-					# changes.
-					speech.speakObject(
-						objPendingFocusBeforeActivate,
-						OutputReason.CHANGE
-					)
-			else:
-				self._replayFocusEnteredEvents()
-				return nextHandler()
-
-		self._postGainFocus(obj)
-
-	event_gainFocus.ignoreIsReady=True
-
-	def _handleScrollTo(
-			self,
-			obj: Union[NVDAObject, textInfos.TextInfo],
-	) -> bool:
-		"""Handle scrolling the browseMode document to a given object in response to an event.
-		Subclasses should call this from an event which indicates that the document has scrolled.
-		@postcondition: The virtual caret is moved to L{obj} and the buffer content for L{obj} is reported.
-		@param obj: The object to which the document should scroll.
-		@return: C{True} if the document was scrolled, C{False} if not.
-		@note: If C{False} is returned, calling events should probably call their nextHandler.
-		"""
-		if self.programmaticScrollMayFireEvent and self._lastProgrammaticScrollTime and time.time() - self._lastProgrammaticScrollTime < 0.4:
-			# This event was probably caused by this browseMode document's call to scrollIntoView().
-			# Therefore, ignore it. Otherwise, the cursor may bounce back to the scroll point.
-			# However, pretend we handled it, as we don't want it to be passed on to the object either.
-			return True
-
-		if isinstance(obj, NVDAObject):
-			try:
-				scrollInfo = self.makeTextInfo(obj)
-			except (NotImplementedError, RuntimeError):
-				return False
-		elif isinstance(obj, textInfos.TextInfo):
-			scrollInfo = obj.copy()
-		else:
-			raise ValueError(f"{obj} is not a supported type")
-
-		#We only want to update the caret and speak the field if we're not in the same one as before
-		caretInfo=self.makeTextInfo(textInfos.POSITION_CARET)
-		# Expand to one character, as isOverlapping() doesn't treat, for example, (4,4) and (4,5) as overlapping.
-		caretInfo.expand(textInfos.UNIT_CHARACTER)
-		if not scrollInfo.isOverlapping(caretInfo):
-			if scrollInfo.isCollapsed:
-				scrollInfo.expand(textInfos.UNIT_LINE)
-			speech.speakTextInfo(scrollInfo, reason=OutputReason.CARET)
-			scrollInfo.collapse()
-			self.selection = scrollInfo
-			return True
-
-		return False
-
-	def _isNVDAObjectInApplication_noWalk(self, obj):
-		"""Determine whether a given object is within an application without walking ancestors.
-		The base implementation simply checks whether the object has an application role.
-		Subclasses can override this if they can provide a definite answer without needing to walk.
-		For example, for virtual buffers, if the object is in the buffer,
-		it definitely isn't in an application.
-		L{_isNVDAObjectInApplication} calls this and walks to the next ancestor if C{None} is returned.
-		@return: C{True} if definitely in an application,
-			C{False} if definitely not in an application,
-			C{None} if this can't be determined without walking ancestors.
-		"""
-		if (
-			# roles such as application and dialog should be treated as being within a "application" and therefore outside of the browseMode document. 
-			obj.role in self.APPLICATION_ROLES 
-			# Anything other than an editable text box inside a combo box should be
-			# treated as being outside a browseMode document.
-			or (
-				obj.role != controlTypes.Role.EDITABLETEXT and obj.container
-				and obj.container.role == controlTypes.Role.COMBOBOX
-			)
-		):
-			return True
-		return None
-
-	def _isNVDAObjectInApplication(self, obj):
-		"""Determine whether a given object is within an application.
-		The object is considered to be within an application if it or one of its ancestors has an application role.
-		This should only be called on objects beneath the treeInterceptor's root NVDAObject.
-		@param obj: The object in question.
-		@type obj: L{NVDAObjects.NVDAObject}
-		@return: C{True} if L{obj} is within an application, C{False} otherwise.
-		@rtype: bool
-		"""
-		# We cache the result for each object we walk.
-		# There can be browse mode documents within other documents and the result might be different between these,
-		# so the cache must be maintained on the TreeInterceptor rather than the object itself.
-		try:
-			cache = self._isInAppCache
-		except AttributeError:
-			# Create this lazily, as this method isn't used by all browse mode implementations.
-			cache = self._isInAppCache = weakref.WeakKeyDictionary()
-		objs = []
-		def doResult(result):
-			# Cache this on descendants we've walked over.
-			for obj in objs:
-				cache[obj] = result
-			return result
-
-		while obj and obj != self.rootNVDAObject:
-			inApp = cache.get(obj)
-			if inApp is not None:
-				# We found a cached result.
-				return doResult(inApp)
-			objs.append(obj)
-			inApp = self._isNVDAObjectInApplication_noWalk(obj)
-			if inApp is not None:
-				return doResult(inApp)
-			# We must walk ancestors.
-			# Cache container.
-			container = obj.container
-			obj.container = container
-			obj = container
-		return doResult(False)
-
-	documentConstantIdentifier: Optional[str]
-	""" Typing information for auto-property: _get_documentConstantIdentifier"""
-
-	# Mark documentConstantIdentifier property for caching during the current core cycle
-	_cache_documentConstantIdentifier = True
-
-	def _get_documentConstantIdentifier(self) -> Optional[str]:
-		"""Get the constant identifier for this document.
-		This identifier should uniquely identify all instances (not just one instance) of a document for at least the current session of the hosting application.
-		Generally, the document URL should be used.
-		Although the name of this property suggests that the identifier will be constant,
-		With the introduction of SPAs (single page apps) the URL of a page may dynamically change over time.
-		this property should reflect the most up to date URL.
-		@return: The constant identifier for this document, C{None} if there is none.
-		"""
-		return None
-
-	def _get_shouldRememberCaretPositionAcrossLoads(self):
-		"""Specifies whether the position of the caret should be remembered when this document is loaded again.
-		This is useful when the browser remembers the scroll position for the document,
-		but does not communicate this information via APIs.
-		The remembered caret position is associated with this document using L{documentConstantIdentifier}.
-		@return: C{True} if the caret position should be remembered, C{False} if not.
-		@rtype: bool
-		"""
-		docConstId = self._lastCachedDocumentConstantIdentifier
-		# Return True if the URL indicates that this is probably a web browser document.
-		# We do this check because we don't want to remember caret positions for email messages, etc.
-		if isinstance(docConstId, str):
-			protocols=("http", "https", "ftp", "ftps", "file")
-			protocol=docConstId.split("://", 1)[0]
-			return protocol in protocols
-		return False
-
-
-	def _getInitialCaretPos(self):
-		"""Retrieve the initial position of the caret after the buffer has been loaded.
-		This position, if any, will be passed to L{makeTextInfo}.
-		Subclasses should extend this method.
-		@return: The initial position of the caret, C{None} if there isn't one.
-		@rtype: TextInfo position
-		"""
-		if self.shouldRememberCaretPositionAcrossLoads:
-			docID = self._lastCachedDocumentConstantIdentifier
-			try:
-				caretPos = self.rootNVDAObject.appModule._browseModeRememberedCaretPositions[docID]
-			except KeyError:
-				log.debug(f"No saved caret position for {docID}")
-				return None
-			log.debug(f"Found saved caret pos {caretPos} for document {docID}")
-			return caretPos
-		return None
-
-	def getEnclosingContainerRange(self, textRange):
-		textRange = textRange.copy()
-		textRange.collapse()
-		try:
-			item = next(self._iterNodesByType("container", "up", textRange))
-		except (NotImplementedError,StopIteration):
-			try:
-				item = next(self._iterNodesByType("landmark", "up", textRange))
-			except (NotImplementedError,StopIteration):
-				return
-		return item.textInfo
-
-	def script_moveToStartOfContainer(self,gesture):
-		info=self.makeTextInfo(textInfos.POSITION_CARET)
-		info.expand(textInfos.UNIT_CHARACTER)
-		container=self.getEnclosingContainerRange(info)
-		if not container:
-			# Translators: Reported when the user attempts to move to the start or end of a container
-			# (list, table, etc.) but there is no container. 
-			ui.message(_("Not in a container"))
-			return
-		container.collapse()
-		self._set_selection(container, reason=OutputReason.QUICKNAV)
-		if not willSayAllResume(gesture):
-			container.expand(textInfos.UNIT_LINE)
-			speech.speakTextInfo(container, reason=OutputReason.FOCUS)
-	script_moveToStartOfContainer.resumeSayAllMode = sayAll.CURSOR.CARET
-	# Translators: Description for the Move to start of container command in browse mode. 
-	script_moveToStartOfContainer.__doc__=_("Moves to the start of the container element, such as a list or table")
-
-	def script_movePastEndOfContainer(self,gesture):
-		info=self.makeTextInfo(textInfos.POSITION_CARET)
-		info.expand(textInfos.UNIT_CHARACTER)
-		container=self.getEnclosingContainerRange(info)
-		if not container:
-			# Translators: Reported when the user attempts to move to the start or end of a container
-			# (list, table, etc.) but there is no container. 
-			ui.message(_("Not in a container"))
-			return
-		container.collapse(end=True)
-		docEnd=container.obj.makeTextInfo(textInfos.POSITION_LAST)
-		if container.compareEndPoints(docEnd,"endToEnd")>=0:
-			container=docEnd
-			# Translators: a message reported when:
-			# Review cursor is at the bottom line of the current navigator object.
-			# Landing at the end of a browse mode document when trying to jump to the end of the current container. 
-			ui.message(_("Bottom"))
-		self._set_selection(container, reason=OutputReason.QUICKNAV)
-		if not willSayAllResume(gesture):
-			container.expand(textInfos.UNIT_LINE)
-			speech.speakTextInfo(container, reason=OutputReason.FOCUS)
-	script_movePastEndOfContainer.resumeSayAllMode = sayAll.CURSOR.CARET
-	# Translators: Description for the Move past end of container command in browse mode. 
-	script_movePastEndOfContainer.__doc__=_("Moves past the end  of the container element, such as a list or table")
-
-	NOT_LINK_BLOCK_MIN_LEN = 30
-	def _isSuitableNotLinkBlock(self, textRange):
-		return len(textRange.text) >= self.NOT_LINK_BLOCK_MIN_LEN
-
-	def _iterNotLinkBlock(self, direction="next", pos=None):
-		links = self._iterNodesByType("link", direction=direction, pos=pos)
-		# We want to compare each link against the next link.
-		item1 = next(links, None)
-		if item1 is None:
-			return
-		for item2 in links:
-			# If the distance between the links is small, this is probably just a piece of non-link text within a block of links; e.g. an inactive link of a nav bar.
-			if direction=="previous":
-				textRange=item1.textInfo.copy()
-				textRange.collapse()
-				textRange.setEndPoint(item2.textInfo,"startToEnd")
-			else:
-				textRange=item2.textInfo.copy()
-				textRange.collapse()
-				textRange.setEndPoint(item1.textInfo,"startToEnd")
-			if self._isSuitableNotLinkBlock(textRange):
-				yield TextInfoQuickNavItem("notLinkBlock", self, textRange)
-			item1=item2
-
-	STYLE_ATTRIBUTES = frozenset([
-		"background-color",
-		"color",
-		"font-family",
-		"font-size",
-		"bold",
-		"italic",
-		"marked",
-		"strikethrough",
-		"text-line-through-style",
-		"underline",
-		"text-underline-style",
-	])
-
-	def _extractStyles(
-			self,
-			info: textInfos.TextInfo,
-	) -> "textInfos.TextInfo.TextWithFieldsT":
-		"""
-		This function calls TextInfo.getTextWithFields(), and then processes fields in the following way:
-		1. Highlighted (marked) text is currently reported as Role.MARKED_CONTENT, and not formatChange.
-		For ease of further handling we create a new boolean format field "marked"
-		and set its value according to presence of Role.MARKED_CONTENT.
-		2. Then we drop all control fields, leaving only formatChange fields and text.
-		@raise RuntimeError: found unknown command in getTextWithFields()
-		"""
-		stack: list[textInfos.FormatField] = [{}]
-		result: "textInfos.TextInfo.TextWithFieldsT" = []
-		for field in info.getTextWithFields():
-			if isinstance(field, textInfos.FieldCommand):
-				if field.command == "controlStart":
-					style = {**stack[-1]}
-					if field.field.get('role') == controlTypes.Role.MARKED_CONTENT:
-						style["marked"] = True
-					stack.append(style)
-				elif field.command == "controlEnd":
-					del stack[-1]
-				elif field.command == "formatChange":
-					field.field = {
-						k: v
-						for k, v in {**field.field, **stack[-1]}.items()
-						if k in self.STYLE_ATTRIBUTES
-					}
-					result.append(field)
-				else:
-					raise RuntimeError("Unrecognized command in the field")
-			elif isinstance(field, str):
-				result.append(field)
-			else:
-				raise RuntimeError("Unrecognized field in TextInfo.getTextWithFields()")
-		return result
-
-	def _iterTextStyle(
-			self,
-			kind: str,
-			direction: documentBase._Movement = documentBase._Movement.NEXT,
-			pos: textInfos.TextInfo | None = None
-	) -> Generator[TextInfoQuickNavItem, None, None]:
-		if direction not in [
-			documentBase._Movement.NEXT,
-			documentBase._Movement.PREVIOUS,
-		]:
-			raise RuntimeError(f"direction must be either next or previous; got {direction}")
-		sameStyle = kind == 'sameStyle'
-		initialTextInfo = pos.copy()
-		initialTextInfo.collapse()
-		result = initialTextInfo.move(textInfos.UNIT_CHARACTER, 1, endPoint="end")
-		if result == 0:
-			result = initialTextInfo.move(textInfos.UNIT_CHARACTER, -1, endPoint="start")
-			if result == 0:
-				# Translators: Error message for same/different style quick navigation command
-				ui.message(_("Cannot determine current style"))
-				raise RuntimeError("Cannot determine current style")
-		styles = self._extractStyles(initialTextInfo)
-		if (
-			len(styles) == 0
-			or not isinstance(styles[0], textInfos.FieldCommand)
-			or styles[0].command != "formatChange"
-		):
-			# Translators: Error message for same/different style quick navigation commands
-			ui.message(_("Cannot determine current style"))
-			raise RuntimeError("Cannot determine current style")
-		initialStyle = styles[0]
-
-		firstParagraph = True
-		paragraph = pos.copy()
-		tmpInfo = pos.copy()
-		tmpInfo.expand(textInfos.UNIT_PARAGRAPH)
-		paragraph.setEndPoint(tmpInfo, which="endToEnd" if direction == 'next' else "startToStart")
-		MAX_ITER_LIMIT = 10**6
-		for __ in range(MAX_ITER_LIMIT):
-			if not paragraph.isCollapsed:
-				styles = self._extractStyles(paragraph)
-				firstStyleWithinParagraph = True
-				iterationRange = (
-					range(len(styles))
-					if direction == documentBase._Movement.NEXT
-					else range(len(styles) - 1, -1, -1)
-				)
-				for i in iterationRange:
-					if not isinstance(styles[i], textInfos.FieldCommand):
-						continue
-					if (
-						(styles[i].field == initialStyle.field) == sameStyle
-						and (
-							not firstStyleWithinParagraph
-							or not firstParagraph
-						)
-					):
-						# Found text that matches desired style!
-						startOffset = sum([
-							WideStringOffsetConverter(s).wideStringLength
-							for s in styles[:i]
-							if isinstance(s, str)
-						])
-						endOffset = WideStringOffsetConverter(styles[i + 1]).wideStringLength
-						textRange = paragraph.copy()
-						textRange.collapse()
-						textRange.move(textInfos.UNIT_CHARACTER, startOffset)
-						textRange.move(textInfos.UNIT_CHARACTER, endOffset, endPoint='end')
-						yield TextInfoQuickNavItem(kind, self, textRange)
-					firstStyleWithinParagraph = False
-			firstParagraph = False
-			if direction == documentBase._Movement.NEXT:
-				paragraph.collapse(end=True)
-			else:
-				paragraph.collapse(end=False)
-				result = paragraph.move(textInfos.UNIT_CHARACTER, -1)
-				if result == 0:
-					return
-			paragraph.expand(textInfos.UNIT_PARAGRAPH)
-			if paragraph.isCollapsed:
-				return
-
-	__gestures={
-		"kb:alt+upArrow": "collapseOrExpandControl",
-		"kb:alt+downArrow": "collapseOrExpandControl",
-		"kb:tab": "tab",
-		"kb:shift+tab": "shiftTab",
-		"kb:shift+,": "moveToStartOfContainer",
-		"kb:,": "movePastEndOfContainer",
-	}
-
-	@script(
-		description=_(
-			# Translators: the description for the toggleScreenLayout script.
-			"Toggles on and off if the screen layout is preserved while rendering the document content"
-		),
-		gesture="kb:NVDA+v",
-	)
-	def script_toggleScreenLayout(self, gesture):
-		# Translators: The message reported for not supported toggling of screen layout
-		ui.message(_("Not supported in this document."))
-
-	def updateAppSelection(self):
-		"""Update the native selection in the application to match the browse mode selection in NVDA."""
-		raise NotImplementedError
-
-	def clearAppSelection(self):
-		"""Clear the native selection in the application."""
-		raise NotImplementedError
-
-	@script(
-		gesture="kb:NVDA+shift+f10",
-		# Translators: input help message for toggle native selection command
-		description=_("Toggles native selection mode on and off"),
-	)
-	def script_toggleNativeAppSelectionMode(self, gesture: inputCore.InputGesture):
-		if not self._nativeAppSelectionModeSupported:
-			if not self._nativeAppSelectionMode:
-				# Translators: the message when native selection mode is not available in this browse mode document.
-				ui.message(_("Native selection mode unsupported in this browse mode document"))
-			else:
-				# Translators: the message when native selection mode cannot be turned off in this browse mode document.
-				ui.message(_("Native selection mode cannot be turned off in this browse mode document"))
-			return
-		nativeAppSelectionModeOn = not self._nativeAppSelectionMode
-		if nativeAppSelectionModeOn:
-			try:
-				self.updateAppSelection()
-			except NotImplementedError:
-				log.debugWarning("updateAppSelection failed", exc_info=True)
-				# Translators: the message when native selection mode is not available in this browse mode document.
-				ui.message(_("Native selection mode unsupported in this document"))
-				return
-			self._nativeAppSelectionMode = True
-			# Translators: reported when native selection mode is toggled on.
-			ui.message(_("Native app selection mode enabled"))
-		else:
-			try:
-				self.clearAppSelection()
-			except NotImplementedError:
-				log.debugWarning("clearAppSelection failed", exc_info=True)
-			self._nativeAppSelectionMode = False
-			# Translators: reported when native selection mode is toggled off.
-			ui.message(_("Native app selection mode disabled"))
+# A part of NonVisual Desktop Access (NVDA)
+# Copyright (C) 2007-2023 NV Access Limited, Babbage B.V., James Teh, Leonard de Ruijter,
+# Thomas Stivers, Accessolutions, Julien Cochuyt, Cyrille Bougot
+# This file is covered by the GNU General Public License.
+# See the file COPYING for more details.
+
+from typing import (
+	Any,
+	Callable,
+	Generator,
+	Union,
+	cast,
+)
+from collections.abc import Generator
+import os
+import itertools
+import collections
+import winsound
+import time
+import weakref
+import re
+
+import wx
+import core
+import winUser
+import mouseHandler
+from logHandler import log
+import documentBase
+from documentBase import _Movement
+import review
+import inputCore
+import scriptHandler
+import eventHandler
+import nvwave
+import queueHandler
+import gui
+import ui
+import cursorManager
+from scriptHandler import script, isScriptWaiting, willSayAllResume
+import aria
+import controlTypes
+from controlTypes import OutputReason
+import config
+import textInfos
+import braille
+import vision
+import speech
+from speech import sayAll
+import treeInterceptorHandler
+import inputCore
+import api
+import gui.guiHelper
+from gui.dpiScalingHelper import DpiScalingHelperMixinWithoutInit
+from NVDAObjects import NVDAObject
+import gui.contextHelp
+from abc import ABCMeta, abstractmethod
+import globalVars
+from typing import Optional
+from textUtils import WideStringOffsetConverter
+
+
+def reportPassThrough(treeInterceptor,onlyIfChanged=True):
+	"""Reports the pass through mode if it has changed.
+	@param treeInterceptor: The current Browse Mode treeInterceptor.
+	@type treeInterceptor: L{BrowseModeTreeInterceptor}
+	@param onlyIfChanged: if true reporting will not happen if the last reportPassThrough reported the same thing.
+	@type onlyIfChanged: bool
+	"""
+	if not onlyIfChanged or treeInterceptor.passThrough != reportPassThrough.last:
+		if config.conf["virtualBuffers"]["passThroughAudioIndication"]:
+			sound = "focusMode.wav" if treeInterceptor.passThrough else "browseMode.wav"
+			nvwave.playWaveFile(os.path.join(globalVars.appDir, "waves", sound))
+		else:
+			if treeInterceptor.passThrough:
+				# Translators: The mode to interact with controls in documents
+				ui.message(_("Focus mode"))
+			else:
+				# Translators: The mode that presents text in a flat representation
+				# that can be navigated with the cursor keys like in a text document
+				ui.message(_("Browse mode"))
+		reportPassThrough.last = treeInterceptor.passThrough
+reportPassThrough.last = False
+
+def mergeQuickNavItemIterators(iterators,direction="next"):
+	"""
+	Merges multiple iterators that emit L{QuickNavItem} objects, yielding them from first to last. 
+	They are sorted using min or max (__lt__ should be implemented on the L{QuickNavItem} objects).
+	@param iters: the iterators you want to merge. 
+	@type iters: sequence of iterators that emit L{QuicknavItem} objects.
+	@param direction: the direction these iterators are searching (e.g. next, previous)
+	@type direction: string
+	"""
+	finder=min if direction=="next" else max
+	curValues=[]
+	# Populate a list with all iterators and their corisponding first value
+	for it in iterators:
+		try:
+			val=next(it)
+		except StopIteration:
+			continue
+		curValues.append((it,val))
+	# Until all iterators have been used up,
+	# Find the first (minimum or maximum) of all the values,
+	# emit that, and update the list with the next available value for the iterator whose value was emitted.
+	while len(curValues)>0:
+		first=finder(curValues,key=lambda x: x[1])
+		curValues.remove(first)
+		it,val=first
+		yield val
+		try:
+			newVal=next(it)
+		except StopIteration:
+			continue
+		curValues.append((it,newVal))
+
+class QuickNavItem(object, metaclass=ABCMeta):
+	""" Emitted by L{BrowseModeTreeInterceptor._iterNodesByType}, this represents one of many positions in a browse mode document, based on the type of item being searched for (e.g. link, heading, table etc)."""  
+
+	itemType=None #: The type of items searched for (e.g. link, heading, table etc) 
+	label=None #: The label that should represent this item in the Elements list.
+	isAfterSelection=False #: Is this item positioned after the caret in the document? Used by the elements list to place its own selection.
+
+	def __init__(self,itemType,document):
+		"""
+		@param itemType: the type that was searched for (e.g. link, heading, table etc)
+		@type itemType: string
+		@param document: the browse mode document this item is a part of.
+		@type document: L{BrowseModeTreeInterceptor}
+		"""
+		self.itemType=itemType
+		self.document=document
+
+	@abstractmethod
+	def isChild(self,parent):
+		"""
+		Is this item a child of the given parent?
+		This is used when representing items in a hierarchical tree structure, such as the Elements List.
+		@param parent: the item of whom this item may be a child of.
+		@type parent: L{QuickNavItem}
+		@return: True if this item is a child, false otherwise.
+		@rtype: bool
+		"""
+		raise NotImplementedError
+
+	@abstractmethod
+	def report(self,readUnit=None):
+		"""
+		Reports the contents of this item.
+		@param readUnit: the optional unit (e.g. line, paragraph) that should be used to announce the item position when moved to. If not given, then the full sise of the item is used.
+		@type readUnit: a L{textInfos}.UNIT_* constant.
+		"""
+		raise NotImplementedError
+
+	@abstractmethod
+	def moveTo(self):
+		"""
+		Moves the browse mode caret or focus to this item.
+		"""
+		raise NotImplementedError
+
+	def activate(self):
+		"""
+		Activates this item's position. E.g. follows a link, presses a button etc.
+		"""
+		raise NotImplementedError
+
+	def rename(self,newName):
+		"""
+		Renames this item with the new name.
+		"""
+		raise NotImplementedError
+
+	@property
+	def isRenameAllowed(self):
+		return False
+
+class TextInfoQuickNavItem(QuickNavItem):
+	""" Represents a quick nav item in a browse mode document who's positions are represented by a L{textInfos.TextInfo}. """
+
+	def __init__(self,itemType,document,textInfo):
+		"""
+		See L{QuickNavItem.__init__} for itemType and document argument definitions.
+		@param textInfo: the textInfo position this item represents.
+		@type textInfo: L{textInfos.TextInfo}
+		"""
+		self.textInfo=textInfo
+		super(TextInfoQuickNavItem,self).__init__(itemType,document)
+
+	def __lt__(self,other):
+		return self.textInfo.compareEndPoints(other.textInfo,"startToStart")<0
+
+	@property
+	def obj(self):
+		return self.textInfo.basePosition if isinstance(self.textInfo.basePosition,NVDAObject) else None
+
+	@property
+	def label(self):
+		return self.textInfo.text.strip()
+
+	def isChild(self,parent):
+		if parent.textInfo.isOverlapping(self.textInfo):
+			return True
+		return False
+
+	def report(self,readUnit=None):
+		info=self.textInfo
+		# If we are dealing with a form field, ensure we don't read the whole content if it's an editable text.
+		if self.itemType == "formField":
+			if self.obj.role == controlTypes.Role.EDITABLETEXT:
+				readUnit = textInfos.UNIT_LINE
+		if readUnit:
+			fieldInfo = info.copy()
+			info.collapse()
+			info.move(readUnit, 1, endPoint="end")
+			if info.compareEndPoints(fieldInfo, "endToEnd") > 0:
+				# We've expanded past the end of the field, so limit to the end of the field.
+				info.setEndPoint(fieldInfo, "endToEnd")
+		speech.speakTextInfo(info, reason=OutputReason.QUICKNAV)
+
+	def activate(self):
+		self.textInfo.obj._activatePosition(info=self.textInfo)
+
+	def moveTo(self):
+		if self.document.passThrough and getattr(self, "obj", False):
+			if controlTypes.State.FOCUSABLE in self.obj.states:
+				self.obj.setFocus()
+				return
+			self.document.passThrough = False
+			reportPassThrough(self.document)
+		info = self.textInfo.copy()
+		info.collapse()
+		self.document._set_selection(info, reason=OutputReason.QUICKNAV)
+
+	@property
+	def isAfterSelection(self):
+		caret=self.document.makeTextInfo(textInfos.POSITION_CARET)
+		return self.textInfo.compareEndPoints(caret, "startToStart") > 0
+
+	def _getLabelForProperties(self, labelPropertyGetter: Callable[[str], Optional[Any]]):
+		"""
+		Fetches required properties for this L{TextInfoQuickNavItem} and constructs a label to be shown in an elements list.
+		This can be used by subclasses to implement the L{label} property.
+		@Param labelPropertyGetter: A callable taking 1 argument, specifying the property to fetch.
+			For example, if L{itemType} is landmark, the callable must return the landmark type when "landmark" is passed as the property argument.
+			Alternative property names might be name or value.
+			The callable must return None if the property doesn't exist.
+			An expected callable might be get method on a L{Dict},
+			or "lambda property: getattr(self.obj, property, None)" for an L{NVDAObject}.
+		"""
+		content = self.textInfo.text.strip()
+		if self.itemType == "heading":
+			# Output: displayed text of the heading.
+			return content
+		labelParts = None
+		name = labelPropertyGetter("name")
+		if self.itemType == "landmark":
+			landmark = aria.landmarkRoles.get(labelPropertyGetter("landmark"))
+			# Example output: main menu; navigation
+			labelParts = (name, landmark)
+		else: 
+			role: Union[controlTypes.Role, int] = labelPropertyGetter("role")
+			role = controlTypes.Role(role)
+			roleText = role.displayString
+			# Translators: Reported label in the elements list for an element which which has no name and value
+			unlabeled = _("Unlabeled")
+			realStates = labelPropertyGetter("states")
+			labeledStates = " ".join(controlTypes.processAndLabelStates(role, realStates, OutputReason.FOCUS))
+			if self.itemType == "formField":
+				if role in (
+					controlTypes.Role.BUTTON,
+					controlTypes.Role.DROPDOWNBUTTON,
+					controlTypes.Role.TOGGLEBUTTON,
+					controlTypes.Role.SPLITBUTTON,
+					controlTypes.Role.MENUBUTTON,
+					controlTypes.Role.DROPDOWNBUTTONGRID,
+					controlTypes.Role.TREEVIEWBUTTON
+				):
+					# Example output: Mute; toggle button; pressed
+					labelParts = (content or name or unlabeled, roleText, labeledStates)
+				else:
+					# Example output: Find a repository...; edit; has auto complete; NVDA
+					labelParts = (name or unlabeled, roleText, labeledStates, content)
+			elif self.itemType in ("link", "button"):
+				# Example output: You have unread notifications; visited
+				labelParts = (content or name or unlabeled, labeledStates)
+		if labelParts:
+			label = "; ".join(lp for lp in labelParts if lp)
+		else:
+			label = content
+		return label
+
+class BrowseModeTreeInterceptor(treeInterceptorHandler.TreeInterceptor):
+	scriptCategory = inputCore.SCRCAT_BROWSEMODE
+	_disableAutoPassThrough = False
+	APPLICATION_ROLES = (controlTypes.Role.APPLICATION, controlTypes.Role.DIALOG)
+
+	def _get_currentNVDAObject(self):
+		raise NotImplementedError
+
+	def _get_currentFocusableNVDAObject(self):
+		return self.makeTextInfo(textInfos.POSITION_CARET).focusableNVDAObjectAtStart
+
+	def event_treeInterceptor_gainFocus(self):
+		"""Triggered when this browse mode interceptor gains focus.
+		This event is only fired upon entering this treeInterceptor when it was not the current treeInterceptor before.
+		This is different to L{event_gainFocus}, which is fired when an object inside this treeInterceptor gains focus, even if that object is in the same treeInterceptor.
+		"""
+		reportPassThrough(self)
+
+	ALWAYS_SWITCH_TO_PASS_THROUGH_ROLES = frozenset({
+		controlTypes.Role.COMBOBOX,
+		controlTypes.Role.EDITABLETEXT,
+		controlTypes.Role.LIST,
+		controlTypes.Role.LISTITEM,
+		controlTypes.Role.SLIDER,
+		controlTypes.Role.TABCONTROL,
+		controlTypes.Role.MENUBAR,
+		controlTypes.Role.POPUPMENU,
+		controlTypes.Role.TREEVIEW,
+		controlTypes.Role.TREEVIEWITEM,
+		controlTypes.Role.SPINBUTTON,
+		controlTypes.Role.TABLEROW,
+		controlTypes.Role.TABLECELL,
+		controlTypes.Role.TABLEROWHEADER,
+		controlTypes.Role.TABLECOLUMNHEADER,
+		})
+
+	SWITCH_TO_PASS_THROUGH_ON_FOCUS_ROLES = frozenset({
+		controlTypes.Role.LISTITEM,
+		controlTypes.Role.RADIOBUTTON,
+		controlTypes.Role.TAB,
+		controlTypes.Role.MENUITEM,
+		controlTypes.Role.RADIOMENUITEM,
+		controlTypes.Role.CHECKMENUITEM,
+		})
+
+	IGNORE_DISABLE_PASS_THROUGH_WHEN_FOCUSED_ROLES = frozenset({
+		controlTypes.Role.MENUITEM,
+		controlTypes.Role.RADIOMENUITEM,
+		controlTypes.Role.CHECKMENUITEM,
+		controlTypes.Role.TABLECELL,
+		})
+
+	def shouldPassThrough(self, obj, reason: Optional[OutputReason] = None):
+		"""Determine whether pass through mode should be enabled (focus mode) or disabled (browse mode) for a given object.
+		@param obj: The object in question.
+		@type obj: L{NVDAObjects.NVDAObject}
+		@param reason: The reason for this query;
+		one of the output reasons, or C{None} for manual pass through mode activation by the user.
+		@return: C{True} if pass through mode (focus mode) should be enabled, C{False} if it should be disabled (browse mode).
+		"""
+		if reason and (
+			self.disableAutoPassThrough
+			or (reason == OutputReason.FOCUS and not config.conf["virtualBuffers"]["autoPassThroughOnFocusChange"])
+			or (reason == OutputReason.CARET and not config.conf["virtualBuffers"]["autoPassThroughOnCaretMove"])
+		):
+			# This check relates to auto pass through and auto pass through is disabled, so don't change the pass through state.
+			return self.passThrough
+		if reason == OutputReason.QUICKNAV:
+			return False
+		states = obj.states
+		role = obj.role
+		if controlTypes.State.EDITABLE in states and controlTypes.State.UNAVAILABLE not in states:
+			return True
+		# Menus sometimes get focus due to menuStart events even though they don't report as focused/focusable.
+		if not obj.isFocusable and controlTypes.State.FOCUSED not in states and role != controlTypes.Role.POPUPMENU:
+			return False
+		# many controls that are read-only should not switch to passThrough. 
+		# However, there are exceptions.
+		if controlTypes.State.READONLY in states:
+			# #13221: For Slack message lists, and the MS Edge downloads window, switch to passthrough
+			# even though the list item and list are read-only, but focusable.
+			if (
+				role == controlTypes.Role.LISTITEM and controlTypes.State.FOCUSED in states
+				and obj.parent.role == controlTypes.Role.LIST and controlTypes.State.FOCUSABLE in obj.parent.states
+			):
+				return True
+			# Certain controls such as combo boxes and readonly edits are read-only but still interactive.
+			# #5118: read-only ARIA grids should also be allowed (focusable table cells, rows and headers).
+			if role not in (
+				controlTypes.Role.EDITABLETEXT, controlTypes.Role.COMBOBOX, controlTypes.Role.TABLEROW,
+				controlTypes.Role.TABLECELL, controlTypes.Role.TABLEROWHEADER, controlTypes.Role.TABLECOLUMNHEADER
+			):
+				return False
+		# Any roles or states for which we always switch to passThrough
+		if role in self.ALWAYS_SWITCH_TO_PASS_THROUGH_ROLES or controlTypes.State.EDITABLE in states:
+			return True
+		# focus is moving to this control. Perhaps after pressing tab or clicking a button that brings up a menu (via javascript)
+		if reason == OutputReason.FOCUS:
+			if role in self.SWITCH_TO_PASS_THROUGH_ON_FOCUS_ROLES:
+				return True
+			# If this is a focus change, pass through should be enabled for certain ancestor containers.
+			# this is done last for performance considerations. Walking up the through the parents could be costly
+			while obj and obj != self.rootNVDAObject:
+				if obj.role == controlTypes.Role.TOOLBAR:
+					return True
+				obj = obj.parent
+		return False
+
+	def _get_shouldTrapNonCommandGestures(self):
+		return config.conf['virtualBuffers']['trapNonCommandGestures']
+
+	def script_trapNonCommandGesture(self,gesture):
+		winsound.PlaySound("default",1)
+
+	singleLetterNavEnabled=True #: Whether single letter navigation scripts should be active (true) or if these letters should fall to the application.
+
+	def getAlternativeScript(self,gesture,script):
+		if self.passThrough or not gesture.isCharacter:
+			return script
+		if not self.singleLetterNavEnabled:
+			return None
+		if not script and self.shouldTrapNonCommandGestures: 
+			script=self.script_trapNonCommandGesture
+		return script
+
+	def script_toggleSingleLetterNav(self,gesture):
+		if self.singleLetterNavEnabled:
+			self.singleLetterNavEnabled=False
+			# Translators: Reported when single letter navigation in browse mode is turned off.
+			ui.message(_("Single letter navigation off"))
+		else:
+			self.singleLetterNavEnabled=True
+			# Translators: Reported when single letter navigation in browse mode is turned on.
+			ui.message(_("Single letter navigation on"))
+	# Translators: the description for the toggleSingleLetterNavigation command in browse mode.
+	script_toggleSingleLetterNav.__doc__=_("Toggles single letter navigation on and off. When on, single letter keys in browse mode jump to various kinds of elements on the page. When off, these keys are passed to the application")
+
+	def _get_ElementsListDialog(self):
+		return ElementsListDialog
+
+	def _iterNodesByType(self,itemType,direction="next",pos=None):
+		"""
+		Yields L{QuickNavItem} objects representing the ordered positions in this document according to the type being searched for (e.g. link, heading, table etc).
+		@param itemType: the type being searched for (e.g. link, heading, table etc)
+		@type itemType: string
+		@param direction: the direction in which to search (next, previous, up)
+		@type direction: string
+		@param pos: the position in the document from where to start the search.
+		@type pos: Usually an L{textInfos.TextInfo} 
+		@raise NotImplementedError: This type is not supported by this BrowseMode implementation
+		"""
+		raise NotImplementedError
+
+	def _iterNotLinkBlock(self, direction="next", pos=None):
+		raise NotImplementedError
+	
+	def _iterTextStyle(
+			self,
+			kind: str,
+			direction: documentBase._Movement = documentBase._Movement.NEXT,
+			pos: textInfos.TextInfo | None = None,
+	) -> Generator[TextInfoQuickNavItem, None, None]:
+		raise NotImplementedError
+
+	MAX_ITERATIONS_FOR_SIMILAR_PARAGRAPH = 100_000
+	
+	def _iterSimilarParagraph(
+			self,
+			kind: str,
+			paragraphFunction: Callable[[textInfos.TextInfo], Optional[Any]],
+			desiredValue: Optional[Any],
+			direction: _Movement,
+			pos: textInfos.TextInfo,
+	) -> Generator[TextInfoQuickNavItem, None, None]:
+		if direction not in [_Movement.NEXT, _Movement.PREVIOUS]:
+			raise RuntimeError
+		info = pos.copy()
+		info.collapse()
+		info.expand(textInfos.UNIT_PARAGRAPH)
+		if desiredValue is None:
+			desiredValue = paragraphFunction(info)
+		for i in range(self.MAX_ITERATIONS_FOR_SIMILAR_PARAGRAPH):
+			# move by one paragraph in the desired direction
+			info.collapse(end=direction == _Movement.NEXT)
+			if direction == _Movement.PREVIOUS:
+				if info.move(textInfos.UNIT_CHARACTER, -1) == 0:
+					return
+			info.expand(textInfos.UNIT_PARAGRAPH)
+			if info.isCollapsed:
+				return
+			value = paragraphFunction(info)
+			if value == desiredValue:
+				yield TextInfoQuickNavItem(kind, self, info.copy())
+
+
+	def _quickNavScript(self,gesture, itemType, direction, errorMessage, readUnit):
+		if itemType=="notLinkBlock":
+			iterFactory=self._iterNotLinkBlock
+		elif itemType == "textParagraph":
+			punctuationMarksRegex = re.compile(
+				config.conf["virtualBuffers"]["textParagraphRegex"],
+			)
+
+			def paragraphFunc(info: textInfos.TextInfo) -> bool:
+				return punctuationMarksRegex.search(info.text) is not None
+
+			def iterFactory(direction: str, pos: textInfos.TextInfo) -> Generator[TextInfoQuickNavItem, None, None]:
+				return self._iterSimilarParagraph(
+					kind="textParagraph",
+					paragraphFunction=paragraphFunc,
+					desiredValue=True,
+					direction=_Movement(direction),
+					pos=pos,
+				)
+		elif itemType in ["sameStyle", "differentStyle"]:
+			def iterFactory(
+					direction: documentBase._Movement,
+					info: textInfos.TextInfo | None,
+			) -> Generator[TextInfoQuickNavItem, None, None]:
+				return self._iterTextStyle(itemType, direction, info)
+
+		else:
+			iterFactory=lambda direction,info: self._iterNodesByType(itemType,direction,info)
+		info=self.selection
+		try:
+			item = next(iterFactory(direction, info))
+		except NotImplementedError:
+			# Translators: a message when a particular quick nav command is not supported in the current document.
+			ui.message(_("Not supported in this document"))
+			return
+		except StopIteration:
+			ui.message(errorMessage)
+			return
+		# #8831: Report before moving because moving might change the focus, which
+		# might mutate the document, potentially invalidating info if it is
+		# offset-based.
+		if not gesture or not willSayAllResume(gesture):
+			item.report(readUnit=readUnit)
+		item.moveTo()
+
+	@classmethod
+	def addQuickNav(
+			cls,
+			itemType: str,
+			key: Optional[str],
+			nextDoc: str,
+			nextError: str,
+			prevDoc: str,
+			prevError: str,
+			readUnit: Optional[str] = None
+	):
+		"""Adds a script for the given quick nav item.
+		@param itemType: The type of item, I.E. "heading" "Link" ...
+		@param key: The quick navigation key to bind to the script.
+			Shift is automatically added for the previous item gesture. E.G. h for heading.
+			If C{None} is provided, the script is unbound by default.
+		@param nextDoc: The command description to bind to the script that yields the next quick nav item.
+		@param nextError: The error message if there are no more quick nav items of type itemType in this direction.
+		@param prevDoc: The command description to bind to the script that yields the previous quick nav item.
+		@param prevError: The error message if there are no more quick nav items of type itemType in this direction.
+		@param readUnit: The unit (one of the textInfos.UNIT_* constants) to announce when moving to this type of item. 
+			For example, only the line is read when moving to tables to avoid reading a potentially massive table. 
+			If None, the entire item will be announced.
+		"""
+		scriptSuffix = itemType[0].upper() + itemType[1:]
+		scriptName = "next%s" % scriptSuffix
+		funcName = "script_%s" % scriptName
+		script = lambda self,gesture: self._quickNavScript(gesture, itemType, "next", nextError, readUnit)
+		script.__doc__ = nextDoc
+		script.__name__ = funcName
+		script.resumeSayAllMode = sayAll.CURSOR.CARET
+		setattr(cls, funcName, script)
+		if key is not None:
+			cls.__gestures["kb:%s" % key] = scriptName
+		scriptName = "previous%s" % scriptSuffix
+		funcName = "script_%s" % scriptName
+		script = lambda self,gesture: self._quickNavScript(gesture, itemType, "previous", prevError, readUnit)
+		script.__doc__ = prevDoc
+		script.__name__ = funcName
+		script.resumeSayAllMode = sayAll.CURSOR.CARET
+		setattr(cls, funcName, script)
+		if key is not None:
+			cls.__gestures["kb:shift+%s" % key] = scriptName
+
+	def script_elementsList(self, gesture):
+		# We need this to be a modal dialog, but it mustn't block this script.
+		def run():
+			gui.mainFrame.prePopup()
+			d = self.ElementsListDialog(self)
+			d.ShowModal()
+			d.Destroy()
+			gui.mainFrame.postPopup()
+		wx.CallAfter(run)
+
+	# Translators: the description for the Elements List command in browse mode.
+	script_elementsList.__doc__ = _("Lists various types of elements in this document")
+	script_elementsList.ignoreTreeInterceptorPassThrough = True
+
+	def _activateNVDAObject(self, obj):
+		"""Activate an object in response to a user request.
+		This should generally perform the default action or click on the object.
+		@param obj: The object to activate.
+		@type obj: L{NVDAObjects.NVDAObject}
+		"""
+		while obj and obj != self.rootNVDAObject:
+			try:
+				obj.doAction()
+				break
+			except NotImplementedError:
+				log.debugWarning("doAction failed")
+			if obj.hasIrrelevantLocation:
+				# This check covers invisible, off screen and a None location
+				log.debugWarning("No relevant location for object")
+				obj = obj.parent
+				continue
+			location = obj.location
+			if not location.width or not location.height:
+				obj = obj.parent
+				continue
+			log.debugWarning("Clicking with mouse")
+			oldX, oldY = winUser.getCursorPos()
+			winUser.setCursorPos(*location.center)
+			mouseHandler.doPrimaryClick()
+			winUser.setCursorPos(oldX, oldY)
+			break
+
+	def _activatePosition(self, obj=None):
+		if not obj:
+			obj=self.currentNVDAObject
+			if not obj:
+				return
+		if obj.role == controlTypes.Role.MATH:
+			import mathPres
+			try:
+				return mathPres.interactWithMathMl(obj.mathMl)
+			except (NotImplementedError, LookupError):
+				pass
+			return
+		if self.shouldPassThrough(obj):
+			obj.setFocus()
+			self.passThrough = True
+			reportPassThrough(self)
+		elif obj.role == controlTypes.Role.EMBEDDEDOBJECT or obj.role in self.APPLICATION_ROLES:
+			obj.setFocus()
+			speech.speakObject(obj, reason=OutputReason.FOCUS)
+		else:
+			self._activateNVDAObject(obj)
+
+	def script_activatePosition(self,gesture):
+		if  config.conf["virtualBuffers"]["autoFocusFocusableElements"]:
+			self._activatePosition()
+		else:
+			self._focusLastFocusableObject(activatePosition=True)
+	# Translators: the description for the activatePosition script on browseMode documents.
+	script_activatePosition.__doc__ = _("Activates the current object in the document")
+
+	def _focusLastFocusableObject(self, activatePosition=False):
+		"""Used when auto focus focusable elements is disabled to sync the focus
+		to the browse mode cursor.
+		When auto focus focusable elements is disabled, NVDA doesn't focus elements
+		as the user moves the browse mode cursor. However, there are some cases
+		where the user always wants to interact with the focus; e.g. if they press
+		the applications key to open the context menu. In these cases, this method
+		is called first to sync the focus to the browse mode cursor.
+		"""
+		obj = self.currentFocusableNVDAObject
+		if obj!=self.rootNVDAObject and self._shouldSetFocusToObj(obj) and obj!= api.getFocusObject():
+			obj.setFocus()
+			# We might be about to activate or pass through a key which will cause
+			# this object to change (e.g. checking a check box). However, we won't
+			# actually get the focus event until after the change has occurred.
+			# Therefore, we must cache properties for speech before the change occurs.
+			speech.speakObject(obj, OutputReason.ONLYCACHE)
+			self._objPendingFocusBeforeActivate = obj
+		if activatePosition:
+			# Make sure we activate the object at the caret, which is not necessarily focusable.
+			self._activatePosition()
+
+	def script_passThrough(self,gesture):
+		if not config.conf["virtualBuffers"]["autoFocusFocusableElements"]:
+			self._focusLastFocusableObject()
+			api.processPendingEvents(processEventQueue=True)
+		gesture.send()
+
+	def script_disablePassThrough(self, gesture):
+		if not self.passThrough or self.disableAutoPassThrough:
+			return gesture.send()
+		# #3215 ARIA menus should get the Escape key unconditionally so they can handle it without invoking browse mode first
+		obj = api.getFocusObject()
+		if obj and obj.role in self.IGNORE_DISABLE_PASS_THROUGH_WHEN_FOCUSED_ROLES:
+			return gesture.send()
+		self.passThrough = False
+		self.disableAutoPassThrough = False
+		reportPassThrough(self)
+	script_disablePassThrough.ignoreTreeInterceptorPassThrough = True
+
+	def _set_disableAutoPassThrough(self, state):
+		# If the user manually switches to focus mode with NVDA+space, that enables
+		# pass-through and disables auto pass-through. If auto focusing of focusable
+		# elements is disabled, NVDA won't have synced the focus to the browse mode
+		# cursor. However, since the user is switching to focus mode, they probably
+		# want to interact with the focus, so sync the focus here.
+		if (
+			state
+			and not config.conf["virtualBuffers"]["autoFocusFocusableElements"]
+			and self.passThrough
+		):
+			self._focusLastFocusableObject()
+		self._disableAutoPassThrough = state
+
+	def _get_disableAutoPassThrough(self):
+		return self._disableAutoPassThrough
+
+
+	__gestures={
+		"kb:NVDA+f7": "elementsList",
+		"kb:enter": "activatePosition",
+		"kb:numpadEnter": "activatePosition",
+		"kb:space": "activatePosition",
+		"kb:NVDA+shift+space":"toggleSingleLetterNav",
+		"kb:escape": "disablePassThrough",
+		"kb:control+enter": "passThrough",
+		"kb:control+numpadEnter": "passThrough",
+		"kb:shift+enter": "passThrough",
+		"kb:shift+numpadEnter": "passThrough",
+		"kb:control+shift+enter": "passThrough",
+		"kb:control+shift+numpadEnter": "passThrough",
+		"kb:alt+enter": "passThrough",
+		"kb:alt+numpadEnter": "passThrough",
+		"kb:applications": "passThrough",
+		"kb:shift+applications": "passThrough",
+		"kb:shift+f10": "passThrough",
+	}
+
+# Add quick navigation scripts.
+qn = BrowseModeTreeInterceptor.addQuickNav
+qn("heading", key="h",
+	# Translators: Input help message for a quick navigation command in browse mode.
+	nextDoc=_("moves to the next heading"),
+	# Translators: Message presented when the browse mode element is not found.
+	nextError=_("no next heading"),
+	# Translators: Input help message for a quick navigation command in browse mode.
+	prevDoc=_("moves to the previous heading"),
+	# Translators: Message presented when the browse mode element is not found.
+	prevError=_("no previous heading"))
+qn("heading1", key="1",
+	# Translators: Input help message for a quick navigation command in browse mode.
+	nextDoc=_("moves to the next heading at level 1"),
+	# Translators: Message presented when the browse mode element is not found.
+	nextError=_("no next heading at level 1"),
+	# Translators: Input help message for a quick navigation command in browse mode.
+	prevDoc=_("moves to the previous heading at level 1"),
+	# Translators: Message presented when the browse mode element is not found.
+	prevError=_("no previous heading at level 1"))
+qn("heading2", key="2",
+	# Translators: Input help message for a quick navigation command in browse mode.
+	nextDoc=_("moves to the next heading at level 2"),
+	# Translators: Message presented when the browse mode element is not found.
+	nextError=_("no next heading at level 2"),
+	# Translators: Input help message for a quick navigation command in browse mode.
+	prevDoc=_("moves to the previous heading at level 2"),
+	# Translators: Message presented when the browse mode element is not found.
+	prevError=_("no previous heading at level 2"))
+qn("heading3", key="3",
+	# Translators: Input help message for a quick navigation command in browse mode.
+	nextDoc=_("moves to the next heading at level 3"),
+	# Translators: Message presented when the browse mode element is not found.
+	nextError=_("no next heading at level 3"),
+	# Translators: Input help message for a quick navigation command in browse mode.
+	prevDoc=_("moves to the previous heading at level 3"),
+	# Translators: Message presented when the browse mode element is not found.
+	prevError=_("no previous heading at level 3"))
+qn("heading4", key="4",
+	# Translators: Input help message for a quick navigation command in browse mode.
+	nextDoc=_("moves to the next heading at level 4"),
+	# Translators: Message presented when the browse mode element is not found.
+	nextError=_("no next heading at level 4"),
+	# Translators: Input help message for a quick navigation command in browse mode.
+	prevDoc=_("moves to the previous heading at level 4"),
+	# Translators: Message presented when the browse mode element is not found.
+	prevError=_("no previous heading at level 4"))
+qn("heading5", key="5",
+	# Translators: Input help message for a quick navigation command in browse mode.
+	nextDoc=_("moves to the next heading at level 5"),
+	# Translators: Message presented when the browse mode element is not found.
+	nextError=_("no next heading at level 5"),
+	# Translators: Input help message for a quick navigation command in browse mode.
+	prevDoc=_("moves to the previous heading at level 5"),
+	# Translators: Message presented when the browse mode element is not found.
+	prevError=_("no previous heading at level 5"))
+qn("heading6", key="6",
+	# Translators: Input help message for a quick navigation command in browse mode.
+	nextDoc=_("moves to the next heading at level 6"),
+	# Translators: Message presented when the browse mode element is not found.
+	nextError=_("no next heading at level 6"),
+	# Translators: Input help message for a quick navigation command in browse mode.
+	prevDoc=_("moves to the previous heading at level 6"),
+	# Translators: Message presented when the browse mode element is not found.
+	prevError=_("no previous heading at level 6"))
+qn("table", key="t",
+	# Translators: Input help message for a quick navigation command in browse mode.
+	nextDoc=_("moves to the next table"),
+	# Translators: Message presented when the browse mode element is not found.
+	nextError=_("no next table"),
+	# Translators: Input help message for a quick navigation command in browse mode.
+	prevDoc=_("moves to the previous table"),
+	# Translators: Message presented when the browse mode element is not found.
+	prevError=_("no previous table"),
+	readUnit=textInfos.UNIT_LINE)
+qn("link", key="k",
+	# Translators: Input help message for a quick navigation command in browse mode.
+	nextDoc=_("moves to the next link"),
+	# Translators: Message presented when the browse mode element is not found.
+	nextError=_("no next link"),
+	# Translators: Input help message for a quick navigation command in browse mode.
+	prevDoc=_("moves to the previous link"),
+	# Translators: Message presented when the browse mode element is not found.
+	prevError=_("no previous link"))
+qn("visitedLink", key="v",
+	# Translators: Input help message for a quick navigation command in browse mode.
+	nextDoc=_("moves to the next visited link"),
+	# Translators: Message presented when the browse mode element is not found.
+	nextError=_("no next visited link"),
+	# Translators: Input help message for a quick navigation command in browse mode.
+	prevDoc=_("moves to the previous visited link"),
+	# Translators: Message presented when the browse mode element is not found.
+	prevError=_("no previous visited link"))
+qn("unvisitedLink", key="u",
+	# Translators: Input help message for a quick navigation command in browse mode.
+	nextDoc=_("moves to the next unvisited link"),
+	# Translators: Message presented when the browse mode element is not found.
+	nextError=_("no next unvisited link"),
+	# Translators: Input help message for a quick navigation command in browse mode.
+	prevDoc=_("moves to the previous unvisited link"), 
+	# Translators: Message presented when the browse mode element is not found.
+	prevError=_("no previous unvisited link"))
+qn("formField", key="f",
+	# Translators: Input help message for a quick navigation command in browse mode.
+	nextDoc=_("moves to the next form field"),
+	# Translators: Message presented when the browse mode element is not found.
+	nextError=_("no next form field"),
+	# Translators: Input help message for a quick navigation command in browse mode.
+	prevDoc=_("moves to the previous form field"),
+	# Translators: Message presented when the browse mode element is not found.
+	prevError=_("no previous form field"))
+qn("list", key="l",
+	# Translators: Input help message for a quick navigation command in browse mode.
+	nextDoc=_("moves to the next list"),
+	# Translators: Message presented when the browse mode element is not found.
+	nextError=_("no next list"),
+	# Translators: Input help message for a quick navigation command in browse mode.
+	prevDoc=_("moves to the previous list"),
+	# Translators: Message presented when the browse mode element is not found.
+	prevError=_("no previous list"),
+	readUnit=textInfos.UNIT_LINE)
+qn("listItem", key="i",
+	# Translators: Input help message for a quick navigation command in browse mode.
+	nextDoc=_("moves to the next list item"),
+	# Translators: Message presented when the browse mode element is not found.
+	nextError=_("no next list item"),
+	# Translators: Input help message for a quick navigation command in browse mode.
+	prevDoc=_("moves to the previous list item"),
+	# Translators: Message presented when the browse mode element is not found.
+	prevError=_("no previous list item"))
+qn("button", key="b",
+	# Translators: Input help message for a quick navigation command in browse mode.
+	nextDoc=_("moves to the next button"),
+	# Translators: Message presented when the browse mode element is not found.
+	nextError=_("no next button"),
+	# Translators: Input help message for a quick navigation command in browse mode.
+	prevDoc=_("moves to the previous button"),
+	# Translators: Message presented when the browse mode element is not found.
+	prevError=_("no previous button"))
+qn("edit", key="e",
+	# Translators: Input help message for a quick navigation command in browse mode.
+	nextDoc=_("moves to the next edit field"),
+	# Translators: Message presented when the browse mode element is not found.
+	nextError=_("no next edit field"),
+	# Translators: Input help message for a quick navigation command in browse mode.
+	prevDoc=_("moves to the previous edit field"),
+	# Translators: Message presented when the browse mode element is not found.
+	prevError=_("no previous edit field"),
+	readUnit=textInfos.UNIT_LINE)
+qn("frame", key="m",
+	# Translators: Input help message for a quick navigation command in browse mode.
+	nextDoc=_("moves to the next frame"),
+	# Translators: Message presented when the browse mode element is not found.
+	nextError=_("no next frame"),
+	# Translators: Input help message for a quick navigation command in browse mode.
+	prevDoc=_("moves to the previous frame"),
+	# Translators: Message presented when the browse mode element is not found.
+	prevError=_("no previous frame"),
+	readUnit=textInfos.UNIT_LINE)
+qn("separator", key="s",
+	# Translators: Input help message for a quick navigation command in browse mode.
+	nextDoc=_("moves to the next separator"),
+	# Translators: Message presented when the browse mode element is not found.
+	nextError=_("no next separator"),
+	# Translators: Input help message for a quick navigation command in browse mode.
+	prevDoc=_("moves to the previous separator"),
+	# Translators: Message presented when the browse mode element is not found.
+	prevError=_("no previous separator"))
+qn("radioButton", key="r",
+	# Translators: Input help message for a quick navigation command in browse mode.
+	nextDoc=_("moves to the next radio button"),
+	# Translators: Message presented when the browse mode element is not found.
+	nextError=_("no next radio button"),
+	# Translators: Input help message for a quick navigation command in browse mode.
+	prevDoc=_("moves to the previous radio button"),
+	# Translators: Message presented when the browse mode element is not found.
+	prevError=_("no previous radio button"))
+qn("comboBox", key="c",
+	# Translators: Input help message for a quick navigation command in browse mode.
+	nextDoc=_("moves to the next combo box"),
+	# Translators: Message presented when the browse mode element is not found.
+	nextError=_("no next combo box"),
+	# Translators: Input help message for a quick navigation command in browse mode.
+	prevDoc=_("moves to the previous combo box"),
+	# Translators: Message presented when the browse mode element is not found.
+	prevError=_("no previous combo box"))
+qn("checkBox", key="x",
+	# Translators: Input help message for a quick navigation command in browse mode.
+	nextDoc=_("moves to the next check box"),
+	# Translators: Message presented when the browse mode element is not found.
+	nextError=_("no next check box"),
+	# Translators: Input help message for a quick navigation command in browse mode.
+	prevDoc=_("moves to the previous check box"),
+	# Translators: Message presented when the browse mode element is not found.
+	prevError=_("no previous check box"))
+qn("graphic", key="g",
+	# Translators: Input help message for a quick navigation command in browse mode.
+	nextDoc=_("moves to the next graphic"),
+	# Translators: Message presented when the browse mode element is not found.
+	nextError=_("no next graphic"),
+	# Translators: Input help message for a quick navigation command in browse mode.
+	prevDoc=_("moves to the previous graphic"),
+	# Translators: Message presented when the browse mode element is not found.
+	prevError=_("no previous graphic"))
+qn("blockQuote", key="q",
+	# Translators: Input help message for a quick navigation command in browse mode.
+	nextDoc=_("moves to the next block quote"),
+	# Translators: Message presented when the browse mode element is not found.
+	nextError=_("no next block quote"),
+	# Translators: Input help message for a quick navigation command in browse mode.
+	prevDoc=_("moves to the previous block quote"), 
+	# Translators: Message presented when the browse mode element is not found.
+	prevError=_("no previous block quote"))
+qn("notLinkBlock", key="n",
+	# Translators: Input help message for a quick navigation command in browse mode.
+	nextDoc=_("skips forward past a block of links"),
+	# Translators: Message presented when the browse mode element is not found.
+	nextError=_("no more text after a block of links"),
+	# Translators: Input help message for a quick navigation command in browse mode.
+	prevDoc=_("skips backward past a block of links"),
+	# Translators: Message presented when the browse mode element is not found.
+	prevError=_("no more text before a block of links"),
+	readUnit=textInfos.UNIT_LINE)
+qn("landmark", key="d",
+	# Translators: Input help message for a quick navigation command in browse mode.
+	nextDoc=_("moves to the next landmark"),
+	# Translators: Message presented when the browse mode element is not found.
+	nextError=_("no next landmark"),
+	# Translators: Input help message for a quick navigation command in browse mode.
+	prevDoc=_("moves to the previous landmark"),
+	# Translators: Message presented when the browse mode element is not found.
+	prevError=_("no previous landmark"),
+	readUnit=textInfos.UNIT_LINE)
+qn("embeddedObject", key="o",
+	# Translators: Input help message for a quick navigation command in browse mode.
+	nextDoc=_("moves to the next embedded object"),
+	# Translators: Message presented when the browse mode element is not found.
+	nextError=_("no next embedded object"),
+	# Translators: Input help message for a quick navigation command in browse mode.
+	prevDoc=_("moves to the previous embedded object"),
+	# Translators: Message presented when the browse mode element is not found.
+	prevError=_("no previous embedded object"))
+qn("annotation", key="a",
+	# Translators: Input help message for a quick navigation command in browse mode.
+	nextDoc=_("moves to the next annotation"),
+	# Translators: Message presented when the browse mode element is not found.
+	nextError=_("no next annotation"),
+	# Translators: Input help message for a quick navigation command in browse mode.
+	prevDoc=_("moves to the previous annotation"),
+	# Translators: Message presented when the browse mode element is not found.
+	prevError=_("no previous annotation"))
+qn("error", key="w",
+	# Translators: Input help message for a quick navigation command in browse mode.
+	nextDoc=_("moves to the next error"),
+	# Translators: Message presented when the browse mode element is not found.
+	nextError=_("no next error"),
+	# Translators: Input help message for a quick navigation command in browse mode.
+	prevDoc=_("moves to the previous error"),
+	# Translators: Message presented when the browse mode element is not found.
+	prevError=_("no previous error"))
+qn(
+	"article", key=None,
+	# Translators: Input help message for a quick navigation command in browse mode.
+	nextDoc=_("moves to the next article"),
+	# Translators: Message presented when the browse mode element is not found.
+	nextError=_("no next article"),
+	# Translators: Input help message for a quick navigation command in browse mode.
+	prevDoc=_("moves to the previous article"),
+	# Translators: Message presented when the browse mode element is not found.
+	prevError=_("no previous article")
+)
+qn(
+	"grouping", key=None,
+	# Translators: Input help message for a quick navigation command in browse mode.
+	nextDoc=_("moves to the next grouping"),
+	# Translators: Message presented when the browse mode element is not found.
+	nextError=_("no next grouping"),
+	# Translators: Input help message for a quick navigation command in browse mode.
+	prevDoc=_("moves to the previous grouping"),
+	# Translators: Message presented when the browse mode element is not found.
+	prevError=_("no previous grouping")
+)
+qn(
+	"tab", key=None,
+	# Translators: Input help message for a quick navigation command in browse mode.
+	nextDoc=_("moves to the next tab"),
+	# Translators: Message presented when the browse mode element is not found.
+	nextError=_("no next tab"),
+	# Translators: Input help message for a quick navigation command in browse mode.
+	prevDoc=_("moves to the previous tab"),
+	# Translators: Message presented when the browse mode element is not found.
+	prevError=_("no previous tab")
+)
+qn(
+	"textParagraph",
+	key="p",
+	# Translators: Input help message for a quick navigation command in browse mode.
+	nextDoc=_("moves to the next text paragraph"),
+	# Translators: Message presented when the browse mode element is not found.
+	nextError=_("no next text paragraph"),
+	# Translators: Input help message for a quick navigation command in browse mode.
+	prevDoc=_("moves to the previous text paragraph"),
+	# Translators: Message presented when the browse mode element is not found.
+	prevError=_("no previous text paragraph"),
+	readUnit=textInfos.UNIT_PARAGRAPH,
+)
+qn(
+	"sameStyle",
+	key=None,
+	# Translators: Input help message for a quick navigation command in browse mode.
+	nextDoc=_("moves to the next same style text"),
+	# Translators: Message presented when the browse mode element is not found.
+	nextError=_("No next same style text"),
+	# Translators: Input help message for a quick navigation command in browse mode.
+	prevDoc=_("moves to the previous same style text"),
+	# Translators: Message presented when the browse mode element is not found.
+	prevError=_("No previous same style text")
+)
+qn(
+	"differentStyle",
+	key=None,
+	# Translators: Input help message for a quick navigation command in browse mode.
+	nextDoc=_("moves to the next different style text"),
+	# Translators: Message presented when the browse mode element is not found.
+	nextError=_("No next different style text"),
+	# Translators: Input help message for a quick navigation command in browse mode.
+	prevDoc=_("moves to the previous different style text"),
+	# Translators: Message presented when the browse mode element is not found.
+	prevError=_("No previous different style text")
+)
+del qn
+
+
+class ElementsListDialog(
+		DpiScalingHelperMixinWithoutInit,
+		gui.contextHelp.ContextHelpMixin,
+		wx.Dialog  # wxPython does not seem to call base class initializer, put last in MRO
+):
+	helpId = "ElementsList"
+	ELEMENT_TYPES = (
+		# Translators: The label of a radio button to select the type of element
+		# in the browse mode Elements List dialog.
+		("link", _("Lin&ks")),
+		# Translators: The label of a radio button to select the type of element
+		# in the browse mode Elements List dialog.
+		("heading", _("&Headings")),
+		# Translators: The label of a radio button to select the type of element
+		# in the browse mode Elements List dialog.
+		("formField", _("&Form fields")),
+		# Translators: The label of a radio button to select the type of element
+		# in the browse mode Elements List dialog.
+		("button", _("&Buttons")),
+		# Translators: The label of a radio button to select the type of element
+		# in the browse mode Elements List dialog.
+		("landmark", _("Lan&dmarks")),
+	)
+
+	Element = collections.namedtuple("Element", ("item", "parent"))
+
+	lastSelectedElementType=0
+
+	def __init__(self, document):
+		super().__init__(
+			parent=gui.mainFrame,
+			# Translators: The title of the browse mode Elements List dialog.
+			title=_("Elements List")
+		)
+		self.document = document
+		mainSizer = wx.BoxSizer(wx.VERTICAL)
+		contentsSizer = wx.BoxSizer(wx.VERTICAL)
+
+		# Translators: The label of a group of radio buttons to select the type of element
+		# in the browse mode Elements List dialog.
+		child = wx.RadioBox(self, wx.ID_ANY, label=_("Type:"), choices=tuple(et[1] for et in self.ELEMENT_TYPES))
+		child.SetSelection(self.lastSelectedElementType)
+		child.Bind(wx.EVT_RADIOBOX, self.onElementTypeChange)
+		contentsSizer.Add(child, flag=wx.EXPAND)
+		contentsSizer.AddSpacer(gui.guiHelper.SPACE_BETWEEN_VERTICAL_DIALOG_ITEMS)
+
+		self.tree = wx.TreeCtrl(
+			self,
+			size=self.scaleSize((500, 300)),  # height is chosen to ensure the dialog will fit on an 800x600 screen
+			style=wx.TR_HAS_BUTTONS | wx.TR_HIDE_ROOT | wx.TR_LINES_AT_ROOT | wx.TR_SINGLE | wx.TR_EDIT_LABELS
+		)
+		self.tree.Bind(wx.EVT_SET_FOCUS, self.onTreeSetFocus)
+		self.tree.Bind(wx.EVT_CHAR, self.onTreeChar)
+		self.tree.Bind(wx.EVT_TREE_BEGIN_LABEL_EDIT, self.onTreeLabelEditBegin)
+		self.tree.Bind(wx.EVT_TREE_END_LABEL_EDIT, self.onTreeLabelEditEnd)
+		self.treeRoot = self.tree.AddRoot("root")
+		contentsSizer.Add(self.tree,flag=wx.EXPAND)
+		contentsSizer.AddSpacer(gui.guiHelper.SPACE_BETWEEN_VERTICAL_DIALOG_ITEMS)
+
+		# Translators: The label of an editable text field to filter the elements
+		# in the browse mode Elements List dialog.
+		filterText = _("Filter b&y:")
+		labeledCtrl = gui.guiHelper.LabeledControlHelper(self, filterText, wx.TextCtrl)
+		self.filterEdit = cast(wx.TextCtrl, labeledCtrl.control)
+		self.filterTimer: Optional[wx.CallLater] = None
+		self.filterEdit.Bind(wx.EVT_TEXT, self.onFilterEditTextChange)
+		contentsSizer.Add(labeledCtrl.sizer)
+		contentsSizer.AddSpacer(gui.guiHelper.SPACE_BETWEEN_VERTICAL_DIALOG_ITEMS)
+
+		bHelper = gui.guiHelper.ButtonHelper(wx.HORIZONTAL)
+		# Translators: The label of a button to activate an element in the browse mode Elements List dialog.
+		# Beware not to set an accelerator that would collide with other controls in this dialog, such as an
+		# element type radio label.
+		self.activateButton = bHelper.addButton(self, label=_("Activate"))
+		self.activateButton.Bind(wx.EVT_BUTTON, lambda evt: self.onAction(True))
+		
+		# Translators: The label of a button to move to an element
+		# in the browse mode Elements List dialog.
+		self.moveButton = bHelper.addButton(self, label=_("&Move to"))
+		self.moveButton.Bind(wx.EVT_BUTTON, lambda evt: self.onAction(False))
+		bHelper.addButton(self, id=wx.ID_CANCEL)
+
+		contentsSizer.Add(bHelper.sizer, flag=wx.ALIGN_RIGHT)
+
+		mainSizer.Add(contentsSizer, border=gui.guiHelper.BORDER_FOR_DIALOGS, flag=wx.ALL)
+		mainSizer.Fit(self)
+		self.SetSizer(mainSizer)
+
+		self.tree.SetFocus()
+		self.initElementType(self.ELEMENT_TYPES[self.lastSelectedElementType][0])
+		self.CentreOnScreen()
+
+	def onElementTypeChange(self, evt):
+		elementType=evt.GetInt()
+		# We need to make sure this gets executed after the focus event.
+		# Otherwise, NVDA doesn't seem to get the event.
+		queueHandler.queueFunction(queueHandler.eventQueue, self.initElementType, self.ELEMENT_TYPES[elementType][0])
+		self.lastSelectedElementType=elementType
+
+	def initElementType(self, elType):
+		if elType in ("link","button"):
+			# Links and buttons can be activated.
+			self.activateButton.Enable()
+			self.SetAffirmativeId(self.activateButton.GetId())
+		else:
+			# No other element type can be activated.
+			self.activateButton.Disable()
+			self.SetAffirmativeId(self.moveButton.GetId())
+
+		# Gather the elements of this type.
+		self._elements = []
+		self._initialElement = None
+
+		parentElements = []
+		isAfterSelection=False
+		for item in self.document._iterNodesByType(elType):
+			# Find the parent element, if any.
+			for parent in reversed(parentElements):
+				if item.isChild(parent.item):
+					break
+				else:
+					# We're not a child of this parent, so this parent has no more children and can be removed from the stack.
+					parentElements.pop()
+			else:
+				# No parent found, so we're at the root.
+				# Note that parentElements will be empty at this point, as all parents are no longer relevant and have thus been removed from the stack.
+				parent = None
+
+			element=self.Element(item,parent)
+			self._elements.append(element)
+
+			if not isAfterSelection:
+				isAfterSelection=item.isAfterSelection
+				if not isAfterSelection:
+					# The element immediately preceding or overlapping the caret should be the initially selected element.
+					# Since we have not yet passed the selection, use this as the initial element. 
+					try:
+						self._initialElement = self._elements[-1]
+					except IndexError:
+						# No previous element.
+						pass
+
+			# This could be the parent of a subsequent element, so add it to the parents stack.
+			parentElements.append(element)
+
+		# Start with no filtering.
+		self.filterEdit.ChangeValue("")
+		self.filter("", newElementType=True)
+
+	def filter(self, filterText, newElementType=False):
+		# If this is a new element type, use the element nearest the cursor.
+		# Otherwise, use the currently selected element.
+		# #8753: wxPython 4 returns "invalid tree item" when the tree view is empty, so use initial element if appropriate.
+		try:
+			defaultElement = self._initialElement if newElementType else self.tree.GetItemData(self.tree.GetSelection())
+		except:
+			defaultElement = self._initialElement
+		# Clear the tree.
+		self.tree.DeleteChildren(self.treeRoot)
+
+		# Populate the tree with elements matching the filter text.
+		elementsToTreeItems = {}
+		defaultItem = None
+		matched = False
+		#Do case-insensitive matching by lowering both filterText and each element's text.
+		filterText=filterText.lower()
+		for element in self._elements:
+			label=element.item.label
+			if filterText and filterText not in label.lower():
+				continue
+			matched = True
+			parent = element.parent
+			if parent:
+				parent = elementsToTreeItems.get(parent)
+			item = self.tree.AppendItem(parent or self.treeRoot, label)
+			self.tree.SetItemData(item, element)
+			elementsToTreeItems[element] = item
+			if element == defaultElement:
+				defaultItem = item
+
+		self.tree.ExpandAll()
+
+		if not matched:
+			# No items, so disable the buttons.
+			self.activateButton.Disable()
+			self.moveButton.Disable()
+			return
+
+		# If there's no default item, use the first item in the tree.
+		self.tree.SelectItem(defaultItem or self.tree.GetFirstChild(self.treeRoot)[0])
+		# Enable the button(s).
+		# If the activate button isn't the default button, it is disabled for this element type and shouldn't be enabled here.
+		if self.AffirmativeId == self.activateButton.Id:
+			self.activateButton.Enable()
+		self.moveButton.Enable()
+
+	def onTreeSetFocus(self, evt):
+		# Start with no search.
+		self._searchText = ""
+		self._searchCallLater = None
+		evt.Skip()
+
+	def onTreeChar(self, evt):
+		key = evt.KeyCode
+
+		if key == wx.WXK_RETURN:
+			# The enter key should be propagated to the dialog and thus activate the default button,
+			# but this is broken (wx ticket #3725).
+			# Therefore, we must catch the enter key here.
+			# Activate the current default button.
+			evt = wx.CommandEvent(wx.wxEVT_COMMAND_BUTTON_CLICKED, wx.ID_ANY)
+			button = self.FindWindowById(self.AffirmativeId)
+			if button.Enabled:
+				button.ProcessEvent(evt)
+			else:
+				wx.Bell()
+
+		elif key == wx.WXK_F2:
+			item=self.tree.GetSelection()
+			if item:
+				selectedItemType=self.tree.GetItemData(item).item
+				self.tree.EditLabel(item)
+				evt.Skip()
+
+		elif key >= wx.WXK_START or key == wx.WXK_BACK:
+			# Non-printable character.
+			self._searchText = ""
+			evt.Skip()
+
+		else:
+			# Search the list.
+			# We have to implement this ourselves, as tree views don't accept space as a search character.
+			char = chr(evt.UnicodeKey).lower()
+			# IF the same character is typed twice, do the same search.
+			if self._searchText != char:
+				self._searchText += char
+			if self._searchCallLater:
+				self._searchCallLater.Restart()
+			else:
+				self._searchCallLater = wx.CallLater(1000, self._clearSearchText)
+			self.search(self._searchText)
+
+	def onTreeLabelEditBegin(self,evt):
+		item=self.tree.GetSelection()
+		selectedItemType = self.tree.GetItemData(item).item
+		if not selectedItemType.isRenameAllowed:
+			evt.Veto()
+
+	def onTreeLabelEditEnd(self,evt):
+			selectedItemNewName=evt.GetLabel()
+			item=self.tree.GetSelection()
+			selectedItemType = self.tree.GetItemData(item).item
+			selectedItemType.rename(selectedItemNewName)
+
+	def _clearSearchText(self):
+		self._searchText = ""
+
+	def search(self, searchText):
+		item = self.tree.GetSelection()
+		if not item:
+			# No items.
+			return
+
+		# First try searching from the current item.
+		# Failing that, search from the first item.
+		items = itertools.chain(self._iterReachableTreeItemsFromItem(item), self._iterReachableTreeItemsFromItem(self.tree.GetFirstChild(self.treeRoot)[0]))
+		if len(searchText) == 1:
+			# If only a single character has been entered, skip (search after) the current item.
+			next(items)
+
+		for item in items:
+			if self.tree.GetItemText(item).lower().startswith(searchText):
+				self.tree.SelectItem(item)
+				return
+
+		# Not found.
+		wx.Bell()
+
+	def _iterReachableTreeItemsFromItem(self, item):
+		while item:
+			yield item
+
+			childItem = self.tree.GetFirstChild(item)[0]
+			if childItem and self.tree.IsExpanded(item):
+				# Has children and is reachable, so recurse.
+				for childItem in self._iterReachableTreeItemsFromItem(childItem):
+					yield childItem
+
+			item = self.tree.GetNextSibling(item)
+
+	FILTER_TIMER_DELAY_MS = 300
+
+	def onFilterEditTextChange(self, evt: wx.CommandEvent) -> None:
+		filter = self.filterEdit.GetValue()
+		if self.filterTimer is None:
+			self.filterTimer = wx.CallLater(self.FILTER_TIMER_DELAY_MS, self.filter, filter)
+		else:
+			self.filterTimer.Start(self.FILTER_TIMER_DELAY_MS, filter)
+		evt.Skip()
+
+	def onAction(self, activate):
+		prevFocus = gui.mainFrame.prevFocus
+		self.Close()
+		# Save off the last selected element type on to the class so its used in initialization next time.
+		self.__class__.lastSelectedElementType=self.lastSelectedElementType
+		item = self.tree.GetSelection()
+		item = self.tree.GetItemData(item).item
+		if activate:
+			item.activate()
+		else:
+			def move():
+				speech.cancelSpeech()
+				# Avoid double announce if item.obj is about to gain focus.
+				if not (
+					self.document.passThrough
+					and getattr(item, "obj", False)
+					and item.obj != prevFocus
+					and controlTypes.State.FOCUSABLE in item.obj.states
+				):
+					# #8831: Report before moving because moving might change the focus, which
+					# might mutate the document, potentially invalidating info if it is
+					# offset-based.
+					item.report()
+				item.moveTo()
+			# We must use core.callLater rather than wx.CallLater to ensure that the callback runs within NVDA's core pump.
+			# If it didn't, and it directly or indirectly called wx.Yield, it could start executing NVDA's core pump from within the yield, causing recursion.
+			core.callLater(100, move)
+
+
+class BrowseModeDocumentTextInfo(textInfos.TextInfo):
+
+	def _get_focusableNVDAObjectAtStart(self):
+		try:
+			item = next(self.obj._iterNodesByType("focusable", "up", self))
+		except StopIteration:
+			return self.obj.rootNVDAObject
+		if not item:
+			return self.obj.rootNVDAObject
+		return item.obj
+
+class BrowseModeDocumentTreeInterceptor(documentBase.DocumentWithTableNavigation,cursorManager.CursorManager,BrowseModeTreeInterceptor,treeInterceptorHandler.DocumentTreeInterceptor):
+
+	programmaticScrollMayFireEvent = False
+
+	def __init__(self,obj):
+		super(BrowseModeDocumentTreeInterceptor,self).__init__(obj)
+		self._lastProgrammaticScrollTime = None
+		# Cache the document constant identifier so it can be saved with the last caret position on termination.
+		# As the original property may not be available as the document will be already dead.
+		self._lastCachedDocumentConstantIdentifier: Optional[str] = self.documentConstantIdentifier
+		self._lastFocusObj = None
+		self._objPendingFocusBeforeActivate = None
+		self._hadFirstGainFocus = False
+		self._enteringFromOutside = True
+		# We need to cache this because it will be unavailable once the document dies.
+		if not hasattr(self.rootNVDAObject.appModule, "_browseModeRememberedCaretPositions"):
+			self.rootNVDAObject.appModule._browseModeRememberedCaretPositions = {}
+		self._lastCaretPosition = None
+		#: True if the last caret move was due to a focus change.
+		self._lastCaretMoveWasFocus = False
+
+	def terminate(self):
+		if self.shouldRememberCaretPositionAcrossLoads and self._lastCaretPosition:
+			docID = self._lastCachedDocumentConstantIdentifier
+			lastCaretPos = self._lastCaretPosition
+			log.debug(f"Saving caret position {lastCaretPos} for document at {docID}")
+			try:
+				self.rootNVDAObject.appModule._browseModeRememberedCaretPositions[docID] = lastCaretPos
+			except AttributeError:
+				# The app module died.
+				pass
+
+	def _get_currentNVDAObject(self):
+		return self.makeTextInfo(textInfos.POSITION_CARET).NVDAObjectAtStart
+
+	def event_treeInterceptor_gainFocus(self):
+		doSayAll=False
+		hadFirstGainFocus=self._hadFirstGainFocus
+		if not hadFirstGainFocus:
+			# This treeInterceptor is gaining focus for the first time.
+			# Fake a focus event on the focus object, as the treeInterceptor may have missed the actual focus event.
+			focus = api.getFocusObject()
+			self.event_gainFocus(focus, lambda: focus.event_gainFocus())
+			if not self.passThrough:
+				# We only set the caret position if in browse mode.
+				# If in focus mode, the document must have forced the focus somewhere,
+				# so we don't want to override it.
+				# Update the cached document constant identifier
+				# so it can be saved with the last caret position on termination.
+				# As the original property may not be available as the document will be already dead.
+				# Updating here is necessary as the identifier could have dynamically changed since initial load,
+				# such as with  a SPA (single page app)
+				self._lastCachedDocumentConstantIdentifier = self.documentConstantIdentifier
+				initialPos = self._getInitialCaretPos()
+				if initialPos:
+					self.selection = self.makeTextInfo(initialPos)
+				reportPassThrough(self)
+				doSayAll=config.conf['virtualBuffers']['autoSayAllOnPageLoad']
+			self._hadFirstGainFocus = True
+
+		if not self.passThrough:
+			if doSayAll:
+				speech.speakObjectProperties(self.rootNVDAObject, name=True, states=True, reason=OutputReason.FOCUS)
+				sayAll.SayAllHandler.readText(sayAll.CURSOR.CARET)
+			else:
+				# Speak it like we would speak focus on any other document object.
+				# This includes when entering the treeInterceptor for the first time:
+				if not hadFirstGainFocus:
+					speech.speakObject(self.rootNVDAObject, reason=OutputReason.FOCUS)
+				else:
+					# And when coming in from an outside object
+					# #4069 But not when coming up from a non-rendered descendant.
+					ancestors=api.getFocusAncestors()
+					fdl=api.getFocusDifferenceLevel()
+					try:
+						tl=ancestors.index(self.rootNVDAObject)
+					except ValueError:
+						tl=len(ancestors)
+					if fdl<=tl:
+						speech.speakObject(self.rootNVDAObject, reason=OutputReason.FOCUS)
+				info = self.selection
+				if not info.isCollapsed:
+					speech.speakPreselectedText(info.text)
+				else:
+					info.expand(textInfos.UNIT_LINE)
+					speech.speakTextInfo(info, reason=OutputReason.CARET, unit=textInfos.UNIT_LINE)
+
+		reportPassThrough(self)
+		braille.handler.handleGainFocus(self)
+
+	def event_caret(self, obj, nextHandler):
+		if self.passThrough:
+			nextHandler()
+
+	def _activateLongDesc(self,controlField):
+		"""
+		Activates (presents) the long description for a particular field (usually a graphic).
+		@param controlField: the field who's long description should be activated. This field is guaranteed to have states containing HASLONGDESC state. 
+		@type controlField: dict
+		"""
+		raise NotImplementedError
+
+	def _activatePosition(self, obj=None, info=None):
+		if info:
+			obj=info.NVDAObjectAtStart
+			if not obj:
+				return
+		super(BrowseModeDocumentTreeInterceptor,self)._activatePosition(obj=obj)
+
+	def _set_selection(self, info, reason=OutputReason.CARET):
+		super(BrowseModeDocumentTreeInterceptor, self)._set_selection(info)
+		if isScriptWaiting() or not info.isCollapsed:
+			return
+		# Save the last caret position for use in terminate().
+		# This must be done here because the buffer might be cleared just before terminate() is called,
+		# causing the last caret position to be lost.
+		caret = info.copy()
+		caret.collapse()
+		self._lastCaretPosition = caret.bookmark
+		docID = self.documentConstantIdentifier
+		if docID:
+			# Update the cached document constant identifier
+			# so it can be saved with the last caret position on termination.
+			# As the original property may not be available as the document will be already dead.
+			# Updating here is necessary as the identifier could have dynamically changed since initial load,
+			# such as with  a SPA (single page app)
+			self._lastCachedDocumentConstantIdentifier = self.documentConstantIdentifier
+		review.handleCaretMove(caret)
+		if reason == OutputReason.FOCUS:
+			self._lastCaretMoveWasFocus = True
+			focusObj = api.getFocusObject()
+			if focusObj==self.rootNVDAObject:
+				return
+		else:
+			self._lastCaretMoveWasFocus = False
+			focusObj=info.focusableNVDAObjectAtStart
+			obj=info.NVDAObjectAtStart
+			if not obj:
+				log.debugWarning("Invalid NVDAObjectAtStart")
+				return
+			if obj==self.rootNVDAObject:
+				return
+			obj.scrollIntoView()
+			if self.programmaticScrollMayFireEvent:
+				self._lastProgrammaticScrollTime = time.time()
+		if focusObj:
+			self.passThrough = self.shouldPassThrough(focusObj, reason=reason)
+			if (
+				not eventHandler.isPendingEvents("gainFocus")
+				and focusObj != self.rootNVDAObject
+				and focusObj != api.getFocusObject()
+				and self._shouldSetFocusToObj(focusObj)
+			):
+				followBrowseModeFocus = config.conf["virtualBuffers"]["autoFocusFocusableElements"]
+				if followBrowseModeFocus or self.passThrough:
+					focusObj.setFocus()
+					# Track this object as NVDA having just requested setting focus to it
+					# So that when NVDA does receive the focus event for it
+					# It can handle it quietly rather than speaking the new focus.
+					if followBrowseModeFocus:
+						self._objPendingFocusBeforeActivate = obj
+			# Queue the reporting of pass through mode so that it will be spoken after the actual content.
+			queueHandler.queueFunction(queueHandler.eventQueue, reportPassThrough, self)
+
+	def _shouldSetFocusToObj(self, obj):
+		"""Determine whether an object should receive focus.
+		Subclasses may extend or override this method.
+		@param obj: The object in question.
+		@type obj: L{NVDAObjects.NVDAObject}
+		"""
+		return obj.role not in self.APPLICATION_ROLES and obj.isFocusable and obj.role!=controlTypes.Role.EMBEDDEDOBJECT
+
+	def script_activateLongDesc(self,gesture):
+		info=self.makeTextInfo(textInfos.POSITION_CARET)
+		info.expand("character")
+		for field in reversed(info.getTextWithFields()):
+			if isinstance(field,textInfos.FieldCommand) and field.command=="controlStart":
+				states=field.field.get('states')
+				if states and controlTypes.State.HASLONGDESC in states:
+					self._activateLongDesc(field.field)
+					break
+		else:
+			# Translators: the message presented when the activateLongDescription script cannot locate a long description to activate.
+			ui.message(_("No long description"))
+	# Translators: the description for the activateLongDescription script on browseMode documents.
+	script_activateLongDesc.__doc__=_("Shows the long description at this position if one is found.")
+
+	def event_caretMovementFailed(self, obj, nextHandler, gesture=None):
+		if not self.passThrough or not gesture or not config.conf["virtualBuffers"]["autoPassThroughOnCaretMove"]:
+			return nextHandler()
+		if gesture.mainKeyName in ("home", "end"):
+			# Home, end, control+home and control+end should not disable pass through.
+			return nextHandler()
+		script = self.getScript(gesture)
+		if not script:
+			return nextHandler()
+
+		# We've hit the edge of the focused control.
+		# Therefore, move the virtual caret to the same edge of the field.
+		info = self.makeTextInfo(textInfos.POSITION_CARET)
+		info.expand(textInfos.UNIT_CONTROLFIELD)
+		if gesture.mainKeyName in ("leftArrow", "upArrow", "pageUp"):
+			info.collapse()
+		else:
+			info.collapse(end=True)
+			info.move(textInfos.UNIT_CHARACTER, -1)
+		info.updateCaret()
+
+		scriptHandler.queueScript(script, gesture)
+
+	currentExpandedControl=None #: an NVDAObject representing the control that has just been expanded with the collapseOrExpandControl script.
+
+	def script_collapseOrExpandControl(self, gesture: inputCore.InputGesture):
+		if not config.conf["virtualBuffers"]["autoFocusFocusableElements"]:
+			self._focusLastFocusableObject()
+			# Give the application time to focus the control.
+			core.callLater(100, self._collapseOrExpandControl_scriptHelper, gesture)
+		else:
+			self._collapseOrExpandControl_scriptHelper(gesture)
+
+	def _collapseOrExpandControl_scriptHelper(self, gesture: inputCore.InputGesture):
+		oldFocus = api.getFocusObject()
+		oldFocusStates = oldFocus.states
+		gesture.send()
+		if controlTypes.State.COLLAPSED in oldFocusStates:
+			self.passThrough = True
+			# When a control (such as a combo box) is expanded, we expect that its descendants will be classed as being outside the browseMode document.
+			# We save off the expanded control so that the next focus event within the browseMode document can see if it is for the control,
+			# and if so, it disables passthrough, as the control has obviously been collapsed again.
+			self.currentExpandedControl=oldFocus
+		elif not self.disableAutoPassThrough:
+			self.passThrough = False
+		reportPassThrough(self)
+
+	def _tabOverride(self, direction):
+		"""Override the tab order if the virtual  caret is not within the currently focused node.
+		This is done because many nodes are not focusable and it is thus possible for the virtual caret to be unsynchronised with the focus.
+		In this case, we want tab/shift+tab to move to the next/previous focusable node relative to the virtual caret.
+		If the virtual caret is within the focused node, the tab/shift+tab key should be passed through to allow normal tab order navigation.
+		Note that this method does not pass the key through itself if it is not overridden. This should be done by the calling script if C{False} is returned.
+		@param direction: The direction in which to move.
+		@type direction: str
+		@return: C{True} if the tab order was overridden, C{False} if not.
+		@rtype: bool
+		"""
+		if self._lastCaretMoveWasFocus:
+			# #5227: If the caret was last moved due to a focus change, don't override tab.
+			# This ensures that tabbing behaves as expected after tabbing hits an iframe document.
+			return False
+		focus = api.getFocusObject()
+		try:
+			focusInfo = self.makeTextInfo(focus)
+		except:
+			return False
+		# We only want to override the tab order if the caret is not within the focused node.
+		caretInfo=self.makeTextInfo(textInfos.POSITION_CARET)
+		#Only check that the caret is within the focus for things that ar not documents
+		#As for documents we should always override
+		if focus.role!=controlTypes.Role.DOCUMENT or controlTypes.State.EDITABLE in focus.states:
+			# Expand to one character, as isOverlapping() doesn't yield the desired results with collapsed ranges.
+			caretInfo.expand(textInfos.UNIT_CHARACTER)
+			if focusInfo.isOverlapping(caretInfo):
+				return False
+		# If we reach here, we do want to override tab/shift+tab if possible.
+		# Find the next/previous focusable node.
+		try:
+			item = next(self._iterNodesByType("focusable", direction, caretInfo))
+		except StopIteration:
+			return False
+		obj=item.obj
+		newInfo=item.textInfo
+		if obj == api.getFocusObject():
+			# This node is already focused, so we need to move to and speak this node here.
+			newCaret = newInfo.copy()
+			newCaret.collapse()
+			self._set_selection(newCaret, reason=OutputReason.FOCUS)
+			if self.passThrough:
+				obj.event_gainFocus()
+			else:
+				speech.speakTextInfo(newInfo, reason=OutputReason.FOCUS)
+		else:
+			# This node doesn't have the focus, so just set focus to it. The gainFocus event will handle the rest.
+			obj.setFocus()
+		return True
+
+	def script_tab(self, gesture):
+		if not self._tabOverride("next"):
+			gesture.send()
+
+	def script_shiftTab(self, gesture):
+		if not self._tabOverride("previous"):
+			gesture.send()
+
+	def event_focusEntered(self,obj,nextHandler):
+		if obj==self.rootNVDAObject:
+			self._enteringFromOutside = True
+		# Even if passThrough is enabled, we still completely drop focusEntered events here. 
+		# In order to get them back when passThrough is enabled, we replay them with the _replayFocusEnteredEvents method in event_gainFocus.
+		# The reason for this is to ensure that focusEntered events are delayed until a focus event has had a chance to disable passthrough mode.
+		# As in this case we would  not want them.
+
+	def _shouldIgnoreFocus(self, obj):
+		"""Determines whether focus on a given object should be ignored.
+		@param obj: The object in question.
+		@type obj: L{NVDAObjects.NVDAObject}
+		@return: C{True} if focus on L{obj} should be ignored, C{False} otherwise.
+		@rtype: bool
+		"""
+		return False
+
+	def _postGainFocus(self, obj):
+		"""Executed after a gainFocus within the browseMode document.
+		This will not be executed if L{event_gainFocus} determined that it should abort and call nextHandler.
+		@param obj: The object that gained focus.
+		@type obj: L{NVDAObjects.NVDAObject}
+		"""
+
+	def _replayFocusEnteredEvents(self):
+		# We blocked the focusEntered events because we were in browse mode,
+		# but now that we've switched to focus mode, we need to fire them.
+		for parent in api.getFocusAncestors()[api.getFocusDifferenceLevel():]:
+			try:
+				parent.event_focusEntered()
+			except:
+				log.exception("Error executing focusEntered event: %s" % parent)
+
+	def event_gainFocus(self, obj, nextHandler):
+		enteringFromOutside=self._enteringFromOutside
+		self._enteringFromOutside=False
+		if not self.isReady:
+			if self.passThrough:
+				self._replayFocusEnteredEvents()
+				nextHandler()
+			return
+		# If a control has been expanded by the collapseOrExpandControl script, and this focus event is for it,
+		# disable passThrough and report the control, as the control has obviously been collapsed again.
+		# Note that whether or not this focus event was for that control, the last expanded control is forgotten, so that only the next focus event for the browseMode document can handle the collapsed control.
+		lastExpandedControl=self.currentExpandedControl
+		self.currentExpandedControl=None
+		if self.passThrough and obj==lastExpandedControl:
+			self.passThrough=False
+			reportPassThrough(self)
+			nextHandler()
+			return
+		if enteringFromOutside and not self.passThrough and self._lastFocusObj==obj:
+			# We're entering the document from outside (not returning from an inside object/application; #3145)
+			# and this was the last non-root node with focus, so ignore this focus event.
+			# Otherwise, if the user switches away and back to this document, the cursor will jump to this node.
+			# This is not ideal if the user was positioned over a node which cannot receive focus.
+			return
+		if obj==self.rootNVDAObject:
+			if self.passThrough:
+				self._replayFocusEnteredEvents()
+				return nextHandler()
+			return 
+		if not self.passThrough and self._shouldIgnoreFocus(obj):
+			return
+
+		# If the previous focus object was removed, we might hit a false positive for overlap detection.
+		# Track the previous focus target so that we can account for this scenario.
+		previousFocusObjIsDefunct = False
+		if self._lastFocusObj:
+			try:
+				states = self._lastFocusObj.states
+				previousFocusObjIsDefunct = controlTypes.State.DEFUNCT in states
+			except Exception:
+				log.debugWarning(
+					"Error fetching states when checking for defunct object. Treating object as defunct anyway.",
+					exc_info=True
+				)
+				previousFocusObjIsDefunct = True
+
+		self._lastFocusObj=obj
+
+		try:
+			focusInfo = self.makeTextInfo(obj)
+		except:
+			# This object is not in the treeInterceptor, even though it resides beneath the document.
+			# Automatic pass through should be enabled in certain circumstances where this occurs.
+			if not self.passThrough and self.shouldPassThrough(obj, reason=OutputReason.FOCUS):
+				self.passThrough=True
+				reportPassThrough(self)
+				self._replayFocusEnteredEvents()
+			return nextHandler()
+
+		# Save off and clear any previous object that was focused by NVDA
+		# and waiting on a focus event.
+		objPendingFocusBeforeActivate = self._objPendingFocusBeforeActivate
+		self._objPendingFocusBeforeActivate = None
+
+		# We do not want to speak the new focus and update the caret if...
+		if not self._hadFirstGainFocus or previousFocusObjIsDefunct:
+			# still initializing  or the old focus is dead.
+			isOverlapping = False
+		elif config.conf["virtualBuffers"]["autoFocusFocusableElements"]:
+			# if this focus event was caused by NVDA setting the focus itself
+			# Due to auto focus focusable elements option being enabled,
+			# And we detect that the caret was already positioned within the focus.
+			# Note that this is not the default and may be removed in future.
+			caretInfo = self.makeTextInfo(textInfos.POSITION_CARET)
+			# Expand to one character, as isOverlapping() doesn't treat, for example, (4,4) and (4,5) as overlapping.
+			caretInfo.expand(textInfos.UNIT_CHARACTER)
+			isOverlapping = focusInfo.isOverlapping(caretInfo)
+		else:
+			# if this focus event was caused by NVDA setting the focus itself
+			# due to activation or applications key etc.
+			isOverlapping = (obj == objPendingFocusBeforeActivate)
+
+		if not isOverlapping:
+			# The virtual caret is not within the focus node.
+			oldPassThrough=self.passThrough
+			passThrough = self.shouldPassThrough(obj, reason=OutputReason.FOCUS)
+			if not oldPassThrough and (passThrough or sayAll.SayAllHandler.isRunning()):
+				# If pass-through is disabled, cancel speech, as a focus change should cause page reading to stop.
+				# This must be done before auto-pass-through occurs, as we want to stop page reading even if pass-through will be automatically enabled by this focus change.
+				speech.cancelSpeech()
+			self.passThrough=passThrough
+			if not self.passThrough:
+				# We read the info from the browseMode document  instead of the control itself.
+				speech.speakTextInfo(focusInfo, reason=OutputReason.FOCUS)
+				# However, we still want to update the speech property cache so that property changes will be spoken properly.
+				speech.speakObject(obj, controlTypes.OutputReason.ONLYCACHE)
+				# As we do not call nextHandler which would trigger the vision framework to handle gain focus,
+				# we need to call it manually here.
+				vision.handler.handleGainFocus(obj)
+			else:
+				# Although we are going to speak the object rather than textInfo content, we still need to silently speak the textInfo content so that the textInfo speech cache is updated correctly.
+				# Not doing this would cause  later browseMode speaking to either not speak controlFields it had entered, or speak controlField exits after having already exited.
+				# See #7435 for a discussion on this.
+				speech.speakTextInfo(focusInfo, reason=OutputReason.ONLYCACHE)
+				self._replayFocusEnteredEvents()
+				nextHandler()
+			focusInfo.collapse()
+			if self._focusEventMustUpdateCaretPosition:
+				self._set_selection(focusInfo, reason=OutputReason.FOCUS)
+		else:
+			# The virtual caret was already at the focused node.
+			if not self.passThrough:
+				# This focus change was caused by a virtual caret movement, so don't speak the focused node to avoid double speaking.
+				# However, we still want to update the speech property cache so that property changes will be spoken properly.
+				speech.speakObject(obj, OutputReason.ONLYCACHE)
+				if config.conf["virtualBuffers"]["autoFocusFocusableElements"]:
+					# As we do not call nextHandler which would trigger the vision framework to handle gain focus,
+					# we need to call it manually here.
+					# Note: this is usually called after the caret movement.
+					vision.handler.handleGainFocus(obj)
+				elif (
+					objPendingFocusBeforeActivate
+					and obj == objPendingFocusBeforeActivate
+					and obj is not objPendingFocusBeforeActivate
+				):
+					# With auto focus focusable elements disabled, when the user activates
+					# an element (e.g. by pressing enter) or presses a key which we pass
+					# through (e.g. control+enter), we call _focusLastFocusableObject.
+					# However, the activation/key press might cause a property change
+					# before we get the focus event, so NVDA's normal reporting of
+					# changes to the focus won't pick it up.
+					# The speech property cache on _objPendingFocusBeforeActivate reflects
+					# the properties before the activation/key, so use that to speak any
+					# changes.
+					speech.speakObject(
+						objPendingFocusBeforeActivate,
+						OutputReason.CHANGE
+					)
+			else:
+				self._replayFocusEnteredEvents()
+				return nextHandler()
+
+		self._postGainFocus(obj)
+
+	event_gainFocus.ignoreIsReady=True
+
+	def _handleScrollTo(
+			self,
+			obj: Union[NVDAObject, textInfos.TextInfo],
+	) -> bool:
+		"""Handle scrolling the browseMode document to a given object in response to an event.
+		Subclasses should call this from an event which indicates that the document has scrolled.
+		@postcondition: The virtual caret is moved to L{obj} and the buffer content for L{obj} is reported.
+		@param obj: The object to which the document should scroll.
+		@return: C{True} if the document was scrolled, C{False} if not.
+		@note: If C{False} is returned, calling events should probably call their nextHandler.
+		"""
+		if self.programmaticScrollMayFireEvent and self._lastProgrammaticScrollTime and time.time() - self._lastProgrammaticScrollTime < 0.4:
+			# This event was probably caused by this browseMode document's call to scrollIntoView().
+			# Therefore, ignore it. Otherwise, the cursor may bounce back to the scroll point.
+			# However, pretend we handled it, as we don't want it to be passed on to the object either.
+			return True
+
+		if isinstance(obj, NVDAObject):
+			try:
+				scrollInfo = self.makeTextInfo(obj)
+			except (NotImplementedError, RuntimeError):
+				return False
+		elif isinstance(obj, textInfos.TextInfo):
+			scrollInfo = obj.copy()
+		else:
+			raise ValueError(f"{obj} is not a supported type")
+
+		#We only want to update the caret and speak the field if we're not in the same one as before
+		caretInfo=self.makeTextInfo(textInfos.POSITION_CARET)
+		# Expand to one character, as isOverlapping() doesn't treat, for example, (4,4) and (4,5) as overlapping.
+		caretInfo.expand(textInfos.UNIT_CHARACTER)
+		if not scrollInfo.isOverlapping(caretInfo):
+			if scrollInfo.isCollapsed:
+				scrollInfo.expand(textInfos.UNIT_LINE)
+			speech.speakTextInfo(scrollInfo, reason=OutputReason.CARET)
+			scrollInfo.collapse()
+			self.selection = scrollInfo
+			return True
+
+		return False
+
+	def _isNVDAObjectInApplication_noWalk(self, obj):
+		"""Determine whether a given object is within an application without walking ancestors.
+		The base implementation simply checks whether the object has an application role.
+		Subclasses can override this if they can provide a definite answer without needing to walk.
+		For example, for virtual buffers, if the object is in the buffer,
+		it definitely isn't in an application.
+		L{_isNVDAObjectInApplication} calls this and walks to the next ancestor if C{None} is returned.
+		@return: C{True} if definitely in an application,
+			C{False} if definitely not in an application,
+			C{None} if this can't be determined without walking ancestors.
+		"""
+		if (
+			# roles such as application and dialog should be treated as being within a "application" and therefore outside of the browseMode document. 
+			obj.role in self.APPLICATION_ROLES 
+			# Anything other than an editable text box inside a combo box should be
+			# treated as being outside a browseMode document.
+			or (
+				obj.role != controlTypes.Role.EDITABLETEXT and obj.container
+				and obj.container.role == controlTypes.Role.COMBOBOX
+			)
+		):
+			return True
+		return None
+
+	def _isNVDAObjectInApplication(self, obj):
+		"""Determine whether a given object is within an application.
+		The object is considered to be within an application if it or one of its ancestors has an application role.
+		This should only be called on objects beneath the treeInterceptor's root NVDAObject.
+		@param obj: The object in question.
+		@type obj: L{NVDAObjects.NVDAObject}
+		@return: C{True} if L{obj} is within an application, C{False} otherwise.
+		@rtype: bool
+		"""
+		# We cache the result for each object we walk.
+		# There can be browse mode documents within other documents and the result might be different between these,
+		# so the cache must be maintained on the TreeInterceptor rather than the object itself.
+		try:
+			cache = self._isInAppCache
+		except AttributeError:
+			# Create this lazily, as this method isn't used by all browse mode implementations.
+			cache = self._isInAppCache = weakref.WeakKeyDictionary()
+		objs = []
+		def doResult(result):
+			# Cache this on descendants we've walked over.
+			for obj in objs:
+				cache[obj] = result
+			return result
+
+		while obj and obj != self.rootNVDAObject:
+			inApp = cache.get(obj)
+			if inApp is not None:
+				# We found a cached result.
+				return doResult(inApp)
+			objs.append(obj)
+			inApp = self._isNVDAObjectInApplication_noWalk(obj)
+			if inApp is not None:
+				return doResult(inApp)
+			# We must walk ancestors.
+			# Cache container.
+			container = obj.container
+			obj.container = container
+			obj = container
+		return doResult(False)
+
+	documentConstantIdentifier: Optional[str]
+	""" Typing information for auto-property: _get_documentConstantIdentifier"""
+
+	# Mark documentConstantIdentifier property for caching during the current core cycle
+	_cache_documentConstantIdentifier = True
+
+	def _get_documentConstantIdentifier(self) -> Optional[str]:
+		"""Get the constant identifier for this document.
+		This identifier should uniquely identify all instances (not just one instance) of a document for at least the current session of the hosting application.
+		Generally, the document URL should be used.
+		Although the name of this property suggests that the identifier will be constant,
+		With the introduction of SPAs (single page apps) the URL of a page may dynamically change over time.
+		this property should reflect the most up to date URL.
+		@return: The constant identifier for this document, C{None} if there is none.
+		"""
+		return None
+
+	def _get_shouldRememberCaretPositionAcrossLoads(self):
+		"""Specifies whether the position of the caret should be remembered when this document is loaded again.
+		This is useful when the browser remembers the scroll position for the document,
+		but does not communicate this information via APIs.
+		The remembered caret position is associated with this document using L{documentConstantIdentifier}.
+		@return: C{True} if the caret position should be remembered, C{False} if not.
+		@rtype: bool
+		"""
+		docConstId = self._lastCachedDocumentConstantIdentifier
+		# Return True if the URL indicates that this is probably a web browser document.
+		# We do this check because we don't want to remember caret positions for email messages, etc.
+		if isinstance(docConstId, str):
+			protocols=("http", "https", "ftp", "ftps", "file")
+			protocol=docConstId.split("://", 1)[0]
+			return protocol in protocols
+		return False
+
+
+	def _getInitialCaretPos(self):
+		"""Retrieve the initial position of the caret after the buffer has been loaded.
+		This position, if any, will be passed to L{makeTextInfo}.
+		Subclasses should extend this method.
+		@return: The initial position of the caret, C{None} if there isn't one.
+		@rtype: TextInfo position
+		"""
+		if self.shouldRememberCaretPositionAcrossLoads:
+			docID = self._lastCachedDocumentConstantIdentifier
+			try:
+				caretPos = self.rootNVDAObject.appModule._browseModeRememberedCaretPositions[docID]
+			except KeyError:
+				log.debug(f"No saved caret position for {docID}")
+				return None
+			log.debug(f"Found saved caret pos {caretPos} for document {docID}")
+			return caretPos
+		return None
+
+	def getEnclosingContainerRange(self, textRange):
+		textRange = textRange.copy()
+		textRange.collapse()
+		try:
+			item = next(self._iterNodesByType("container", "up", textRange))
+		except (NotImplementedError,StopIteration):
+			try:
+				item = next(self._iterNodesByType("landmark", "up", textRange))
+			except (NotImplementedError,StopIteration):
+				return
+		return item.textInfo
+
+	def script_moveToStartOfContainer(self,gesture):
+		info=self.makeTextInfo(textInfos.POSITION_CARET)
+		info.expand(textInfos.UNIT_CHARACTER)
+		container=self.getEnclosingContainerRange(info)
+		if not container:
+			# Translators: Reported when the user attempts to move to the start or end of a container
+			# (list, table, etc.) but there is no container. 
+			ui.message(_("Not in a container"))
+			return
+		container.collapse()
+		self._set_selection(container, reason=OutputReason.QUICKNAV)
+		if not willSayAllResume(gesture):
+			container.expand(textInfos.UNIT_LINE)
+			speech.speakTextInfo(container, reason=OutputReason.FOCUS)
+	script_moveToStartOfContainer.resumeSayAllMode = sayAll.CURSOR.CARET
+	# Translators: Description for the Move to start of container command in browse mode. 
+	script_moveToStartOfContainer.__doc__=_("Moves to the start of the container element, such as a list or table")
+
+	def script_movePastEndOfContainer(self,gesture):
+		info=self.makeTextInfo(textInfos.POSITION_CARET)
+		info.expand(textInfos.UNIT_CHARACTER)
+		container=self.getEnclosingContainerRange(info)
+		if not container:
+			# Translators: Reported when the user attempts to move to the start or end of a container
+			# (list, table, etc.) but there is no container. 
+			ui.message(_("Not in a container"))
+			return
+		container.collapse(end=True)
+		docEnd=container.obj.makeTextInfo(textInfos.POSITION_LAST)
+		if container.compareEndPoints(docEnd,"endToEnd")>=0:
+			container=docEnd
+			# Translators: a message reported when:
+			# Review cursor is at the bottom line of the current navigator object.
+			# Landing at the end of a browse mode document when trying to jump to the end of the current container. 
+			ui.message(_("Bottom"))
+		self._set_selection(container, reason=OutputReason.QUICKNAV)
+		if not willSayAllResume(gesture):
+			container.expand(textInfos.UNIT_LINE)
+			speech.speakTextInfo(container, reason=OutputReason.FOCUS)
+	script_movePastEndOfContainer.resumeSayAllMode = sayAll.CURSOR.CARET
+	# Translators: Description for the Move past end of container command in browse mode. 
+	script_movePastEndOfContainer.__doc__=_("Moves past the end  of the container element, such as a list or table")
+
+	NOT_LINK_BLOCK_MIN_LEN = 30
+	def _isSuitableNotLinkBlock(self, textRange):
+		return len(textRange.text) >= self.NOT_LINK_BLOCK_MIN_LEN
+
+	def _iterNotLinkBlock(self, direction="next", pos=None):
+		links = self._iterNodesByType("link", direction=direction, pos=pos)
+		# We want to compare each link against the next link.
+		item1 = next(links, None)
+		if item1 is None:
+			return
+		for item2 in links:
+			# If the distance between the links is small, this is probably just a piece of non-link text within a block of links; e.g. an inactive link of a nav bar.
+			if direction=="previous":
+				textRange=item1.textInfo.copy()
+				textRange.collapse()
+				textRange.setEndPoint(item2.textInfo,"startToEnd")
+			else:
+				textRange=item2.textInfo.copy()
+				textRange.collapse()
+				textRange.setEndPoint(item1.textInfo,"startToEnd")
+			if self._isSuitableNotLinkBlock(textRange):
+				yield TextInfoQuickNavItem("notLinkBlock", self, textRange)
+			item1=item2
+
+	STYLE_ATTRIBUTES = frozenset([
+		"background-color",
+		"color",
+		"font-family",
+		"font-size",
+		"bold",
+		"italic",
+		"marked",
+		"strikethrough",
+		"text-line-through-style",
+		"underline",
+		"text-underline-style",
+	])
+
+	def _extractStyles(
+			self,
+			info: textInfos.TextInfo,
+	) -> "textInfos.TextInfo.TextWithFieldsT":
+		"""
+		This function calls TextInfo.getTextWithFields(), and then processes fields in the following way:
+		1. Highlighted (marked) text is currently reported as Role.MARKED_CONTENT, and not formatChange.
+		For ease of further handling we create a new boolean format field "marked"
+		and set its value according to presence of Role.MARKED_CONTENT.
+		2. Then we drop all control fields, leaving only formatChange fields and text.
+		@raise RuntimeError: found unknown command in getTextWithFields()
+		"""
+		stack: list[textInfos.FormatField] = [{}]
+		result: "textInfos.TextInfo.TextWithFieldsT" = []
+		for field in info.getTextWithFields():
+			if isinstance(field, textInfos.FieldCommand):
+				if field.command == "controlStart":
+					style = {**stack[-1]}
+					if field.field.get('role') == controlTypes.Role.MARKED_CONTENT:
+						style["marked"] = True
+					stack.append(style)
+				elif field.command == "controlEnd":
+					del stack[-1]
+				elif field.command == "formatChange":
+					field.field = {
+						k: v
+						for k, v in {**field.field, **stack[-1]}.items()
+						if k in self.STYLE_ATTRIBUTES
+					}
+					result.append(field)
+				else:
+					raise RuntimeError("Unrecognized command in the field")
+			elif isinstance(field, str):
+				result.append(field)
+			else:
+				raise RuntimeError("Unrecognized field in TextInfo.getTextWithFields()")
+		return result
+
+	def _iterTextStyle(
+			self,
+			kind: str,
+			direction: documentBase._Movement = documentBase._Movement.NEXT,
+			pos: textInfos.TextInfo | None = None
+	) -> Generator[TextInfoQuickNavItem, None, None]:
+		if direction not in [
+			documentBase._Movement.NEXT,
+			documentBase._Movement.PREVIOUS,
+		]:
+			raise RuntimeError(f"direction must be either next or previous; got {direction}")
+		sameStyle = kind == 'sameStyle'
+		initialTextInfo = pos.copy()
+		initialTextInfo.collapse()
+		result = initialTextInfo.move(textInfos.UNIT_CHARACTER, 1, endPoint="end")
+		if result == 0:
+			result = initialTextInfo.move(textInfos.UNIT_CHARACTER, -1, endPoint="start")
+			if result == 0:
+				# Translators: Error message for same/different style quick navigation command
+				ui.message(_("Cannot determine current style"))
+				raise RuntimeError("Cannot determine current style")
+		styles = self._extractStyles(initialTextInfo)
+		if (
+			len(styles) == 0
+			or not isinstance(styles[0], textInfos.FieldCommand)
+			or styles[0].command != "formatChange"
+		):
+			# Translators: Error message for same/different style quick navigation commands
+			ui.message(_("Cannot determine current style"))
+			raise RuntimeError("Cannot determine current style")
+		initialStyle = styles[0]
+
+		firstParagraph = True
+		paragraph = pos.copy()
+		tmpInfo = pos.copy()
+		tmpInfo.expand(textInfos.UNIT_PARAGRAPH)
+		paragraph.setEndPoint(tmpInfo, which="endToEnd" if direction == 'next' else "startToStart")
+		MAX_ITER_LIMIT = 10**6
+		for __ in range(MAX_ITER_LIMIT):
+			if not paragraph.isCollapsed:
+				styles = self._extractStyles(paragraph)
+				firstStyleWithinParagraph = True
+				iterationRange = (
+					range(len(styles))
+					if direction == documentBase._Movement.NEXT
+					else range(len(styles) - 1, -1, -1)
+				)
+				for i in iterationRange:
+					if not isinstance(styles[i], textInfos.FieldCommand):
+						continue
+					if (
+						(styles[i].field == initialStyle.field) == sameStyle
+						and (
+							not firstStyleWithinParagraph
+							or not firstParagraph
+						)
+					):
+						# Found text that matches desired style!
+						startOffset = sum([
+							WideStringOffsetConverter(s).wideStringLength
+							for s in styles[:i]
+							if isinstance(s, str)
+						])
+						endOffset = WideStringOffsetConverter(styles[i + 1]).wideStringLength
+						textRange = paragraph.copy()
+						textRange.collapse()
+						textRange.move(textInfos.UNIT_CHARACTER, startOffset)
+						textRange.move(textInfos.UNIT_CHARACTER, endOffset, endPoint='end')
+						yield TextInfoQuickNavItem(kind, self, textRange)
+					firstStyleWithinParagraph = False
+			firstParagraph = False
+			if direction == documentBase._Movement.NEXT:
+				paragraph.collapse(end=True)
+			else:
+				paragraph.collapse(end=False)
+				result = paragraph.move(textInfos.UNIT_CHARACTER, -1)
+				if result == 0:
+					return
+			paragraph.expand(textInfos.UNIT_PARAGRAPH)
+			if paragraph.isCollapsed:
+				return
+
+	__gestures={
+		"kb:alt+upArrow": "collapseOrExpandControl",
+		"kb:alt+downArrow": "collapseOrExpandControl",
+		"kb:tab": "tab",
+		"kb:shift+tab": "shiftTab",
+		"kb:shift+,": "moveToStartOfContainer",
+		"kb:,": "movePastEndOfContainer",
+	}
+
+	@script(
+		description=_(
+			# Translators: the description for the toggleScreenLayout script.
+			"Toggles on and off if the screen layout is preserved while rendering the document content"
+		),
+		gesture="kb:NVDA+v",
+	)
+	def script_toggleScreenLayout(self, gesture):
+		# Translators: The message reported for not supported toggling of screen layout
+		ui.message(_("Not supported in this document."))
+
+	def updateAppSelection(self):
+		"""Update the native selection in the application to match the browse mode selection in NVDA."""
+		raise NotImplementedError
+
+	def clearAppSelection(self):
+		"""Clear the native selection in the application."""
+		raise NotImplementedError
+
+	@script(
+		gesture="kb:NVDA+shift+f10",
+		# Translators: input help message for toggle native selection command
+		description=_("Toggles native selection mode on and off"),
+	)
+	def script_toggleNativeAppSelectionMode(self, gesture: inputCore.InputGesture):
+		if not self._nativeAppSelectionModeSupported:
+			if not self._nativeAppSelectionMode:
+				# Translators: the message when native selection mode is not available in this browse mode document.
+				ui.message(_("Native selection mode unsupported in this browse mode document"))
+			else:
+				# Translators: the message when native selection mode cannot be turned off in this browse mode document.
+				ui.message(_("Native selection mode cannot be turned off in this browse mode document"))
+			return
+		nativeAppSelectionModeOn = not self._nativeAppSelectionMode
+		if nativeAppSelectionModeOn:
+			try:
+				self.updateAppSelection()
+			except NotImplementedError:
+				log.debugWarning("updateAppSelection failed", exc_info=True)
+				# Translators: the message when native selection mode is not available in this browse mode document.
+				ui.message(_("Native selection mode unsupported in this document"))
+				return
+			self._nativeAppSelectionMode = True
+			# Translators: reported when native selection mode is toggled on.
+			ui.message(_("Native app selection mode enabled"))
+		else:
+			try:
+				self.clearAppSelection()
+			except NotImplementedError:
+				log.debugWarning("clearAppSelection failed", exc_info=True)
+			self._nativeAppSelectionMode = False
+			# Translators: reported when native selection mode is toggled off.
+			ui.message(_("Native app selection mode disabled"))