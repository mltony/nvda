# A part of NonVisual Desktop Access (NVDA)
# Copyright (C) 2024 NV Access Limited
# This file is covered by the GNU General Public License.
# See the file COPYING for more details.

import atexit
import config
from enum import IntEnum, unique
import globalVars
from logHandler import log
import nvwave
from pycaw.api.audiopolicy import IAudioSessionManager2
from pycaw.callbacks import AudioSessionNotification, AudioSessionEvents
from pycaw.utils import AudioSession, AudioUtilities
import ui
from utils.displayString import DisplayStringIntEnum
from dataclasses import dataclass
from comtypes import COMError
from threading import Lock
import core
from .utils import AudioSessionCallback, DummyAudioSessionCallback

VolumeTupleT = tuple[float, float]


@unique
class SoundSplitState(DisplayStringIntEnum):
	OFF = 0
	NVDA_BOTH_APPS_BOTH = 1
	NVDA_LEFT_APPS_RIGHT = 2
	NVDA_LEFT_APPS_BOTH = 3
	NVDA_RIGHT_APPS_LEFT = 4
	NVDA_RIGHT_APPS_BOTH = 5
	NVDA_BOTH_APPS_LEFT = 6
	NVDA_BOTH_APPS_RIGHT = 7

	@property
	def _displayStringLabels(self) -> dict[IntEnum, str]:
		return {
			# Translators: Sound split state
			SoundSplitState.OFF: pgettext("SoundSplit", "Sound split disabled"),
			SoundSplitState.NVDA_BOTH_APPS_BOTH: pgettext(
				"SoundSplit",
				# Translators: Sound split state
				"NVDA in both channels and applications in both channels",
			),
			# Translators: Sound split state
			SoundSplitState.NVDA_LEFT_APPS_RIGHT: _("NVDA on the left and applications on the right"),
			# Translators: Sound split state
			SoundSplitState.NVDA_LEFT_APPS_BOTH: _("NVDA on the left and applications in both channels"),
			# Translators: Sound split state
			SoundSplitState.NVDA_RIGHT_APPS_LEFT: _("NVDA on the right and applications on the left"),
			# Translators: Sound split state
			SoundSplitState.NVDA_RIGHT_APPS_BOTH: _("NVDA on the right and applications in both channels"),
			# Translators: Sound split state
			SoundSplitState.NVDA_BOTH_APPS_LEFT: _("NVDA in both channels and applications on the left"),
			# Translators: Sound split state
			SoundSplitState.NVDA_BOTH_APPS_RIGHT: _("NVDA in both channels and applications on the right"),
		}

	def getAppVolume(self) -> VolumeTupleT:
		match self:
			case (
				SoundSplitState.NVDA_BOTH_APPS_BOTH
				| SoundSplitState.NVDA_LEFT_APPS_BOTH
				| SoundSplitState.NVDA_RIGHT_APPS_BOTH
			):
				return (1.0, 1.0)
			case SoundSplitState.NVDA_RIGHT_APPS_LEFT | SoundSplitState.NVDA_BOTH_APPS_LEFT:
				return (1.0, 0.0)
			case SoundSplitState.NVDA_LEFT_APPS_RIGHT | SoundSplitState.NVDA_BOTH_APPS_RIGHT:
				return (0.0, 1.0)
			case _:
				raise RuntimeError(f"Unexpected or unknown state {self=}")

	def getNVDAVolume(self) -> VolumeTupleT:
		match self:
			case (
				SoundSplitState.NVDA_BOTH_APPS_BOTH
				| SoundSplitState.NVDA_BOTH_APPS_LEFT
				| SoundSplitState.NVDA_BOTH_APPS_RIGHT
			):
				return (1.0, 1.0)
			case SoundSplitState.NVDA_LEFT_APPS_RIGHT | SoundSplitState.NVDA_LEFT_APPS_BOTH:
				return (1.0, 0.0)
			case SoundSplitState.NVDA_RIGHT_APPS_LEFT | SoundSplitState.NVDA_RIGHT_APPS_BOTH:
				return (0.0, 1.0)
			case _:
				raise RuntimeError(f"Unexpected or unknown state {self=}")


_activeCallback: DummyAudioSessionCallback | None = None


def initialize() -> None:
	state = SoundSplitState(config.conf["audio"]["soundSplitState"])
	_setSoundSplitState(state)


def terminate():
<<<<<<< HEAD
=======
	if nvwave.usingWasapiWavePlayer():
		state = SoundSplitState(config.conf["audio"]["soundSplitState"])
		if state != SoundSplitState.OFF:
			_setSoundSplitState(SoundSplitState.OFF)
		_unregisterCallback()
	else:
		log.debug("Skipping terminating sound split as WASAPI is disabled.")


@dataclass(unsafe_hash=True)
class _AudioSessionNotificationWrapper(AudioSessionNotification):
	listener: AudioSessionNotification

	def on_session_created(self, new_session: AudioSession):
		pid = new_session.ProcessId
		with _applicationExitCallbacksLock:
			if pid not in _applicationExitCallbacks:
				volumeRestorer = _VolumeRestorer(pid, new_session)
				new_session.register_notification(volumeRestorer)
				_applicationExitCallbacks[pid] = volumeRestorer
		self.listener.on_session_created(new_session)


def _applyToAllAudioSessions(
	callback: AudioSessionNotification,
	applyToFuture: bool = True,
) -> None:
	"""
	Executes provided callback function on all active audio sessions.
	Additionally, if applyToFuture is True, then it will register a notification with audio session manager,
	which will execute the same callback for all future sessions as they are created.
	That notification will be active until next invokation of this function,
	or until _unregisterCallback() is called.
	"""
	_unregisterCallback()
	callback = _AudioSessionNotificationWrapper(callback)
	if applyToFuture:
		_audioSessionManager.RegisterSessionNotification(callback)
		# The following call is required to make callback to work:
		_audioSessionManager.GetSessionEnumerator()
		global _activeCallback
		_activeCallback = callback
	sessions: list[AudioSession] = AudioUtilities.GetAllSessions()
	for session in sessions:
		callback.on_session_created(session)


def _unregisterCallback() -> None:
>>>>>>> 4c503757
	global _activeCallback
	if _activeCallback is not None:
		_activeCallback.unregister()
		_activeCallback = None


@dataclass(unsafe_hash=True)
class ChannelVolumeSetter(AudioSessionCallback):
	leftVolume: float = 0.0
	rightVolume: float = 0.0
	leftNVDAVolume: float = 0.0
	rightNVDAVolume: float = 0.0
	foundSessionWithNot2Channels: bool = False

	def onSessionUpdate(self, session: AudioSession) -> None:
		pid = session.ProcessId
		channelVolume = session.channelAudioVolume()
		channelCount = channelVolume.GetChannelCount()
		if channelCount != 2:
			log.warning(
				f"Audio session for pid {pid} has {channelCount} channels instead of 2 - cannot set volume!",
			)
			self.foundSessionWithNot2Channels = True
			return
		if pid != globalVars.appPid:
			channelVolume.SetChannelVolume(0, self.leftVolume, None)
			channelVolume.SetChannelVolume(1, self.rightVolume, None)
		else:
			channelVolume.SetChannelVolume(0, self.leftNVDAVolume, None)
			channelVolume.SetChannelVolume(1, self.rightNVDAVolume, None)

	def onSessionTerminated(self, session: AudioSession) -> None:
		pid = session.ProcessId
		try:
			channelVolume = session.channelAudioVolume()
			channelCount = channelVolume.GetChannelCount()
			if channelCount != 2:
				log.warning(
					f"Audio session for pid {pid} has {channelCount} channels instead of 2 - cannot set volume!"
				)
				return
			channelVolume.SetChannelVolume(0, 1.0, None)
			channelVolume.SetChannelVolume(1, 1.0, None)
		except Exception:
			log.exception(f"Could not restore channel volume of process {pid} upon exit.")


def _setSoundSplitState(state: SoundSplitState) -> dict:
	global _activeCallback
	if _activeCallback is not None:
		_activeCallback.unregister()
		_activeCallback = None
	if state == SoundSplitState.OFF:
		_activeCallback = DummyAudioSessionCallback()
	else:
		leftVolume, rightVolume = state.getAppVolume()
		leftNVDAVolume, rightNVDAVolume = state.getNVDAVolume()
		_activeCallback = ChannelVolumeSetter(
			leftVolume=leftVolume,
			rightVolume=rightVolume,
			leftNVDAVolume=leftNVDAVolume,
			rightNVDAVolume=rightNVDAVolume,
		)
	_activeCallback.register()
	notTwoChannels = False if state == SoundSplitState.OFF else _activeCallback.foundSessionWithNot2Channels
	return {
		"foundSessionWithNot2Channels": notTwoChannels,
	}


def _toggleSoundSplitState() -> None:
	if not nvwave.usingWasapiWavePlayer():
		message = _(
			# Translators: error message when wasapi is turned off.
			"Sound split cannot be used. "
			"Please enable WASAPI in the Advanced category in NVDA Settings to use it.",
		)
		ui.message(message)
		return
	state = SoundSplitState(config.conf["audio"]["soundSplitState"])
	allowedStates: list[int] = config.conf["audio"]["includedSoundSplitModes"]
	try:
		i = allowedStates.index(state)
	except ValueError:
		# State not found, resetting to default (OFF)
		i = -1
	i = (i + 1) % len(allowedStates)
	newState = SoundSplitState(allowedStates[i])
	result = _setSoundSplitState(newState)
	config.conf["audio"]["soundSplitState"] = newState.value
	ui.message(newState.displayString)
	if result["foundSessionWithNot2Channels"]:
		msg = _(
			# Translators: warning message when sound split trigger wasn't successful due to one of audio sessions
			# had number of channels other than 2 .
			"Warning: couldn't set volumes for sound split: "
			"one of audio sessions is either mono, or has more than 2 audio channels.",
		)
<<<<<<< HEAD
		ui.message(msg)
=======
		ui.message(msg)


@dataclass(unsafe_hash=True)
class _VolumeRestorer(AudioSessionEvents):
	pid: int
	audioSession: AudioSession

	def on_state_changed(self, new_state: str, new_state_id: int):
		if new_state == "Expired":
			# For some reason restoring volume doesn't work in this thread, so scheduling in the main thread.
			core.callLater(0, self.restoreVolume)

	def restoreVolume(self):
		# Application connected to this audio session is terminating. Restore its volume.
		try:
			channelVolume = self.audioSession.channelAudioVolume()
			channelCount = channelVolume.GetChannelCount()
			if channelCount != 2:
				log.warning(
					f"Audio session for pid {self.pid} has {channelCount} channels instead of 2 - cannot set volume!",
				)
				return
			channelVolume.SetChannelVolume(0, 1.0, None)
			channelVolume.SetChannelVolume(1, 1.0, None)
		except Exception:
			log.exception(f"Could not restore volume of process {self.pid} upon exit.")
		self.unregister()

	def unregister(self):
		with _applicationExitCallbacksLock:
			try:
				del _applicationExitCallbacks[self.pid]
			except KeyError:
				pass
			try:
				self.audioSession.unregister_notification()
			except Exception:
				log.exception(f"Cannot unregister audio session for process {self.pid}")


_applicationExitCallbacksLock = Lock()
_applicationExitCallbacks: dict[int, _VolumeRestorer] = {}
>>>>>>> 4c503757
<|MERGE_RESOLUTION|>--- conflicted
+++ resolved
@@ -98,57 +98,6 @@
 
 
 def terminate():
-<<<<<<< HEAD
-=======
-	if nvwave.usingWasapiWavePlayer():
-		state = SoundSplitState(config.conf["audio"]["soundSplitState"])
-		if state != SoundSplitState.OFF:
-			_setSoundSplitState(SoundSplitState.OFF)
-		_unregisterCallback()
-	else:
-		log.debug("Skipping terminating sound split as WASAPI is disabled.")
-
-
-@dataclass(unsafe_hash=True)
-class _AudioSessionNotificationWrapper(AudioSessionNotification):
-	listener: AudioSessionNotification
-
-	def on_session_created(self, new_session: AudioSession):
-		pid = new_session.ProcessId
-		with _applicationExitCallbacksLock:
-			if pid not in _applicationExitCallbacks:
-				volumeRestorer = _VolumeRestorer(pid, new_session)
-				new_session.register_notification(volumeRestorer)
-				_applicationExitCallbacks[pid] = volumeRestorer
-		self.listener.on_session_created(new_session)
-
-
-def _applyToAllAudioSessions(
-	callback: AudioSessionNotification,
-	applyToFuture: bool = True,
-) -> None:
-	"""
-	Executes provided callback function on all active audio sessions.
-	Additionally, if applyToFuture is True, then it will register a notification with audio session manager,
-	which will execute the same callback for all future sessions as they are created.
-	That notification will be active until next invokation of this function,
-	or until _unregisterCallback() is called.
-	"""
-	_unregisterCallback()
-	callback = _AudioSessionNotificationWrapper(callback)
-	if applyToFuture:
-		_audioSessionManager.RegisterSessionNotification(callback)
-		# The following call is required to make callback to work:
-		_audioSessionManager.GetSessionEnumerator()
-		global _activeCallback
-		_activeCallback = callback
-	sessions: list[AudioSession] = AudioUtilities.GetAllSessions()
-	for session in sessions:
-		callback.on_session_created(session)
-
-
-def _unregisterCallback() -> None:
->>>>>>> 4c503757
 	global _activeCallback
 	if _activeCallback is not None:
 		_activeCallback.unregister()
@@ -247,50 +196,4 @@
 			"Warning: couldn't set volumes for sound split: "
 			"one of audio sessions is either mono, or has more than 2 audio channels.",
 		)
-<<<<<<< HEAD
-		ui.message(msg)
-=======
-		ui.message(msg)
-
-
-@dataclass(unsafe_hash=True)
-class _VolumeRestorer(AudioSessionEvents):
-	pid: int
-	audioSession: AudioSession
-
-	def on_state_changed(self, new_state: str, new_state_id: int):
-		if new_state == "Expired":
-			# For some reason restoring volume doesn't work in this thread, so scheduling in the main thread.
-			core.callLater(0, self.restoreVolume)
-
-	def restoreVolume(self):
-		# Application connected to this audio session is terminating. Restore its volume.
-		try:
-			channelVolume = self.audioSession.channelAudioVolume()
-			channelCount = channelVolume.GetChannelCount()
-			if channelCount != 2:
-				log.warning(
-					f"Audio session for pid {self.pid} has {channelCount} channels instead of 2 - cannot set volume!",
-				)
-				return
-			channelVolume.SetChannelVolume(0, 1.0, None)
-			channelVolume.SetChannelVolume(1, 1.0, None)
-		except Exception:
-			log.exception(f"Could not restore volume of process {self.pid} upon exit.")
-		self.unregister()
-
-	def unregister(self):
-		with _applicationExitCallbacksLock:
-			try:
-				del _applicationExitCallbacks[self.pid]
-			except KeyError:
-				pass
-			try:
-				self.audioSession.unregister_notification()
-			except Exception:
-				log.exception(f"Cannot unregister audio session for process {self.pid}")
-
-
-_applicationExitCallbacksLock = Lock()
-_applicationExitCallbacks: dict[int, _VolumeRestorer] = {}
->>>>>>> 4c503757
+		ui.message(msg)