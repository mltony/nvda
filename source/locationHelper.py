# A part of NonVisual Desktop Access (NVDA)
# This file is covered by the GNU General Public License.
# See the file COPYING for more details.
# Copyright (C) 2017-2021 NV Access Limited, Babbage B.V.

"""Classes and helper functions for working with rectangles and coordinates."""

from collections import namedtuple
<<<<<<< HEAD
from collections.abc import Sequence
=======
>>>>>>> 86f79e6b
import windowUtils
import winUser
from ctypes.wintypes import RECT, POINT, DWORD
import wx

class Point(namedtuple("Point",("x","y"))):
	"""Represents a point on the screen."""

	@classmethod
	def fromFloatCollection(cls, *floats):
		"""Creates an instance from float parameters.
		The provided parameters will be converted to ints automatically.
		@raise TypeError: If one of the input parameters isn't a float.
		"""
		if not all(isinstance(f, float) for f in floats):
			raise TypeError("All input parameters must be of type float")
		return cls(*map(int, floats))

	@classmethod
	def fromCompatibleType(cls, point):
		"""Creates an instance from a compatible type.
		Compatible types are defined in L{POINT_CLASSES}.
		"""
		if isinstance(point,POINT_CLASSES):
			return cls(point.x, point.y)
		raise TypeError("point should be one of %s" % ", ".join(cls.__module__+"."+cls.__name__ for cls in POINT_CLASSES))

	@classmethod
	def fromDWORD(cls, dwPoint):
		if isinstance(dwPoint,DWORD):
			dwPoint = dwPoint.value
		if not isinstance(dwPoint, int):
			raise TypeError("dwPoint should be either int or ctypes.wintypes.DWORD (ctypes.ulong)")
		return Point(winUser.GET_X_LPARAM(dwPoint),winUser.GET_Y_LPARAM(dwPoint))

	def __add__(self,other):
		"""Returns a new L{Point} with its coordinates representing the additions of the original x and y coordinates."""
		if not isinstance(other,POINT_CLASSES):
			return NotImplemented
		return Point((self.x+other.x),(self.y+other.y))

	def __radd__(self,other):
		"""Returns a new L{Point} with x = self.x + other.x and y = self.y + other.y."""
		if other == 0:
			return self
		elif not isinstance(other,POINT_CLASSES):
			return NotImplemented
		return Point((other.x+self.x),(other.y+self.y))

	def __sub__(self,other):
		if not isinstance(other,POINT_CLASSES):
			return NotImplemented
		return Point((self.x-other.x),(self.y-other.y))

	def __rsub__(self,other):
		if not isinstance(other,POINT_CLASSES):
			return NotImplemented
		return Point((other.x-self.x),(other.y-self.y))

	def yWiseLessThan(self,other):
		"""
		Returns whether self is less than other, first comparing y, then x coordinates.
		For example: (x=4,y=3) < (x=3,y=4) because self.y is less than other.y.
		To compare in opposite order (i.e. compare x, then y), use L{xWiseLessThan}
		"""
		if not isinstance(other,POINT_CLASSES):
			return NotImplemented
		return (self.y, self.x) < (other.y, other.x)

	def xWiseLessThan(self,other):
		"""
		Returns whether self is less than other, first comparing x, then y coordinates.
		For example: (x=3,y=4) < (x=4,y=3) because self.x is less than other.x.
		To compare in opposite order (i.e. compare y, then x), use L{yWiseLessThan}
		"""
		if not isinstance(other,POINT_CLASSES):
			return NotImplemented
		return (self.x, self.y) < (other.x, other.y)

	def yWiseLessOrEq(self,other):
		"""
		Returns whether self is less than or equal to other, first comparing y, then x coordinates.
		For example: (x=4,y=3) <= (x=3,y=4) because self.y is less than or equal to other.y.
		To compare in opposite order (i.e. compare x, then y), use L{xWiseLessOrEq}
		"""
		if not isinstance(other,POINT_CLASSES):
			return NotImplemented
		return (self.y, self.x) <= (other.y, other.x)

	def xWiseLessOrEq(self,other):
		"""
		Returns whether self is less than or equal to other, first comparing x, then y coordinates.
		For example: (x=3,y=4) <= (x=4,y=3) because self.x is less than or equal to other.x.
		To compare in opposite order (i.e. compare y, then x), use L{yWiseLessOrEq}
		"""
		if not isinstance(other,POINT_CLASSES):
			return NotImplemented
		return (self.x, self.y) <= (other.x, other.y)

	def yWiseGreaterThan(self,other):
		"""
		Returns whether self is greater than other, first comparing y, then x coordinates.
		For example: (x=3,y=4) > (x=4,y=3) because self.y is greater than other.y.
		To compare in opposite order (i.e. compare x, then y), use L{xWiseGreaterThan}
		"""
		if not isinstance(other,POINT_CLASSES):
			return NotImplemented
		return (self.y, self.x) > (other.y, other.x)

	def xWiseGreaterThan(self,other):
		"""
		Returns whether self is greater than other, first comparing x, then y coordinates.
		For example: (x=4,y=3) > (x=3,y=4) because self.x is greater than other.x.
		To compare in opposite order (i.e. compare y, then x), use L{yWiseGreaterThan}
		"""
		if not isinstance(other,POINT_CLASSES):
			return NotImplemented
		return (self.x, self.y) > (other.x, other.y)

	def yWiseGreaterOrEq(self,other):
		"""
		Returns whether self is greater than or equal to other, first comparing y, then x coordinates.
		For example: (x=3,y=4) >= (x=4,y=3) because self.y is greater than or equal to other.y.
		To compare in opposite order (i.e. compare x, then y), use L{xWiseGreaterOrEq}
		"""
		if not isinstance(other,POINT_CLASSES):
			return NotImplemented
		return (self.y, self.x) >= (other.y, other.x)

	def xWiseGreaterOrEq(self,other):
		"""
		Returns whether self is greater than or equal to other, first comparing x, then y coordinates.
		For example: (x=4,y=3) >= (x=3,y=4) because self.x is greater than or equal to other.x.
		To compare in opposite order (i.e. compare y, then x), use L{yWiseGreaterOrEq}
		"""
		if not isinstance(other,POINT_CLASSES):
			return NotImplemented
		return (self.x, self.y) >= (other.x, other.y)

	def __eq__(self,other):
		if not isinstance(other,POINT_CLASSES):
			return NotImplemented
		return self.x == other.x and self.y == other.y

	# As __eq__ was defined on this class, we must provide __hash__ to remain hashable.
	def __hash__(self):
		return super().__hash__()

	def __ne__(self,other):
		if not isinstance(other,POINT_CLASSES):
			return NotImplemented
		return self.x != other.x or self.y != other.y

	def toPOINT(self):
		"""Converts self to a L{ctypes.wintypes.POINT}"""
		return POINT(self.x,self.y)

	def toLogical(self, hwnd):
		"""Converts self from physical to logical coordinates and returns a new L{Point}."""
		return Point(*windowUtils.physicalToLogicalPoint(hwnd, *self))

	def toPhysical(self, hwnd):
		"""Converts self from logical to physical coordinates and returns a new L{Point}"""
		return Point(*windowUtils.logicalToPhysicalPoint(hwnd, *self))

	def toClient(self, hwnd):
		"""Converts self from screen to client coordinates and returns a new L{Point}"""
		return Point(*winUser.ScreenToClient(hwnd, *self))

	def toScreen(self, hwnd):
		"""Converts self from client to screen coordinates and returns a new L{Point}"""
		return Point(*winUser.ClientToScreen(hwnd, *self))

class _RectMixin:
	"""Mix-in class for properties shared between RectLTRB and RectLTWH classes"""

	@classmethod
	def fromFloatCollection(cls, *floats):
		"""Creates an instance from float parameters.
		The provided parameters will be converted to ints automatically.
		@raise TypeError: If one of the input parameters isn't a float.
		"""
		if not all(isinstance(f, float) for f in floats):
			raise TypeError("All input parameters must be of type float")
		return cls(*map(int, floats))

	@classmethod
	def fromCompatibleType(cls, rect):
		"""Creates an instance from a compatible type.
		Compatible types are defined in L{RECT_CLASSES}.
		"""
		if isinstance(rect,cls):
			return rect
		if isinstance(rect,RECT_CLASSES):
			if cls is RectLTWH:
				return cls(rect.left, rect.top, rect.right-rect.left, rect.bottom-rect.top)
			elif cls is RectLTRB:
				return cls(rect.left, rect.top, rect.right, rect.bottom)
		raise TypeError("rect should be one of %s" % ", ".join(cls.__module__+"."+cls.__name__ for cls in RECT_CLASSES))

	@classmethod
	def fromPoint(cls, point):
		"""Creates an instance from a compatible point type with a width and height of 0."""
		if isinstance(point,POINT_CLASSES):
			if cls is RectLTWH:
				return cls(point.x, point.y, 0, 0)
			elif cls is RectLTRB:
				return cls(point.x, point.y, point.x, point.y)
			else:
				raise RuntimeError("%s is not known as a valid subclass of _RectMixin" % cls.__name__)
		raise TypeError("point should be one of %s" % ", ".join(cls.__module__+"."+cls.__name__ for cls in POINT_CLASSES))

	@classmethod
	def fromCollection(cls, *items):
		"""Creates a bounding rectangle for the provided collection of items.
		The highest coordinates found in the collection are considered exclusive.
		For example, if you provide Point(x=1,y=1) and point(x=2,y=2),
		The resulting rectangle coordinates are left=1,top=1,right=2,bottom=2.
		Input could be of mixed types from either L{RECT_CLASSES} or L{POINT_CLASSES}.
		"""
		if len(items)==0:
			raise TypeError("This function takes at least 1 argument (0 given)")
		xs=set()
		ys=set()
		for item in items:
			if isinstance(item,RECT_CLASSES):
				xs.update((item.left,item.right))
				ys.update((item.top,item.bottom))
			elif isinstance(item,POINT_CLASSES):
				xs.add(item.x)
				ys.add(item.y)
			else:
				raise ValueError("Unexpected parameter %s"%str(item))
		left=min(xs)
		top=min(ys)
		right=max(xs)
		bottom=max(ys)
		if cls is RectLTWH:
			return cls(left, top, right-left, bottom-top)
		return cls(left, top, right, bottom)

	def toRECT(self):
		"""Converts self to a L{ctypes.wintypes.RECT}"""
		return RECT(self.left,self.top,self.right,self.bottom)

	def toLogical(self, hwnd):
		left,top=self.topLeft.toLogical(hwnd)
		right,bottom=self.bottomRight.toLogical(hwnd)
		if isinstance(self, RectLTWH):
			return RectLTWH(left,top,right-left,bottom-top)
		return RectLTRB(left,top,right,bottom)

	def toPhysical(self, hwnd):
		left,top=self.topLeft.toPhysical(hwnd)
		right,bottom=self.bottomRight.toPhysical(hwnd)
		if isinstance(self, RectLTWH):
			return RectLTWH(left,top,right-left,bottom-top)
		return RectLTRB(left,top,right,bottom)

	def toClient(self, hwnd):
		left, top =self.topLeft.toClient(hwnd)
		if isinstance(self, RectLTWH):
			return RectLTWH(left, top, self.width, self.height)
		return RectLTRB(left, top, left+self.width, top+self.height)

	def toScreen(self, hwnd):
		left,top=self.topLeft.toScreen(hwnd)
		if isinstance(self, RectLTWH):
			return RectLTWH(left, top, self.width, self.height)
		return RectLTRB(left, top, left+self.width, top+self.height)

	@property
	def topLeft(self):
		return Point(self.left,self.top)

	@property
	def topRight(self):
		return Point(self.right,self.top)

	@property
	def bottomLeft(self):
		return Point(self.left,self.bottom)

	@property
	def bottomRight(self):
		return Point(self.right,self.bottom)

	@property
	def center(self):
		return Point(int(round(self.left+self.width/2.0)), int(round(self.top+self.height/2.0)))

	def __contains__(self,other):
		"""Returns whether other is a part of this rectangle."""
		if isinstance(other,POINT_CLASSES):
			return self.left <= other.x < self.right and  self.top <= other.y < self.bottom
		if not isinstance(other,RECT_CLASSES):
			return NotImplemented
		return self.isSuperset(other) and self!=other

	def isSubset(self,other):
		"""Returns whether this rectangle is a subset of other (i.e. whether all points in this rectangle are contained by other)."""
		if not isinstance(other,RECT_CLASSES):
			return False
		return other.left<=self.left<=self.right<=other.right and other.top<=self.top<=self.bottom<=other.bottom

	def isSuperset(self,other):
		"""Returns whether this rectangle is a superset of other (i.e. whether all points of other are contained by this rectangle)."""
		if not isinstance(other,RECT_CLASSES):
			raise TypeError("other should be one of %s" % ", ".join(cls.__module__+"."+cls.__name__ for cls in RECT_CLASSES))
		return self.left<=other.left<=other.right<=self.right and self.top<=other.top<=other.bottom<=self.bottom

	def __eq__(self,other):
		if not isinstance(other,RECT_CLASSES):
			return NotImplemented
		return other.left == self.left and other.top == self.top and other.right == self.right and other.bottom == self.bottom

	# As __eq__ was defined on this class, we must provide __hash__ to remain hashable.
	def __hash__(self):
		return super().__hash__()

	def __ne__(self,other):
		if not isinstance(other,RECT_CLASSES):
			return NotImplemented
		return other.left != self.left or other.top != self.top or other.right != self.right or other.bottom != self.bottom

	def intersection(self,other):
		"""Returns the intersection of self and other.
		For example, if self = Rect(left=10,top=10,right=25,bottom=25) and other = Rect(left=20,top=20,right=35,bottom=35),
		this results in Rect(left=20,top=20,right=25,bottom=25).
		No intersect results in a rectangle with zeroed coordinates.
		"""
		if not isinstance(other,RECT_CLASSES):
			raise TypeError("other should be one of %s" % ", ".join(cls.__module__+"."+cls.__name__ for cls in RECT_CLASSES))
		left=max(self.left,other.left)
		top=max(self.top,other.top)
		right=min(self.right,other.right)
		bottom=min(self.bottom,other.bottom)
		if left>right or top>bottom:
			left=top=right=bottom=0
		if isinstance(self, RectLTWH):
			return RectLTWH(left,top,right-left,bottom-top)
		return RectLTRB(left,top,right,bottom)

	def expandOrShrink(self, margin):
		"""Expands or shrinks the boundaries of the rectangle with the given margin.
		For example, if self = Rect(left=10,top=10,right=25,bottom=25) and margin = 10,
		this results in Rect(left=0,top=0,right=35,bottom=35).
		If self = Rect(left=10,top=10,right=25,bottom=25) and margin = -5,
		this results in Rect(left=15,top=15,right=20,bottom=20).
		"""
		if not isinstance(margin, int):
			raise TypeError("Margin should be an integer")
		left=self.left-margin
		top=self.top-margin
		right=self.right+margin
		bottom=self.bottom+margin
		if left>right or top>bottom:
			raise RuntimeError("The provided margin of %d would result in a rectangle with a negative width or height, which is not allowed"%margin)
		if isinstance(self, RectLTWH):
			return RectLTWH(left,top,right-left,bottom-top)
		return RectLTRB(left,top,right,bottom)

class RectLTWH(_RectMixin, namedtuple("RectLTWH",("left","top","width","height"))):
	"""
	Represents a rectangle on the screen, based on left and top coordinates, width and height.
	To represent a rectangle using left, top, right and bottom coordinates, use L{RectLTRB}.
	"""

	@property
	def right(self):
		return self.left+self.width

	@property
	def bottom(self):
		return self.top+self.height

	def toLTRB(self):
		return RectLTRB(self.left,self.top,self.right,self.bottom)

class RectLTRB(_RectMixin, namedtuple("RectLTRB",("left","top","right","bottom"))):
	"""Represents a rectangle on the screen.
	By convention, the right and bottom edges of the rectangle are normally considered exclusive.
	To represent a rectangle based on width and height instead, use L{RectLTWH}.
	"""

	def __new__(cls, left, top, right, bottom):
		if left>right:
			raise ValueError("left=%d is greater than right=%d, which is not allowed" % (left, right))
		if top>bottom:
			raise ValueError("top=%d is greater than bottom=%d, which is not allowed" % (top, bottom))
		return super(RectLTRB, cls).__new__(cls, left, top, right, bottom)

	@property
	def width(self):
		return self.right-self.left

	@property
	def height(self):
		return self.bottom-self.top

	def toLTWH(self):
		return RectLTWH(self.left,self.top,self.width,self.height)

#: Classes which support conversion to locationHelper Points using their x and y properties.
#: type: tuple
POINT_CLASSES=(Point, POINT, wx.Point)
#: Classes which support conversion to locationHelper RectLTRB/LTWH using their left, top, right and bottom properties.
#: type: tuple
RECT_CLASSES=(RectLTRB, RectLTWH, RECT)<|MERGE_RESOLUTION|>--- conflicted
+++ resolved
@@ -6,10 +6,6 @@
 """Classes and helper functions for working with rectangles and coordinates."""
 
 from collections import namedtuple
-<<<<<<< HEAD
-from collections.abc import Sequence
-=======
->>>>>>> 86f79e6b
 import windowUtils
 import winUser
 from ctypes.wintypes import RECT, POINT, DWORD
