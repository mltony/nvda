# A part of NonVisual Desktop Access (NVDA)
# Copyright (C) 2006-2024 NV Access Limited, Aleksey Sadovoy, Peter Vágner, Rui Batista, Zahari Yurukov,
# Joseph Lee, Babbage B.V., Łukasz Golonka, Julien Cochuyt, Cyrille Bougot
# This file is covered by the GNU General Public License.
# See the file COPYING for more details.

"""Manages NVDA configuration.
The heart of NVDA's configuration is Configuration Manager, which records current options, profile information and functions to load, save, and switch amongst configuration profiles.
In addition, this module provides three actions: profile switch notifier, an action to be performed when NVDA saves settings, and action to be performed when NVDA is asked to reload configuration from disk or reset settings to factory defaults.
For the latter two actions, one can perform actions prior to and/or after they take place.
"""

from enum import Enum
import globalVars
import winreg
import ctypes
import ctypes.wintypes
import os
import sys
import errno
import itertools
import contextlib
from copy import deepcopy
from collections import OrderedDict
from configobj import ConfigObj
from configobj.validate import Validator
from logHandler import log
import logging
from logging import DEBUG
from shlobj import FolderId, SHGetKnownFolderPath
import baseObject
import easeOfAccess
from fileUtils import FaultTolerantFile
import extensionPoints

from . import profileUpgrader
from . import aggregatedSection
from .configSpec import confspec
from .featureFlag import (
	_transformSpec_AddFeatureFlagDefault,
	_validateConfig_featureFlag,
	FeatureFlag,
)
from typing import (
	Any,
	Dict,
	List,
	Optional,
	Set,
	Tuple,
)
import NVDAState
from NVDAState import WritePaths


#: True if NVDA is running as a Windows Store Desktop Bridge application
isAppX=False

#: The active configuration, C{None} if it has not yet been loaded.
#: @type: ConfigManager
conf = None

#: Notifies after the configuration profile has been switched.
#: This allows components and add-ons to apply changes required by the new configuration.
#: For example, braille switches braille displays if necessary.
#: Handlers are called with no arguments.
post_configProfileSwitch = extensionPoints.Action()
#: Notifies when NVDA is saving current configuration.
#: Handlers can listen to "pre" and/or "post" action to perform tasks prior to and/or after NVDA's own configuration is saved.
#: Handlers are called with no arguments.
pre_configSave = extensionPoints.Action()
post_configSave = extensionPoints.Action()
#: Notifies when configuration is reloaded from disk or factory defaults are applied.
#: Handlers can listen to "pre" and/or "post" action to perform tasks prior to and/or after NVDA's own configuration is reloaded.
#: Handlers are called with a boolean argument indicating whether this is a factory reset (True) or just reloading from disk (False).
pre_configReset = extensionPoints.Action()
post_configReset = extensionPoints.Action()


def __getattr__(attrName: str) -> Any:
	"""Module level `__getattr__` used to preserve backward compatibility."""
	if attrName == "NVDA_REGKEY" and NVDAState._allowDeprecatedAPI():
		log.warning("NVDA_REGKEY is deprecated, use RegistryKey.NVDA instead.")
		return RegistryKey.NVDA.value
	if attrName == "RUN_REGKEY" and NVDAState._allowDeprecatedAPI():
		log.warning("RUN_REGKEY is deprecated, use RegistryKey.RUN instead.")
		return RegistryKey.RUN.value
	if attrName == "addConfigDirsToPythonPackagePath" and NVDAState._allowDeprecatedAPI():
		log.warning(
			"addConfigDirsToPythonPackagePath is deprecated, "
			"use addonHandler.packaging.addDirsToPythonPackagePath instead."
		)
		from addonHandler.packaging import addDirsToPythonPackagePath
		return addDirsToPythonPackagePath
	if attrName == "CONFIG_IN_LOCAL_APPDATA_SUBKEY" and NVDAState._allowDeprecatedAPI():
		# Note: this should only log in situations where it will not be excessively noisy.
		log.warning(
			"CONFIG_IN_LOCAL_APPDATA_SUBKEY is deprecated. "
			"Instead use RegistryKey.CONFIG_IN_LOCAL_APPDATA_SUBKEY. ",
			stack_info=True,
		)
		return RegistryKey.CONFIG_IN_LOCAL_APPDATA_SUBKEY.value
	raise AttributeError(f"module {repr(__name__)} has no attribute {repr(attrName)}")


def initialize():
	global conf
	conf = ConfigManager()

def saveOnExit():
	"""Save the configuration if configured to save on exit.
	This should only be called if NVDA is about to exit.
	Errors are ignored.
	"""
	if conf["general"]["saveConfigurationOnExit"]:
		try:
			conf.save()
<<<<<<< HEAD
		except:
=======
		except:  # noqa: E722
>>>>>>> 86f79e6b
			pass


class RegistryKey(str, Enum):
	INSTALLED_COPY = r"SOFTWARE\Microsoft\Windows\CurrentVersion\Uninstall\NVDA"
	RUN = r"SOFTWARE\Microsoft\Windows\CurrentVersion\Run"
	NVDA = r"SOFTWARE\NVDA"
	r"""
	The name of the registry key stored under HKEY_LOCAL_MACHINE where system wide NVDA settings are stored.
	Note that NVDA is a 32-bit application, so on X64 systems,
	this will evaluate to `r"SOFTWARE\WOW6432Node\nvda"`
	"""
	CONFIG_IN_LOCAL_APPDATA_SUBKEY = "configInLocalAppData"
	"""
	#6864: The name of the subkey stored under RegistryKey.NVDA where the value is stored
	which will make an installed NVDA load the user configuration either from the local or from
	the roaming application data profile.
	The registry value is unset by default.
	When setting it manually, a DWORD value is preferred.
	A value of 0 will evaluate to loading the configuration from the roaming application data (default).
	A value of 1 means loading the configuration from the local application data folder.
	"""
	FORCE_SECURE_MODE_SUBKEY = "forceSecureMode"
	SERVICE_DEBUG_SUBKEY = "serviceDebug"


def isInstalledCopy() -> bool:
	"""Checks to see if this running copy of NVDA is installed on the system"""
	try:
		k = winreg.OpenKey(
			winreg.HKEY_LOCAL_MACHINE,
			RegistryKey.INSTALLED_COPY.value
		)
	except FileNotFoundError:
		log.debug(
			f"Unable to find isInstalledCopy registry key {RegistryKey.INSTALLED_COPY}"
			"- this is not an installed copy."
		)
		return False
	except WindowsError:
		log.error(
			f"Unable to open isInstalledCopy registry key {RegistryKey.INSTALLED_COPY}",
			exc_info=True
		)
		return False

	try:
		instDir = winreg.QueryValueEx(k, "UninstallDirectory")[0]
	except FileNotFoundError:
		log.debug(
			f"Unable to find UninstallDirectory value for {RegistryKey.INSTALLED_COPY}"
			"- this may not be an installed copy."
		)
		return False
	except WindowsError:
		log.error("Unable to query isInstalledCopy registry key", exc_info=True)
		return False

	winreg.CloseKey(k)
	try:
		return os.stat(instDir) == os.stat(globalVars.appDir)
	except (WindowsError, FileNotFoundError):
		log.error(
			"Failed to access the installed NVDA directory,"
			"or, a portable copy failed to access the current NVDA app directory",
			exc_info=True
		)
		return False


def getInstalledUserConfigPath() -> Optional[str]:
	try:
		winreg.OpenKey(winreg.HKEY_LOCAL_MACHINE, RegistryKey.NVDA.value)
	except FileNotFoundError:
		log.debug("Could not find nvda registry key, NVDA is not currently installed")
		return None
	except WindowsError:
		log.error("Could not open nvda registry key", exc_info=True)
		return None

	if NVDAState._configInLocalAppDataEnabled():
		configFolder = FolderId.LOCAL_APP_DATA
	else:
		configFolder = FolderId.ROAMING_APP_DATA

	configParent = SHGetKnownFolderPath(configFolder)
	try:
		return os.path.join(configParent, "nvda")
	except WindowsError:
		# (#13242) There is some uncertainty as to how this could be caused
		log.debugWarning("Installed user config is not in local app data", exc_info=True)
		return None


def getUserDefaultConfigPath(useInstalledPathIfExists=False):
	"""Get the default path for the user configuration directory.
	This is the default path and doesn't reflect overriding from the command line,
	which includes temporary copies.
	Most callers will want the C{NVDAState.WritePaths.configDir variable} instead.
	"""
	installedUserConfigPath=getInstalledUserConfigPath()
	if installedUserConfigPath and (isInstalledCopy() or isAppX or (useInstalledPathIfExists and os.path.isdir(installedUserConfigPath))):
		if isAppX:
			# NVDA is running as a Windows Store application.
			# Although Windows will redirect %APPDATA% to a user directory specific to the Windows Store application,
			# It also makes existing %APPDATA% files available here. 
			# We cannot share NVDA user config directories  with other copies of NVDA as their config may be using add-ons
			# Therefore add a suffix to the directory to make it specific to Windows Store application versions.
			installedUserConfigPath+='_appx'
		return installedUserConfigPath
	return os.path.join(globalVars.appDir, 'userConfig')


SCRATCH_PAD_ONLY_DIRS = (
	'appModules',
	'brailleDisplayDrivers',
	'brailleTables',
	'globalPlugins',
	'synthDrivers',
	'visionEnhancementProviders',
)


def getScratchpadDir(ensureExists: bool = False) -> str:
	""" Returns the path where custom appModules, globalPlugins and drivers can be placed while being developed."""
	path = WritePaths.scratchpadDir
	if ensureExists:
		if not os.path.isdir(path):
			os.makedirs(path)
		for subdir in SCRATCH_PAD_ONLY_DIRS:
			subpath=os.path.join(path,subdir)
			if not os.path.isdir(subpath):
				os.makedirs(subpath)
	return path


def initConfigPath(configPath: Optional[str] = None) -> None:
	"""
	Creates the current configuration path if it doesn't exist. Also makes sure that various sub directories also exist.
	@param configPath: an optional path which should be used instead (only useful when being called from outside of NVDA)
	"""
	if not configPath:
		configPath = WritePaths.configDir
	if not os.path.isdir(configPath):
		os.makedirs(configPath)
	else:
		OLD_CODE_DIRS = ("appModules", "brailleDisplayDrivers", "globalPlugins", "synthDrivers")
		# #10014: Since #9238 code from these directories is no longer loaded.
		# However they still exist in config for older installations. Remove them if empty to minimize confusion.
		for dir in OLD_CODE_DIRS:
			dir = os.path.join(configPath, dir)
			if os.path.isdir(dir):
				try:
					os.rmdir(dir)
					log.info("Removed old plugins dir: %s", dir)
				except OSError as ex:
					if ex.errno == errno.ENOTEMPTY:
						log.info("Failed to remove old plugins dir: %s. Directory not empty.", dir)
	subdirs=["speechDicts","profiles"]
	if not isAppX:
		subdirs.append("addons")
	for subdir in subdirs:
		subdir=os.path.join(configPath,subdir)
		if not os.path.isdir(subdir):
			os.makedirs(subdir)


def getStartAfterLogon() -> bool:
	"""Not to be confused with getStartOnLogonScreen.

	Checks if NVDA is set to start after a logon.
	Checks related easeOfAccess current user registry keys on Windows 8 or newer.
	Then, checks the registry run key to see if NVDA
	has been registered to start after logon on Windows 7
	or by earlier NVDA versions.
	"""
	if easeOfAccess.willAutoStart(easeOfAccess.AutoStartContext.AFTER_LOGON):
		return True
	try:
		k = winreg.OpenKey(winreg.HKEY_CURRENT_USER, RegistryKey.RUN.value)
	except FileNotFoundError:
		log.debugWarning(
			f"Unable to find run registry key {RegistryKey.RUN}",
			exc_info=True
		)
		return False
	except WindowsError:
		log.error(
			f"Unable to open run registry key {RegistryKey.RUN}",
			exc_info=True
		)
		return False

	try:
		val = winreg.QueryValueEx(k, "nvda")[0]
	except FileNotFoundError:
		log.debug("NVDA is not set to start after logon")
		return False
	except WindowsError:
		log.error("Failed to query NVDA key to set start after logon", exc_info=True)
		return False

	try:
		startAfterLogonPath = os.stat(val)
	except WindowsError:
		log.error(
			"Failed to access the start after logon directory.",
			exc_info=True
		)
		return False
	
	try:
		currentSourcePath = os.stat(sys.argv[0])
	except FileNotFoundError:
		log.debug("Failed to access the current running NVDA directory.")
		return False
	except WindowsError:
		log.error(
			"Failed to access the current running NVDA directory.",
			exc_info=True
		)
		return False

	return currentSourcePath == startAfterLogonPath


def setStartAfterLogon(enable: bool) -> None:
	"""Not to be confused with setStartOnLogonScreen.
	
	Toggle if NVDA automatically starts after a logon.
	Sets easeOfAccess related registry keys.

	When toggling off, always delete the registry run key
	in case it was set by an earlier version of NVDA.
	"""
	if getStartAfterLogon() == enable:
		return
	easeOfAccess.setAutoStart(easeOfAccess.AutoStartContext.AFTER_LOGON, enable)
	if enable:
		return
	# We're disabling, so ensure the run key is cleared,
	# as it might have been set by an old version.
	k = winreg.OpenKey(winreg.HKEY_CURRENT_USER, RegistryKey.RUN.value, 0, winreg.KEY_WRITE)
	try:
		winreg.QueryValue(k, "nvda")
	except FileNotFoundError:
		log.debug(
			"The run registry key is not set for setStartAfterLogon."
			"This is expected since ease of access is used"
		)
		return
	try:
		winreg.DeleteValue(k, "nvda")
	except WindowsError:
		log.error(
			"Couldn't unset registry key for nvda to start after logon.",
			exc_info=True
		)


SLAVE_FILENAME = os.path.join(globalVars.appDir, "nvda_slave.exe")


def getStartOnLogonScreen() -> bool:
	"""Not to be confused with getStartAfterLogon.

	Checks if NVDA is set to start on the logon screen.

	Checks related easeOfAccess local machine registry keys.
	Then, checks a NVDA registry key to see if NVDA
	has been registered to start on logon by earlier NVDA versions.
	"""
	if easeOfAccess.willAutoStart(easeOfAccess.AutoStartContext.ON_LOGON_SCREEN):
		return True
	try:
		k = winreg.OpenKey(winreg.HKEY_LOCAL_MACHINE, RegistryKey.NVDA.value)
	except FileNotFoundError:
		log.debugWarning(f"Could not find NVDA reg key {RegistryKey.NVDA}", exc_info=True)
	except WindowsError:
		log.error(f"Failed to open NVDA reg key {RegistryKey.NVDA}", exc_info=True)
	else:
		try:
			return bool(winreg.QueryValueEx(k, "startOnLogonScreen")[0])
		except FileNotFoundError:
			log.debug(f"Could not find startOnLogonScreen value for {RegistryKey.NVDA} - likely unset.")
			return False
		except WindowsError:
			log.error(f"Failed to query startOnLogonScreen value for {RegistryKey.NVDA}", exc_info=True)
			return False
	return False


def _setStartOnLogonScreen(enable: bool) -> None:
	easeOfAccess.setAutoStart(easeOfAccess.AutoStartContext.ON_LOGON_SCREEN, enable)


def setSystemConfigToCurrentConfig():
	fromPath = WritePaths.configDir
	if ctypes.windll.shell32.IsUserAnAdmin():
		_setSystemConfig(fromPath)
	else:
		import systemUtils
		res = systemUtils.execElevated(SLAVE_FILENAME, ("setNvdaSystemConfig", fromPath), wait=True)
		if res==2:
			import installer
			raise installer.RetriableFailure
		elif res!=0:
			raise RuntimeError("Slave failure")

def _setSystemConfig(fromPath):
	import installer
	toPath=os.path.join(sys.prefix,'systemConfig')
	log.debug("Copying config to systemconfig dir: %s", toPath)
	if os.path.isdir(toPath):
		installer.tryRemoveFile(toPath)
	for curSourceDir, subDirs, files in os.walk(fromPath):
		if curSourceDir == fromPath:
			curDestDir = toPath
			# Don't copy from top-level config dirs we know will be ignored due to security risks.
			removeSubs = set(SCRATCH_PAD_ONLY_DIRS).intersection(subDirs)
			for subPath in removeSubs:
				log.debug("Ignored folder that may contain unpackaged addons: %s", subPath)
				subDirs.remove(subPath)
		else:
			relativePath = os.path.relpath(curSourceDir, fromPath)
			curDestDir = os.path.join(toPath, relativePath)
		if not os.path.isdir(curDestDir):
			os.makedirs(curDestDir)
		for f in files:
			# Do not copy executables to the system configuration, as this may cause security risks.
			# This will also exclude pending updates.
			if f.endswith(".exe"):
				log.debug("Ignored file %s while copying current user configuration to system configuration"%f)
				continue
			sourceFilePath=os.path.join(curSourceDir,f)
			destFilePath=os.path.join(curDestDir,f)
			installer.tryCopyFile(sourceFilePath,destFilePath)


def setStartOnLogonScreen(enable: bool) -> None:
	"""
	Not to be confused with setStartAfterLogon.

	Toggle whether NVDA starts on the logon screen automatically.
	On failure to set, retries with escalated permissions.

	Raises a RuntimeError on failure.
	"""
	if getStartOnLogonScreen() == enable:
		return
	try:
		# Try setting it directly.
		_setStartOnLogonScreen(enable)
	except WindowsError:
		log.debugWarning("Failed to set start on logon screen's config.")
		# We probably don't have admin privs, so we need to elevate to do this using the slave.
		import systemUtils
		if systemUtils.execElevated(
			SLAVE_FILENAME,
			("config_setStartOnLogonScreen", "%d" % enable),
			wait=True
		) != 0:
			raise RuntimeError("Slave failed to set startOnLogonScreen")


def _transformSpec(spec: ConfigObj):
	"""To make the spec less verbose, transform the spec:
	- Add default="default" to all featureFlag items. This is required so that the key can be read,
	even if it is missing from the config.
	"""
	spec.configspec = spec
	spec.validate(
		Validator({
			"featureFlag": _transformSpec_AddFeatureFlagDefault,
		}), preserve_errors=True,
	)


class ConfigManager(object):
	"""Manages and provides access to configuration.
	In addition to the base configuration, there can be multiple active configuration profiles.
	Settings in more recently activated profiles take precedence,
	with the base configuration being consulted last.
	This allows a profile to override settings in profiles activated earlier and the base configuration.
	A profile need only include a subset of the available settings.
	Changed settings are written to the most recently activated profile.
	"""

	BASE_ONLY_SECTIONS = {
		"general",
		"update",
		"upgrade",
		"development",
		"addonStore",
	}
	"""
	Sections that only apply to the base configuration;
	i.e. they cannot be overridden in profiles.
	Note this set may be extended by add-ons.
	"""

	def __init__(self):
		self.spec = confspec
		_transformSpec(self.spec)
		#: All loaded profiles by name.
		self._profileCache: Optional[Dict[Optional[str], ConfigObj]] = {}
		#: The active profiles.
		self.profiles: List[ConfigObj] = []
		#: Whether profile triggers are enabled (read-only).
		self.profileTriggersEnabled: bool = True
		self.validator: Validator = Validator({
			"_featureFlag": _validateConfig_featureFlag
		})
		self.rootSection: Optional[AggregatedSection] = None
		self._shouldHandleProfileSwitch: bool = True
		self._pendingHandleProfileSwitch: bool = False
		self._suspendedTriggers: Optional[List[ProfileTrigger]] = None
		self._initBaseConf()
		#: Maps triggers to profiles.
		self.triggersToProfiles: Optional[Dict[ProfileTrigger, ConfigObj]] = None
		self._loadProfileTriggers()
		#: The names of all profiles that have been modified since they were last saved.
		self._dirtyProfiles: Set[str] = set()

	def _handleProfileSwitch(self, shouldNotify=True):
		if not self._shouldHandleProfileSwitch:
			self._pendingHandleProfileSwitch = True
			return
		currentRootSection = self.rootSection
		init = currentRootSection is None
		# Reset the cache.
		self.rootSection = AggregatedSection(self, (), self.spec, self.profiles)
		if init:
			# We're still initialising, so don't notify anyone about this change.
			return
		if shouldNotify:
			post_configProfileSwitch.notify(prevConf=currentRootSection.dict())

	def _initBaseConf(self, factoryDefaults=False):
		fn = WritePaths.nvdaConfigFile
		if factoryDefaults:
			profile = self._loadConfig(None)
			profile.filename = fn
		else:
			try:
				profile = self._loadConfig(fn) # a blank config returned if fn does not exist
				self.baseConfigError = False
<<<<<<< HEAD
			except:
=======
			except:  # noqa: E722
>>>>>>> 86f79e6b
				backupFileName = fn + '.corrupted.bak'
				log.error(
					"Error loading base configuration; the base configuration file will be reinitialized."
					f" A copy of your previous configuration file will be saved at {backupFileName}",
					exc_info=True,
				)
				try:
					if os.path.exists(backupFileName):
						os.unlink(backupFileName)
					os.rename(fn, backupFileName)
				except Exception:
					log.error(f"Unable to save a copy of the corrupted configuration to {backupFileName}", exc_info=True)
				self.baseConfigError = True
				return self._initBaseConf(factoryDefaults=True)

		for key in self.BASE_ONLY_SECTIONS:
			# These sections are returned directly from the base config, so validate them here.
			try:
				sect = profile[key]
			except KeyError:
				profile[key] = {}
				# ConfigObj mutates this into a configobj.Section.
				sect = profile[key]
			sect.configspec = self.spec[key]
			profile.validate(self.validator, section=sect)

		self._profileCache[None] = profile
		self.profiles.append(profile)
		self._handleProfileSwitch()

	def _loadConfig(self, fn, fileError=False):
		log.info(u"Loading config: {0}".format(fn))
		profile = ConfigObj(fn, indent_type="\t", encoding="UTF-8", file_error=fileError)
		# Python converts \r\n to \n when reading files in Windows, so ConfigObj can't determine the true line ending.
		profile.newlines = "\r\n"
		profileCopy = deepcopy(profile)
		try:
			if NVDAState.shouldWriteToDisk() and profile.filename is not None:
				writeProfileFunc = self._writeProfileToFile
			else:
				writeProfileFunc = None
			profileUpgrader.upgrade(profile, self.validator, writeProfileFunc)
		except Exception as e:
			# Log at level info to ensure that the profile is logged.
			log.info(u"Config before schema update:\n%s" % profileCopy, exc_info=False)
			raise e
		# since profile settings are not yet imported we have to "peek" to see
		# if debug level logging is enabled.
		try:
			logLevelName = profile["general"]["loggingLevel"]
<<<<<<< HEAD
		except KeyError as e:
=======
		except KeyError:
>>>>>>> 86f79e6b
			logLevelName = None
		if log.isEnabledFor(log.DEBUG) or (logLevelName and DEBUG >= logging.getLevelName(logLevelName)):
			# Log at level info to ensure that the profile is logged.
			log.info(u"Config loaded (after upgrade, and in the state it will be used by NVDA):\n{0}".format(profile))
		return profile

	def __getitem__(self, key):
		if key in self.BASE_ONLY_SECTIONS:
			# Return these directly from the base configuration.
			return self.profiles[0][key]
		return self.rootSection[key]

	def __contains__(self, key):
		return key in self.rootSection

	def get(self, key, default=None):
		return self.rootSection.get(key, default)

	def __setitem__(self, key, val):
		self.rootSection[key] = val

	def dict(self):
		return self.rootSection.dict()

	def listProfiles(self):
		try:
			profileFiles = os.listdir(WritePaths.profilesDir)
		except FileNotFoundError:
			log.debugWarning("Profiles directory does not exist.")
			profileFiles = []
		for name in profileFiles:
			name, ext = os.path.splitext(name)
			if ext == ".ini":
				yield name

	def _getProfileFn(self, name: str) -> str:
		return WritePaths.getProfileConfigFile(name)

	def _getProfile(self, name, load=True):
		try:
			return self._profileCache[name]
		except KeyError:
			if not load:
				raise KeyError(name)

		# Load the profile.
		fn = self._getProfileFn(name)
		profile = self._loadConfig(fn, fileError = True) # file must exist.
		profile.name = name
		profile.manual = False
		profile.triggered = False
		self._profileCache[name] = profile
		return profile

	def getProfile(self, name):
		"""Get a profile given its name.
		This is useful for checking whether a profile has been manually activated or triggered.
		@param name: The name of the profile.
		@type name: str
		@return: The profile object.
		@raise KeyError: If the profile is not loaded.
		"""
		return self._getProfile(name, load=False)

	def manualActivateProfile(self, name):
		"""Manually activate a profile.
		Only one profile can be manually active at a time.
		If another profile was manually activated, deactivate it first.
		If C{name} is C{None}, a profile will not be activated.
		@param name: The name of the profile or C{None} for no profile.
		@type name: str
		"""
		if len(self.profiles) > 1:
			profile = self.profiles[-1]
			if profile.manual:
				del self.profiles[-1]
				profile.manual = False
		if name:
			profile = self._getProfile(name)
			profile.manual = True
			self.profiles.append(profile)
		self._handleProfileSwitch()

	def _markWriteProfileDirty(self):
		if len(self.profiles) == 1:
			# There's nothing other than the base config, which is always saved anyway.
			return
		self._dirtyProfiles.add(self.profiles[-1].name)

	def _writeProfileToFile(self, filename, profile):
		with FaultTolerantFile(filename) as f:
			profile.write(f)

	def save(self):
		"""Save all modified profiles and the base configuration to disk.
		"""
		# #7598: give others a chance to either save settings early or terminate tasks.
		pre_configSave.notify()
		if not NVDAState.shouldWriteToDisk():
			log.info("Not writing profile, either --secure or --launcher args present")
			return
		try:
			self._writeProfileToFile(self.profiles[0].filename, self.profiles[0])
			log.info("Base configuration saved")
			for name in self._dirtyProfiles:
				self._writeProfileToFile(self._profileCache[name].filename, self._profileCache[name])
				log.info("Saved configuration profile %s" % name)
			self._dirtyProfiles.clear()
		except PermissionError as e:
			log.warning("Error saving configuration; probably read only file system", exc_info=True)
			raise e
		post_configSave.notify()

	def reset(self, factoryDefaults=False):
		"""Reset the configuration to saved settings or factory defaults.
		@param factoryDefaults: C{True} to reset to factory defaults, C{False} to reset to saved configuration.
		@type factoryDefaults: bool
		"""
		pre_configReset.notify(factoryDefaults=factoryDefaults)
		self.profiles = []
		self._profileCache.clear()
		self._dirtyProfiles.clear()
		# Signal that we're initialising.
		self.rootSection = None
		self._initBaseConf(factoryDefaults=factoryDefaults)
		post_configReset.notify(factoryDefaults=factoryDefaults)

	def createProfile(self, name):
		"""Create a profile.
		@param name: The name of the profile to create.
		@type name: str
		@raise ValueError: If a profile with this name already exists.
		"""
		if globalVars.appArgs.secure:
			return
		if not name:
			raise ValueError("Missing name.")
		fn = self._getProfileFn(name)
		if os.path.isfile(fn):
			raise ValueError("A profile with the same name already exists: %s" % name)
		# Just create an empty file to make sure we can.
		open(fn, "w").close()
		# Register a script for the new profile.
		# Import late to avoid circular import.
		from globalCommands import ConfigProfileActivationCommands
		ConfigProfileActivationCommands.addScriptForProfile(name)

	def deleteProfile(self, name):
		"""Delete a profile.
		@param name: The name of the profile to delete.
		@type name: str
		@raise LookupError: If the profile doesn't exist.
		"""
		if globalVars.appArgs.secure:
			return
		fn = self._getProfileFn(name)
		if not os.path.isfile(fn):
			raise LookupError("No such profile: %s" % name)
		os.remove(fn)
		# Remove the script for the deleted profile from the script collector.
		# Import late to avoid circular import.
		from globalCommands import ConfigProfileActivationCommands
		ConfigProfileActivationCommands.removeScriptForProfile(name)
		try:
			del self._profileCache[name]
		except KeyError:
			pass
		# Remove any triggers associated with this profile.
		allTriggers = self.triggersToProfiles
		# You can't delete from a dict while iterating through it.
		delTrigs = [trigSpec for trigSpec, trigProfile in allTriggers.items()
			if trigProfile == name]
		if delTrigs:
			for trigSpec in delTrigs:
				del allTriggers[trigSpec]
			self.saveProfileTriggers()
		# Remove the profile from the dirty profile list
		try:
			self._dirtyProfiles.remove(name)
		except KeyError:
			# The profile wasn't dirty.
			pass
		# Check if this profile was active.
		delProfile = None
		for index in range(len(self.profiles) - 1, -1, -1):
			profile = self.profiles[index]
			if profile.name == name:
				# Deactivate it.
				del self.profiles[index]
				delProfile = profile
		if not delProfile:
			return
		self._handleProfileSwitch()
		if self._suspendedTriggers:
			# Remove any suspended triggers referring to this profile.
			# As the dictionary changes during iteration, wrap this inside a list call.
			for trigger in list(self._suspendedTriggers):
				if trigger._profile == delProfile:
					del self._suspendedTriggers[trigger]

	def renameProfile(self, oldName, newName):
		"""Rename a profile.
		@param oldName: The current name of the profile.
		@type oldName: str
		@param newName: The new name for the profile.
		@type newName: str
		@raise LookupError: If the profile doesn't exist.
		@raise ValueError: If a profile with the new name already exists.
		"""
		if globalVars.appArgs.secure:
			return
		if newName == oldName:
			return
		if not newName:
			raise ValueError("Missing newName")
		oldFn = self._getProfileFn(oldName)
		newFn = self._getProfileFn(newName)
		if not os.path.isfile(oldFn):
			raise LookupError("No such profile: %s" % oldName)
		# Windows file names are case insensitive,
		# so only test for file existence if the names don't match case insensitively.
		if oldName.lower() != newName.lower() and os.path.isfile(newFn):
			raise ValueError("A profile with the same name already exists: %s" % newName)

		os.rename(oldFn, newFn)
		# Update any associated triggers.
		allTriggers = self.triggersToProfiles
		saveTrigs = False
		for trigSpec, trigProfile in allTriggers.items():
			if trigProfile == oldName:
				allTriggers[trigSpec] = newName
				saveTrigs = True
		if saveTrigs:
			self.saveProfileTriggers()
		# Rename the script for the profile.
		# Import late to avoid circular import.
		from globalCommands import ConfigProfileActivationCommands
		ConfigProfileActivationCommands.updateScriptForRenamedProfile(oldName, newName)
		try:
			profile = self._profileCache.pop(oldName)
		except KeyError:
			# The profile hasn't been loaded, so there's nothing more to do.
			return
		profile.name = newName
		self._profileCache[newName] = profile
		try:
			self._dirtyProfiles.remove(oldName)
		except KeyError:
			# The profile wasn't dirty.
			return
		self._dirtyProfiles.add(newName)

	def _triggerProfileEnter(self, trigger):
		"""Called by L{ProfileTrigger.enter}}}.
		"""
		if not self.profileTriggersEnabled:
			return
		if self._suspendedTriggers is not None:
			self._suspendedTriggers[trigger] = "enter"
			return

		log.debug("Activating triggered profile %s" % trigger.profileName)
		try:
			profile = trigger._profile = self._getProfile(trigger.profileName)
		except:
			trigger._profile = None
			raise
		profile.triggered = True
		if len(self.profiles) > 1 and self.profiles[-1].manual:
			# There's a manually activated profile.
			# Manually activated profiles must be at the top of the stack, so insert this one below.
			self.profiles.insert(-1, profile)
		else:
			self.profiles.append(profile)
		self._handleProfileSwitch(trigger._shouldNotifyProfileSwitch)

	def _triggerProfileExit(self, trigger):
		"""Called by L{ProfileTrigger.exit}}}.
		"""
		if not self.profileTriggersEnabled:
			return
		if self._suspendedTriggers is not None:
			if trigger in self._suspendedTriggers:
				# This trigger was entered and is now being exited.
				# These cancel each other out.
				del self._suspendedTriggers[trigger]
			else:
				self._suspendedTriggers[trigger] = "exit"
			return

		profile = trigger._profile
		if profile is None:
			return
		log.debug("Deactivating triggered profile %s" % trigger.profileName)
		profile.triggered = False
		try:
			self.profiles.remove(profile)
		except ValueError:
			# This is probably due to the user resetting the configuration.
			log.debugWarning("Profile not active when exiting trigger")
			return
		self._handleProfileSwitch(trigger._shouldNotifyProfileSwitch)

	@contextlib.contextmanager
	def atomicProfileSwitch(self):
		"""Indicate that multiple profile switches should be treated as one.
		This is useful when multiple triggers may be exited/entered at once;
		e.g. when switching applications.
		While multiple switches aren't harmful, they might take longer;
		e.g. unnecessarily switching speech synthesizers or braille displays.
		This is a context manager to be used with the C{with} statement.
		"""
		self._shouldHandleProfileSwitch = False
		try:
			yield
		finally:
			self._shouldHandleProfileSwitch = True
			if self._pendingHandleProfileSwitch:
				self._handleProfileSwitch()
				self._pendingHandleProfileSwitch = False

	def suspendProfileTriggers(self):
		"""Suspend handling of profile triggers.
		Any triggers that currently apply will continue to apply.
		Subsequent enters or exits will not apply until triggers are resumed.
		@see: L{resumeTriggers}
		"""
		if self._suspendedTriggers is not None:
			return
		self._suspendedTriggers = OrderedDict()

	def resumeProfileTriggers(self):
		"""Resume handling of profile triggers after previous suspension.
		Any trigger enters or exits that occurred while triggers were suspended will be applied.
		Trigger handling will then return to normal.
		@see: L{suspendTriggers}
		"""
		if self._suspendedTriggers is None:
			return
		triggers = self._suspendedTriggers
		self._suspendedTriggers = None
		with self.atomicProfileSwitch():
			for trigger, action in triggers.items():
				trigger.enter() if action == "enter" else trigger.exit()

	def disableProfileTriggers(self):
		"""Temporarily disable all profile triggers.
		Any triggered profiles will be deactivated and subsequent triggers will not apply.
		Call L{enableTriggers} to re-enable triggers.
		"""
		if not self.profileTriggersEnabled:
			return
		self.profileTriggersEnabled = False
		for profile in self.profiles[1:]:
			profile.triggered = False
		if len(self.profiles) > 1 and self.profiles[-1].manual:
			del self.profiles[1:-1]
		else:
			del self.profiles[1:]
		self._suspendedTriggers = None
		self._handleProfileSwitch()

	def enableProfileTriggers(self):
		"""Re-enable profile triggers after they were previously disabled.
		"""
		self.profileTriggersEnabled = True

	def _loadProfileTriggers(self):
		fn = WritePaths.profileTriggersFile
		try:
			cobj = ConfigObj(fn, indent_type="\t", encoding="UTF-8")
<<<<<<< HEAD
		except:
=======
		except:  # noqa: E722
>>>>>>> 86f79e6b
			log.error("Error loading profile triggers", exc_info=True)
			cobj = ConfigObj(None, indent_type="\t", encoding="UTF-8")
			cobj.filename = fn
		# Python converts \r\n to \n when reading files in Windows, so ConfigObj can't determine the true line ending.
		cobj.newlines = "\r\n"
		try:
			self.triggersToProfiles = cobj["triggersToProfiles"]
		except KeyError:
			cobj["triggersToProfiles"] = {}
			# ConfigObj will have mutated this into a configobj.Section.
			self.triggersToProfiles = cobj["triggersToProfiles"]

	def saveProfileTriggers(self):
		"""Save profile trigger information to disk.
		This should be called whenever L{profilesToTriggers} is modified.
		"""
		if globalVars.appArgs.secure:
			# Never save if running securely.
			return
		self.triggersToProfiles.parent.write()
		log.info("Profile triggers saved")

	def _getSpecFromKeyPath(self, keyPath):
		if not keyPath or len(keyPath) < 1:
			raise ValueError("Key path not provided")

		spec = conf.spec
		for nextKey in keyPath:
			spec = spec[nextKey]
		return spec

	def _getConfigValidation(self, spec):
		"""returns a tuple with the spec for the config spec:
		("type", [], {}, "default value") EG:
		- (u'boolean', [], {}, u'false')
		- (u'integer', [], {'max': u'255', 'min': u'1'}, u'192')
		- (u'option', [u'changedContext', u'fill', u'scroll'], {}, u'changedContext')
		"""
		return conf.validator._parse_with_caching(spec)

	def getConfigValidation(self, keyPath):
		"""Get a config validation details
		This can be used to get a L{ConfigValidationData} containing the type, default, options list, or
		other validation parameters (min, max, etc) for a config key.
		@param keyPath: a sequence of the identifiers leading to the config key. EG ("braille", "messageTimeout")
		@return ConfigValidationData
		"""
		spec = self._getSpecFromKeyPath(keyPath)
		parsedSpec = self._getConfigValidation(spec)
		data = ConfigValidationData(parsedSpec[0])
		data.args = parsedSpec[1]
		data.kwargs = parsedSpec[2]
		data.default = conf.validator.get_default_value(spec)
		return data

class ConfigValidationData(object):
	validationFuncName = None  # type: str

	def __init__(self, validationFuncName):
		self.validationFuncName = validationFuncName
		super(ConfigValidationData, self).__init__()

	# args passed to the convert function
	args = []  # type: List[Any]

	# kwargs passed to the convert function.
	kwargs = {}  # type: Dict[str, Any]

	# the default value, used when config is missing.
	default = None  # converted to the appropriate type


class AggregatedSection:
	"""A view of a section of configuration which aggregates settings from all active profiles.
	"""
	# TODO: move to config.aggregatedSection

	def __init__(
			self,
			manager: ConfigManager,
			path: Tuple[str],
			spec: ConfigObj,
			profiles: List[ConfigObj]
	):
		self.manager = manager
		self.path = path
		self._spec = spec
		#: The relevant section in all of the profiles.
		self.profiles = profiles
		self._cache: aggregatedSection._cacheT = {}

	@staticmethod
	def _isSection(val: Any) -> bool:
		"""Checks if a given value or spec is a section of a config profile."""
		return isinstance(val, dict)

	def __getitem__(
			self,
			key: aggregatedSection._cacheKeyT,
			checkValidity: bool = True
	):
		# Try the cache first.
		try:
			val = self._cache[key]
		except KeyError:
			pass
		else:
			if val is KeyError:
				# We know there's no such setting.
				raise KeyError(key)
			return val

		spec = self._spec.get(key)
		foundSection = False
		if self._isSection(spec):
			foundSection = True

		# Walk through the profiles looking for the key.
		# If it's a section, collect that section from all profiles.
		subProfiles = []
		for profile in reversed(self.profiles):
			try:
				val = profile[key]
			except (KeyError, TypeError):
				# Indicate that this key doesn't exist in this profile.
				subProfiles.append(None)
				continue
			if self._isSection(val):
				foundSection = True
				subProfiles.append(val)
			else:
				# This is a setting.
				if not checkValidity:
					spec = None
				return self._cacheLeaf(key, spec, val)
		subProfiles.reverse()

		if not foundSection and spec:
			# This might have a default.
			try:
				val = self.manager.validator.get_default_value(spec)
			except KeyError:
				pass
			else:
				self._cache[key] = val
				return val

		if not foundSection:
			# The key doesn't exist, so cache this fact.
			self._cache[key] = KeyError
			raise KeyError(key)

		if spec is None:
			# Create this section in the config spec.
			self._spec[key] = {}
			# ConfigObj might have mutated this into a configobj.Section.
			spec = self._spec[key]
		sect = self._cache[key] = AggregatedSection(self.manager, self.path + (key,), spec, subProfiles)
		return sect

	def __contains__(self, key):
		try:
			self[key]
			return True
		except KeyError:
			return False

	def get(self, key, default=None):
		try:
			return self[key]
		except KeyError:
			return default

	def isSet(self, key):
		"""Check whether a given key has been explicitly set.
		This is sometimes useful because it can return C{False} even if there is a default for the key.
		@return: C{True} if the key has been explicitly set, C{False} if not.
		@rtype: bool
		"""
		for profile in self.profiles:
			if not profile:
				continue
			if key in profile:
				return True
		return False

	def _cacheLeaf(self, key, spec, val):
		if spec:
			# Validate and convert the value.
			val = self.manager.validator.check(spec, val)
		self._cache[key] = val
		return val

	def __iter__(self):
		keys = set()
		# Start with the cached items.
		for key, val in self._cache.items():
			keys.add(key)
			if val is not KeyError:
				yield key
		# Walk through the profiles and spec looking for items not yet cached.
		for profile in itertools.chain(reversed(self.profiles), (self._spec,)):
			if not profile:
				continue
			for key in profile:
				if key in keys:
					continue
				keys.add(key)
				yield key

	def items(self):
		for key in self:
			try:
				yield (key, self[key])
			except KeyError:
				# This could happen if the item is in the spec but there's no default.
				pass

	def copy(self):
		return dict(self.items())

	def dict(self):
		"""Return a deepcopy of self as a dictionary.
		Adapted from L{configobj.Section.dict}.
		"""
		newdict = {}
		for key, value in self.items():
			if isinstance(value, AggregatedSection):
				value = value.dict()
			elif isinstance(value, list):
				# create a copy rather than a reference
				value = list(value)
			elif isinstance(value, tuple):
				# create a copy rather than a reference
				value = tuple(value)
			newdict[key] = value
		return newdict

	def __setitem__(
			self,
			key: aggregatedSection._cacheKeyT,
			val: aggregatedSection._cacheValueT
	):
		spec = self._spec.get(key) if self.spec else None
		if self._isSection(spec) and not self._isSection(val):
			raise ValueError("Value must be a section")

		if self._isSection(spec) or self._isSection(val):
			# Update the profile.
			updateSect = self._getUpdateSection()
			updateSect[key] = val
			self.manager._markWriteProfileDirty()
			# ConfigObj will have mutated this into a configobj.Section.
			val = updateSect[key]
			cache = self._cache.get(key)
			if cache and cache is not KeyError:
				# An AggregatedSection has already been cached, so update it.
				cache = self._cache[key]
				cache.profiles[-1] = val
				cache._cache.clear()
			elif cache is KeyError:
				# This key now exists, so remove the cached non-existence.
				del self._cache[key]
			# If an AggregatedSection isn't already cached,
			# An appropriate AggregatedSection will be created the next time this section is fetched.
			return

		if spec:
			# Validate and convert the value.
			val = self.manager.validator.check(spec, val)

		try:
			# when setting the value we dont care if the existing value
			# is not valid.
			curVal = self.__getitem__(key, checkValidity=False)
		except KeyError:
			pass
		else:
			if (
				# Feature flags override __eq__.
				# Check str comparison as this is what is written to the config.
				# If the value is unchanged, do not update
				# or mark the profile as dirty.
				(
					isinstance(val, FeatureFlag)
					or isinstance(curVal, FeatureFlag)
				)
				and str(val) == str(curVal)
			):
				return

		# Set this value in the most recently activated profile.
		self._getUpdateSection()[key] = val
		self.manager._markWriteProfileDirty()
		self._cache[key] = val

	def _getUpdateSection(self):
		profile = self.profiles[-1]
		if profile is not None:
			# This section already exists in the profile.
			return profile

		section = self.manager.rootSection
		profile = section.profiles[-1]
		for part in self.path:
			parentProfile = profile
			section = section[part]
			profile = section.profiles[-1]
			if profile is None:
				# This section doesn't exist in the profile yet.
				# Create it and update the AggregatedSection.
				parentProfile[part] = {}
				# ConfigObj might have mutated this into a configobj.Section.
				profile = section.profiles[-1] = parentProfile[part]
		return profile

	@property
	def spec(self):
		return self._spec

	@spec.setter
	def spec(self, val):
		# This section is being replaced.
		# Clear it and replace the content so it remains linked to the main spec.
		self._spec.clear()
		self._spec.update(val)

class ProfileTrigger(object):
	"""A trigger for automatic activation/deactivation of a configuration profile.
	The user can associate a profile with a trigger.
	When the trigger applies, the associated profile is activated.
	When the trigger no longer applies, the profile is deactivated.
	L{spec} is a string used to search for this trigger and must be implemented.
	To signal that this trigger applies, call L{enter}.
	To signal that it no longer applies, call L{exit}.
	Alternatively, you can use this object as a context manager via the with statement;
	i.e. this trigger will apply only inside the with block.
	"""
	#: Whether to notify handlers when activating a triggered profile.
	#: This should usually be C{True}, but might be set to C{False} when
	#: only specific settings should be applied.
	#: For example, when switching profiles during a speech sequence,
	#: we only want to apply speech settings, not switch braille displays.
	_shouldNotifyProfileSwitch = True

	@baseObject.Getter
	def spec(self):
		"""The trigger specification.
		This is a string used to search for this trigger in the user's configuration.
		@rtype: str
		"""
		raise NotImplementedError

	@property
	def hasProfile(self):
		"""Whether this trigger has an associated profile.
		@rtype: bool
		"""
		return self.spec in conf.triggersToProfiles

	def enter(self):
		"""Signal that this trigger applies.
		The associated profile (if any) will be activated.
		"""
		try:
			self.profileName = conf.triggersToProfiles[self.spec]
		except KeyError:
			self.profileName = None
			return
		try:
			conf._triggerProfileEnter(self)
<<<<<<< HEAD
		except:
=======
		except:  # noqa: E722
>>>>>>> 86f79e6b
			log.error("Error entering trigger %s, profile %s"
				% (self.spec, self.profileName), exc_info=True)
	__enter__ = enter

	def exit(self):
		"""Signal that this trigger no longer applies.
		The associated profile (if any) will be deactivated.
		"""
		if not self.profileName:
			return
		try:
			conf._triggerProfileExit(self)
<<<<<<< HEAD
		except:
=======
		except:  # noqa: E722
>>>>>>> 86f79e6b
			log.error("Error exiting trigger %s, profile %s"
				% (self.spec, self.profileName), exc_info=True)

	def __exit__(self, excType, excVal, traceback):
		self.exit()


class AllowUiaInChromium(Enum):
	_DEFAULT = 0  # maps to 'when necessary'
	WHEN_NECESSARY = 1  # the current default
	YES = 2
	NO = 3

	@staticmethod
	def getConfig() -> 'AllowUiaInChromium':
		allow = AllowUiaInChromium(conf['UIA']['allowInChromium'])
		if allow == AllowUiaInChromium._DEFAULT:
			return AllowUiaInChromium.WHEN_NECESSARY
		return allow


class AllowUiaInMSWord(Enum):
	_DEFAULT = 0  # maps to 'where suitable'
	WHEN_NECESSARY = 1
	WHERE_SUITABLE = 2
	ALWAYS = 3

	@staticmethod
	def getConfig() -> 'AllowUiaInMSWord':
		allow = AllowUiaInMSWord(conf['UIA']['allowInMSWord'])
		if allow == AllowUiaInMSWord._DEFAULT:
			return AllowUiaInMSWord.WHERE_SUITABLE
		return allow<|MERGE_RESOLUTION|>--- conflicted
+++ resolved
@@ -115,11 +115,7 @@
 	if conf["general"]["saveConfigurationOnExit"]:
 		try:
 			conf.save()
-<<<<<<< HEAD
-		except:
-=======
 		except:  # noqa: E722
->>>>>>> 86f79e6b
 			pass
 
 
@@ -567,11 +563,7 @@
 			try:
 				profile = self._loadConfig(fn) # a blank config returned if fn does not exist
 				self.baseConfigError = False
-<<<<<<< HEAD
-			except:
-=======
 			except:  # noqa: E722
->>>>>>> 86f79e6b
 				backupFileName = fn + '.corrupted.bak'
 				log.error(
 					"Error loading base configuration; the base configuration file will be reinitialized."
@@ -622,11 +614,7 @@
 		# if debug level logging is enabled.
 		try:
 			logLevelName = profile["general"]["loggingLevel"]
-<<<<<<< HEAD
-		except KeyError as e:
-=======
 		except KeyError:
->>>>>>> 86f79e6b
 			logLevelName = None
 		if log.isEnabledFor(log.DEBUG) or (logLevelName and DEBUG >= logging.getLevelName(logLevelName)):
 			# Log at level info to ensure that the profile is logged.
@@ -998,11 +986,7 @@
 		fn = WritePaths.profileTriggersFile
 		try:
 			cobj = ConfigObj(fn, indent_type="\t", encoding="UTF-8")
-<<<<<<< HEAD
-		except:
-=======
 		except:  # noqa: E722
->>>>>>> 86f79e6b
 			log.error("Error loading profile triggers", exc_info=True)
 			cobj = ConfigObj(None, indent_type="\t", encoding="UTF-8")
 			cobj.filename = fn
@@ -1374,11 +1358,7 @@
 			return
 		try:
 			conf._triggerProfileEnter(self)
-<<<<<<< HEAD
-		except:
-=======
 		except:  # noqa: E722
->>>>>>> 86f79e6b
 			log.error("Error entering trigger %s, profile %s"
 				% (self.spec, self.profileName), exc_info=True)
 	__enter__ = enter
@@ -1391,11 +1371,7 @@
 			return
 		try:
 			conf._triggerProfileExit(self)
-<<<<<<< HEAD
-		except:
-=======
 		except:  # noqa: E722
->>>>>>> 86f79e6b
 			log.error("Error exiting trigger %s, profile %s"
 				% (self.spec, self.profileName), exc_info=True)
 
