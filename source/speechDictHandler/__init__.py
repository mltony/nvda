# A part of NonVisual Desktop Access (NVDA)
# Copyright (C) 2006-2023 NVDA Contributors <http://www.nvda-project.org/>
# This file is covered by the GNU General Public License.
# See the file COPYING for more details.

import re
from typing import Any
import globalVars
from logHandler import log
import os
import codecs

from NVDAState import WritePaths
from . import dictFormatUpgrade


def __getattr__(attrName: str) -> Any:
	"""Module level `__getattr__` used to preserve backward compatibility.
	"""
	import NVDAState
	if attrName == "speechDictsPath" and NVDAState._allowDeprecatedAPI():
		log.warning(
			"speechDictHandler.speechDictsPath is deprecated, "
			"instead use NVDAState.WritePaths.speechDictsDir",
			stack_info=True
		)
		return WritePaths.speechDictsDir
	raise AttributeError(f"module {repr(__name__)} has no attribute {repr(attrName)}")


dictionaries = {}
dictTypes = ("temp", "voice", "default", "builtin") # ordered by their priority E.G. voice specific speech dictionary is processed before the default

# Types of speech dictionary entries:
ENTRY_TYPE_ANYWHERE = 0 # String can match anywhere
ENTRY_TYPE_WORD = 2 # String must have word boundaries on both sides to match
ENTRY_TYPE_REGEXP = 1 # Regular expression

class SpeechDictEntry:

	def __init__(self, pattern, replacement,comment,caseSensitive=True,type=ENTRY_TYPE_ANYWHERE):
		self.pattern = pattern
		flags = re.U
<<<<<<< HEAD
		if not caseSensitive: flags|=re.IGNORECASE
=======
		if not caseSensitive: flags|=re.IGNORECASE  # noqa: E701
>>>>>>> 86f79e6b
		if type == ENTRY_TYPE_REGEXP:
			tempPattern = pattern
		elif type == ENTRY_TYPE_WORD:
			tempPattern = r"\b" + re.escape(pattern) + r"\b"
		else:
			tempPattern= re.escape(pattern)
			type = ENTRY_TYPE_ANYWHERE # Insure sane values.
		self.compiled = re.compile(tempPattern,flags)
		self.replacement = replacement
		self.comment=comment
		self.caseSensitive=caseSensitive
		self.type=type

	def sub(self, text: str) -> str:
		if self.type == ENTRY_TYPE_REGEXP:
			replacement = self.replacement
		else:
			# Escape the backslashes for non-regexp replacements
			replacement = self.replacement.replace('\\', '\\\\')
		return self.compiled.sub(replacement, text)

class SpeechDict(list):

	fileName = None

	def load(self, fileName):
		self.fileName=fileName
		comment=""
		del self[:]
		log.debug("Loading speech dictionary '%s'..." % fileName)
		if not os.path.isfile(fileName): 
			log.debug("file '%s' not found." % fileName)
			return
		file = codecs.open(fileName,"r","utf_8_sig",errors="replace")
		for line in file:
			if line.isspace():
				comment=""
				continue
			line=line.rstrip('\r\n')
			if line.startswith('#'):
				if comment:
					comment+=" "
				comment+=line[1:]
			else:
				temp=line.split("\t")
				if len(temp) ==4:
					pattern = temp[0].replace(r'\#','#')
					replace = temp[1].replace(r'\#','#')
					try:
						dictionaryEntry=SpeechDictEntry(pattern, replace, comment, caseSensitive=bool(int(temp[2])), type=int(temp[3]))
						self.append(dictionaryEntry)
					except Exception as e:
						log.exception("Dictionary (\"%s\") entry invalid for \"%s\" error raised: \"%s\"" % (fileName, line, e))
					comment=""
				else:
					log.warning("can't parse line '%s'" % line)
		log.debug("%d loaded records." % len(self))
		file.close()
		return

	def save(self,fileName=None):
		if not fileName:
			fileName=getattr(self,'fileName',None)
		if not fileName:
			return
		dirName=os.path.dirname(fileName)
		if not os.path.isdir(dirName):
			os.makedirs(dirName)
		file = codecs.open(fileName,"w","utf_8_sig",errors="replace")
		for entry in self:
			if entry.comment:
				file.write("#%s\r\n"%entry.comment)
			file.write("%s\t%s\t%s\t%s\r\n"%(entry.pattern.replace('#',r'\#'),entry.replacement.replace('#',r'\#'),int(entry.caseSensitive),entry.type))
		file.close()

	def sub(self, text):
		invalidEntries = []
		for index, entry in enumerate(self):
			try:
				text = entry.sub(text)
			except re.error as exc:
				dictName = self.fileName or "temporary dictionary"
				log.error(f"Invalid dictionary entry {index+1} in {dictName}: \"{entry.pattern}\", {exc}")
				invalidEntries.append(index)
			for index in reversed(invalidEntries):
				del self[index]
		return text

def processText(text):
	if not globalVars.speechDictionaryProcessing:
		return text
	for type in dictTypes:
		text=dictionaries[type].sub(text)
	return text

def initialize():
	for type in dictTypes:
		dictionaries[type]=SpeechDict()
	dictionaries["default"].load(WritePaths.speechDictDefaultFile)
	dictionaries["builtin"].load(os.path.join(globalVars.appDir, "builtin.dic"))

def loadVoiceDict(synth):
	"""Loads appropriate dictionary for the given synthesizer.
It handles case when the synthesizer doesn't support voice setting.
"""
	try:
		dictFormatUpgrade.doAnyUpgrades(synth)
<<<<<<< HEAD
	except:
=======
	except:  # noqa: E722
>>>>>>> 86f79e6b
		log.error("error trying to upgrade dictionaries", exc_info=True)
		pass
	if synth.isSupported("voice"):
		voice = synth.availableVoices[synth.voice].displayName
		baseName = dictFormatUpgrade.createVoiceDictFileName(synth.name, voice)
	else:
		baseName=r"{synth}.dic".format(synth=synth.name)
	fileName = os.path.join(WritePaths.voiceDictsDir, synth.name, baseName)
	dictionaries["voice"].load(fileName)<|MERGE_RESOLUTION|>--- conflicted
+++ resolved
@@ -41,11 +41,7 @@
 	def __init__(self, pattern, replacement,comment,caseSensitive=True,type=ENTRY_TYPE_ANYWHERE):
 		self.pattern = pattern
 		flags = re.U
-<<<<<<< HEAD
-		if not caseSensitive: flags|=re.IGNORECASE
-=======
 		if not caseSensitive: flags|=re.IGNORECASE  # noqa: E701
->>>>>>> 86f79e6b
 		if type == ENTRY_TYPE_REGEXP:
 			tempPattern = pattern
 		elif type == ENTRY_TYPE_WORD:
@@ -153,11 +149,7 @@
 """
 	try:
 		dictFormatUpgrade.doAnyUpgrades(synth)
-<<<<<<< HEAD
-	except:
-=======
 	except:  # noqa: E722
->>>>>>> 86f79e6b
 		log.error("error trying to upgrade dictionaries", exc_info=True)
 		pass
 	if synth.isSupported("voice"):
