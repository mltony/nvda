--- conflicted
+++ resolved
@@ -1,218 +1,196 @@
-Import([
-	'env',
-	'sourceDir',
-	'speechPlayerLib',
-])
-
-import os
-import ctypes
-from glob import glob
-
-class AutoFreeCDLL(ctypes.CDLL):
-	def __del__(self):
-		ctypes.windll.kernel32.FreeLibrary(self._handle)
-
-synthDriversDir=sourceDir.Dir('synthDrivers')
-espeakRepo=Dir("#include/espeak")
-espeakSrcDir=espeakRepo.Dir('src')
-espeakIncludeDir=espeakSrcDir.Dir('include')
-sonicSrcDir=Dir("#include/sonic")
-
-class espeak_VOICE(ctypes.Structure):
-	_fields_=[
-		('name',ctypes.c_char_p),
-		('languages',ctypes.c_char_p),
-		('identifier',ctypes.c_char_p),
-		('gender',ctypes.c_byte),
-		('age',ctypes.c_byte),
-		('variant',ctypes.c_byte),
-		('xx1',ctypes.c_byte),
-		('score',ctypes.c_int),
-		('spare',ctypes.c_void_p),
-	]
-
-env=env.Clone()
-#Whole-program optimization causes eSpeak to distort and worble with its Klatt4 voice
-#Therefore specifically force it off
-env.Append(CCFLAGS='/GL-')
-
-# Don't analyze the code as not our project
-if 'analyze' in env['nvdaHelperDebugFlags']:
-	env.Append(CCFLAGS='/analyze-')
-
-# Ignore all warnings as the code is not ours
-env.Append(CCFLAGS='/W0')
-
-env.Append(CPPPATH=['#nvdaHelper/espeak',espeakIncludeDir,espeakIncludeDir.Dir('compat'),sonicSrcDir,espeakSrcDir.Dir('ucd-tools/src/include')])
-
-def espeak_compilePhonemeData_buildEmitter(target,source,env):
-	phSourceIgnores=['error_log','error_intonation','compile_prog_log','compile_report','envelopes.png']
-	phSources=env.Flatten([[Dir(topDir).File(f) for f in files if f not in phSourceIgnores] for topDir,subdirs,files in os.walk(source[0].abspath)])
-	sources=env.Flatten([phSources])
-	targets=[target[0].File(f) for f in ['intonations','phondata','phondata-manifest','phonindex','phontab']]
-	phSideEffects=[source[0].File(x) for x in phSourceIgnores]
-	env.SideEffect(phSideEffects,targets)
-	return targets,sources
-
-def espeak_compilePhonemeData_buildAction(target,source,env):
-	# We want the eSpeak dll to be freed after each dictionary.
-	# This is because it writes to stderr but doesn't flush it.
-	# Unfortunately, there's no way we can flush it or use a different stream
-	# because our eSpeak statically links the CRT.
-	espeak=AutoFreeCDLL(espeakLib[0].abspath)
-	espeak.espeak_ng_InitializePath(espeakRepo.abspath)
-	espeak.espeak_ng_CompileIntonation(None,None)
-	espeak.espeak_ng_CompilePhonemeData(22050,None,None)
-	espeak.espeak_Terminate()
-
-env['BUILDERS']['espeak_compilePhonemeData']=Builder(action=env.Action(espeak_compilePhonemeData_buildAction,"Compiling phoneme data"),emitter=espeak_compilePhonemeData_buildEmitter)
-
-def espeak_compileDict_buildAction(target,source,env):
-	# We want the eSpeak dll to be freed after each dictionary.
-	# This is because it writes to stderr but doesn't flush it.
-	# Unfortunately, there's no way we can flush it or use a different stream
-	# because our eSpeak statically links the CRT.
-	espeak=AutoFreeCDLL(espeakLib[0].abspath)
-	espeak.espeak_Initialize(0,0,target[0].Dir('..').abspath,0x8000)
-	try:
-		lang=source[0].name.split('_')[0]
-		v=espeak_VOICE(languages=lang+'\x00')
-		if espeak.espeak_SetVoiceByProperties(ctypes.byref(v))!=0:
-			print("espeak_compileDict_action: failed to switch to language %s"%lang)
-			return 1
-		dictPath=os.path.split(source[0].abspath)[0]+'/'
-		if espeak.espeak_ng_CompileDictionary(dictPath,None,0,None)!=0:
-			print("espeak_compileDict_action: failed to compile dictionary for  language %s"%lang)
-			return
-	finally:
-		espeak.espeak_Terminate()
-
-sonicLib=env.StaticLibrary(
-	target='sonic',
-	srcdir=sonicSrcDir.abspath,
-	source='sonic.c',
-)
-
-speechPlayerCpp=env.Command(espeakSrcDir.Dir('libespeak-ng').File('speechPlayer.cpp'),"speechPlayer.cpp",Copy("$TARGET","$SOURCE"))
-
-espeakLib=env.SharedLibrary(
-	target='espeak',
-	srcdir=espeakSrcDir.Dir('libespeak-ng').abspath,
-	source=[
-		# compare to src_libespeak_ng_la_SOURCES in espeak Makefile.am
-		"../ucd-tools/src/case.c",
-		"../ucd-tools/src/categories.c",
-		"../ucd-tools/src/ctype.c",
-		"../ucd-tools/src/proplist.c",
-		"../ucd-tools/src/scripts.c",
-		"../ucd-tools/src/tostring.c",
-		"compiledata.c",
-		"compiledict.c",
-#		"compilembrola.c", # we dont use MBROLA, this is a compile option in espeak
-		"dictionary.c",
-		"encoding.c",
-		"error.c",
-		"espeak_api.c",
-		"ieee80.c",
-		"intonation.c",
-		"klatt.c", # we do use KLATT, this is a compile option in espeak
-#		"mbrowrap.c", # we don't use MBROLA, this is a compile option in espeak
-		"mnemonics.c",
-		"numbers.c",
-		"phoneme.c",
-		"phonemelist.c",
-		"readclause.c",
-		"setlengths.c",
-		"spect.c",
-		"speech.c",
-		"synthdata.c",
-		"synthesize.c",
-		"synth_mbrola.c", # provides symbols used by synthesize.obj, voices.obj, and wavegen.obj
-		"translate.c",
-		"tr_languages.c",
-		"voices.c",
-		"wavegen.c",
-<<<<<<< HEAD
-		"phonemelist.c",
-		#replaced by speechPlayer: "klatt.c",
-		"compiledata.c",
-		"compilembrola.c",
-		"ieee80.c",
-		"spect.c",
-		"espeak_api.c",
-		"error.c",
-		sonicLib,
-		speechPlayerCpp,
-	],
-	LIBS=[
-		'advapi32',
-		speechPlayerLib[0],
-=======
-		sonicLib,
-		# espeak does not need to handle its own audio output so dont include:
-		# pcaudiolib\src\audio.c
-		# pcaudiolib\src\windows.c
-		# pcaudiolib\src\xaudio2.cpp
-		# These are for SAPI5, we dont need them:
-		# com\comentrypoints.c
-		# com\ttsengine.cpp
-		# We do not use the ASYNC compile option in espeak.
->>>>>>> 48da6d77
-	],
-)
-
-phonemeData=env.espeak_compilePhonemeData(espeakRepo.Dir('espeak-ng-data'),espeakRepo.Dir('phsource'))
-env.Depends(phonemeData,espeakLib)
-for i in phonemeData:
-	iDir = espeakRepo.Dir('espeak-ng-data').abspath
-	l = len(iDir) + 1
-	fileName = i.abspath[l:]
-	env.InstallAs(os.path.join(synthDriversDir.Dir('espeak-ng-data').abspath, fileName), i)
-
-#Copy in the extra variants
-for f in env.Glob(Dir('variants').abspath+'/*'):
-	env.Command(synthDriversDir.Dir('espeak-ng-data').File('voices\\!v\\%s'%f.name),f,Copy("$TARGET","$SOURCE"))
-
-# Move any extra dictionaries into dictsource for compilation
-env.Install(espeakRepo.Dir('dictsource'),env.Glob(os.path.join(espeakRepo.abspath,'dictsource','extra','*_*')))
-
-#Compile all dictionaries
-missingDicts=['zhy', ] #'mt','tn','tt']
-dictSourcePath=espeakRepo.Dir('dictsource').abspath
-# Remove emoji files before compiling dictionaries as currently many of these simply crash eSpeak at runtime
-emojiGlob = os.path.join(espeakRepo.abspath,'dictsource','*_emoji')
-for f in glob(emojiGlob):
-	print("Removing emoji file: %s"%f)
-	os.remove(f)
-for f in env.Glob(os.path.join(dictSourcePath,'*_rules')):
-	lang=f.name.split('_')[0]
-	if lang in missingDicts: continue
-<<<<<<< HEAD
-	dictFile=env.Command(espeakRepo.Dir('espeak-ng-data').File(lang+'_dict'),f,espeak_compileDict_buildAction)
-=======
-	dictFileName = lang+'_dict'
-	dictFile=env.Command(espeakRepo.Dir('espeak-ng-data').File(dictFileName),f,espeak_compileDict_buildAction)
->>>>>>> 48da6d77
-	dictDeps=env.Glob(os.path.join(espeakRepo.abspath,'dictsource',lang+'_*'))
-	dictDeps.remove(f)
-	env.Depends(dictFile,dictDeps)
-	env.Depends(dictFile,[espeakLib,phonemeData])
-	#Dictionaries can not be compiled in parallel, force SCons not to do this
-	env.SideEffect('_espeak_compileDict',dictFile)
-	env.InstallAs(os.path.join(synthDriversDir.Dir('espeak-ng-data').abspath, dictFileName), dictFile)
-
-env.Install(synthDriversDir,espeakLib)
-<<<<<<< HEAD
-env.RecursiveInstall(synthDriversDir.Dir('espeak-ng-data'),espeakRepo.Dir('espeak-ng-data').abspath)
-
-=======
-
-# install espeak-ng-data
-targetEspeakDataDir=synthDriversDir.Dir('espeak-ng-data')
-espeakDataSource=espeakRepo.Dir('espeak-ng-data')
-
-# also install the lang and voices/!v directories. Exclude the voices/mb directory since we are not using mbrola.
-env.RecursiveInstall(targetEspeakDataDir.Dir('lang'),espeakDataSource.Dir('lang').abspath)
-env.RecursiveInstall(targetEspeakDataDir.Dir('voices').Dir('!v'),espeakDataSource.Dir('voices').Dir('!v').abspath)
-
->>>>>>> 48da6d77
+Import([
+	'env',
+	'sourceDir',
+	'speechPlayerLib',
+])
+
+import os
+import ctypes
+from glob import glob
+
+class AutoFreeCDLL(ctypes.CDLL):
+	def __del__(self):
+		ctypes.windll.kernel32.FreeLibrary(self._handle)
+
+synthDriversDir=sourceDir.Dir('synthDrivers')
+espeakRepo=Dir("#include/espeak")
+espeakSrcDir=espeakRepo.Dir('src')
+espeakIncludeDir=espeakSrcDir.Dir('include')
+sonicSrcDir=Dir("#include/sonic")
+
+class espeak_VOICE(ctypes.Structure):
+	_fields_=[
+		('name',ctypes.c_char_p),
+		('languages',ctypes.c_char_p),
+		('identifier',ctypes.c_char_p),
+		('gender',ctypes.c_byte),
+		('age',ctypes.c_byte),
+		('variant',ctypes.c_byte),
+		('xx1',ctypes.c_byte),
+		('score',ctypes.c_int),
+		('spare',ctypes.c_void_p),
+	]
+
+env=env.Clone()
+#Whole-program optimization causes eSpeak to distort and worble with its Klatt4 voice
+#Therefore specifically force it off
+env.Append(CCFLAGS='/GL-')
+
+# Don't analyze the code as not our project
+if 'analyze' in env['nvdaHelperDebugFlags']:
+	env.Append(CCFLAGS='/analyze-')
+
+# Ignore all warnings as the code is not ours
+env.Append(CCFLAGS='/W0')
+
+env.Append(CPPPATH=['#nvdaHelper/espeak',espeakIncludeDir,espeakIncludeDir.Dir('compat'),sonicSrcDir,espeakSrcDir.Dir('ucd-tools/src/include')])
+
+def espeak_compilePhonemeData_buildEmitter(target,source,env):
+	phSourceIgnores=['error_log','error_intonation','compile_prog_log','compile_report','envelopes.png']
+	phSources=env.Flatten([[Dir(topDir).File(f) for f in files if f not in phSourceIgnores] for topDir,subdirs,files in os.walk(source[0].abspath)])
+	sources=env.Flatten([phSources])
+	targets=[target[0].File(f) for f in ['intonations','phondata','phondata-manifest','phonindex','phontab']]
+	phSideEffects=[source[0].File(x) for x in phSourceIgnores]
+	env.SideEffect(phSideEffects,targets)
+	return targets,sources
+
+def espeak_compilePhonemeData_buildAction(target,source,env):
+	# We want the eSpeak dll to be freed after each dictionary.
+	# This is because it writes to stderr but doesn't flush it.
+	# Unfortunately, there's no way we can flush it or use a different stream
+	# because our eSpeak statically links the CRT.
+	espeak=AutoFreeCDLL(espeakLib[0].abspath)
+	espeak.espeak_ng_InitializePath(espeakRepo.abspath)
+	espeak.espeak_ng_CompileIntonation(None,None)
+	espeak.espeak_ng_CompilePhonemeData(22050,None,None)
+	espeak.espeak_Terminate()
+
+env['BUILDERS']['espeak_compilePhonemeData']=Builder(action=env.Action(espeak_compilePhonemeData_buildAction,"Compiling phoneme data"),emitter=espeak_compilePhonemeData_buildEmitter)
+
+def espeak_compileDict_buildAction(target,source,env):
+	# We want the eSpeak dll to be freed after each dictionary.
+	# This is because it writes to stderr but doesn't flush it.
+	# Unfortunately, there's no way we can flush it or use a different stream
+	# because our eSpeak statically links the CRT.
+	espeak=AutoFreeCDLL(espeakLib[0].abspath)
+	espeak.espeak_Initialize(0,0,target[0].Dir('..').abspath,0x8000)
+	try:
+		lang=source[0].name.split('_')[0]
+		v=espeak_VOICE(languages=lang+'\x00')
+		if espeak.espeak_SetVoiceByProperties(ctypes.byref(v))!=0:
+			print("espeak_compileDict_action: failed to switch to language %s"%lang)
+			return 1
+		dictPath=os.path.split(source[0].abspath)[0]+'/'
+		if espeak.espeak_ng_CompileDictionary(dictPath,None,0,None)!=0:
+			print("espeak_compileDict_action: failed to compile dictionary for  language %s"%lang)
+			return
+	finally:
+		espeak.espeak_Terminate()
+
+sonicLib=env.StaticLibrary(
+	target='sonic',
+	srcdir=sonicSrcDir.abspath,
+	source='sonic.c',
+)
+
+speechPlayerCpp=env.Command(espeakSrcDir.Dir('libespeak-ng').File('speechPlayer.cpp'),"speechPlayer.cpp",Copy("$TARGET","$SOURCE"))
+
+espeakLib=env.SharedLibrary(
+	target='espeak',
+	srcdir=espeakSrcDir.Dir('libespeak-ng').abspath,
+	source=[
+		# compare to src_libespeak_ng_la_SOURCES in espeak Makefile.am
+		"../ucd-tools/src/case.c",
+		"../ucd-tools/src/categories.c",
+		"../ucd-tools/src/ctype.c",
+		"../ucd-tools/src/proplist.c",
+		"../ucd-tools/src/scripts.c",
+		"../ucd-tools/src/tostring.c",
+		"compiledata.c",
+		"compiledict.c",
+#		"compilembrola.c", # we dont use MBROLA, this is a compile option in espeak
+		"dictionary.c",
+		"encoding.c",
+		"error.c",
+		"espeak_api.c",
+		"ieee80.c",
+		"intonation.c",
+		#replaced by speechPlayer: "klatt.c",
+#		"mbrowrap.c", # we don't use MBROLA, this is a compile option in espeak
+		"mnemonics.c",
+		"numbers.c",
+		"phoneme.c",
+		"phonemelist.c",
+		"readclause.c",
+		"setlengths.c",
+		"spect.c",
+		"speech.c",
+		"synthdata.c",
+		"synthesize.c",
+		"synth_mbrola.c", # provides symbols used by synthesize.obj, voices.obj, and wavegen.obj
+		"translate.c",
+		"tr_languages.c",
+		"voices.c",
+		"wavegen.c",
+		sonicLib,
+		# espeak does not need to handle its own audio output so dont include:
+		# pcaudiolib\src\audio.c
+		# pcaudiolib\src\windows.c
+		# pcaudiolib\src\xaudio2.cpp
+		# These are for SAPI5, we dont need them:
+		# com\comentrypoints.c
+		# com\ttsengine.cpp
+		# We do not use the ASYNC compile option in espeak.
+		speechPlayerCpp,
+	],
+	LIBS=[
+		'advapi32',
+		speechPlayerLib[0],
+	],
+)
+
+phonemeData=env.espeak_compilePhonemeData(espeakRepo.Dir('espeak-ng-data'),espeakRepo.Dir('phsource'))
+env.Depends(phonemeData,espeakLib)
+for i in phonemeData:
+	iDir = espeakRepo.Dir('espeak-ng-data').abspath
+	l = len(iDir) + 1
+	fileName = i.abspath[l:]
+	env.InstallAs(os.path.join(synthDriversDir.Dir('espeak-ng-data').abspath, fileName), i)
+
+#Copy in the extra variants
+for f in env.Glob(Dir('variants').abspath+'/*'):
+	env.Command(synthDriversDir.Dir('espeak-ng-data').File('voices\\!v\\%s'%f.name),f,Copy("$TARGET","$SOURCE"))
+
+# Move any extra dictionaries into dictsource for compilation
+env.Install(espeakRepo.Dir('dictsource'),env.Glob(os.path.join(espeakRepo.abspath,'dictsource','extra','*_*')))
+
+#Compile all dictionaries
+missingDicts=['zhy', ] #'mt','tn','tt']
+dictSourcePath=espeakRepo.Dir('dictsource').abspath
+# Remove emoji files before compiling dictionaries as currently many of these simply crash eSpeak at runtime
+emojiGlob = os.path.join(espeakRepo.abspath,'dictsource','*_emoji')
+for f in glob(emojiGlob):
+	print("Removing emoji file: %s"%f)
+	os.remove(f)
+for f in env.Glob(os.path.join(dictSourcePath,'*_rules')):
+	lang=f.name.split('_')[0]
+	if lang in missingDicts: continue
+	dictFileName = lang+'_dict'
+	dictFile=env.Command(espeakRepo.Dir('espeak-ng-data').File(dictFileName),f,espeak_compileDict_buildAction)
+	dictDeps=env.Glob(os.path.join(espeakRepo.abspath,'dictsource',lang+'_*'))
+	dictDeps.remove(f)
+	env.Depends(dictFile,dictDeps)
+	env.Depends(dictFile,[espeakLib,phonemeData])
+	#Dictionaries can not be compiled in parallel, force SCons not to do this
+	env.SideEffect('_espeak_compileDict',dictFile)
+	env.InstallAs(os.path.join(synthDriversDir.Dir('espeak-ng-data').abspath, dictFileName), dictFile)
+
+env.Install(synthDriversDir,espeakLib)
+
+# install espeak-ng-data
+targetEspeakDataDir=synthDriversDir.Dir('espeak-ng-data')
+espeakDataSource=espeakRepo.Dir('espeak-ng-data')
+
+# also install the lang and voices/!v directories. Exclude the voices/mb directory since we are not using mbrola.
+env.RecursiveInstall(targetEspeakDataDir.Dir('lang'),espeakDataSource.Dir('lang').abspath)
+env.RecursiveInstall(targetEspeakDataDir.Dir('voices').Dir('!v'),espeakDataSource.Dir('voices').Dir('!v').abspath)