name: CI/CD

on:
  push:
    branches:
    - master
    - beta
    - rc
    - 'try-**'
    # Currently disabled while the 2025.1 release is in progress.
    # Blocked by #17878
    # tags:
    # - 'release-**'

  pull_request:
    branches:
    - master
    - beta
    - rc

  workflow_dispatch:

concurrency:
  group: ${{ github.workflow }}-${{ github.ref }}
  cancel-in-progress: true

env:
  START_BUILD_NUMBER: ${{ vars.BUILD_NUMBER_OFFSET || 0 }}
  pullRequestNumber: ${{ github.event_name == 'pull_request' && github.event.number || 0 }}
  scons_publisher: ${{ vars.PUBLISHER_NAME || github.repository_owner }}
  # Don't send telemetry to Microsoft when using MSVC tooling, avoiding an unnecessary PowerShell script invocation.
  VSCMD_SKIP_SENDTELEMETRY: 1
  # Cache details about available MSVC tooling for subsequent SCons invocations to the provided file.
  SCONS_CACHE_MSVC_CONFIG: ".scons_msvc_cache.json"

jobs:
  buildNVDA:
    name: Build NVDA
    runs-on: windows-latest
    steps:
    - name: Checkout NVDA
      uses: actions/checkout@v4
      with:
        submodules: true
    - name: Install Python
      uses: actions/setup-python@v5
      with:
        python-version: '3.11'
        architecture: x86
    - name: Install the latest version of uv
      uses: astral-sh/setup-uv@v6
    - name: Set version variables
      run: ci/scripts/setBuildVersionVars.ps1
    - name: Set scons args
      run: ci/scripts/setSconsArgs.ps1
    - name: Set cache key for SCons MSVC Cache
      shell: bash
      run: echo "SCONS_CACHE_KEY=${RUNNER_OS}-${ImageVersion}" >> $GITHUB_ENV
    # On Github Actions, it can take more than two minutes for SCons to collect information about MSVC tooling, majorly impacting build performance.
    # This information is static for the current Github Actions runner image.
    # Therefore, cache this information with a key scoped to the current image version, ensuring that subsequent workflow runs will be much faster.
    - name: SCons MSVC Cache
      uses: actions/cache@v4
      with:
        path: ${{ env.SCONS_CACHE_MSVC_CONFIG }}
        key: ${{ env.SCONS_CACHE_KEY }}
    - name: Prepare source code
      shell: cmd
      run: scons source %sconsArgs% ${{ !runner.debug && '--all-cores' || '-j1' }}
    - name: Prepare for tests
      run: ci/scripts/tests/beforeTests.ps1
    - name: Cache scons build
      uses: actions/cache/save@v4
      with:
        path: ${{ github.workspace }}
        key: ${{ github.ref }}-${{ github.run_id }}

<<<<<<< HEAD
  typeCheck:
    name: Check types with Pyright
    runs-on: windows-latest
    needs: buildNVDA
    steps:
    - name: Checkout cached build
      uses: actions/cache/restore@v4
      with:
        path: ${{ github.workspace }}
        key: ${{ github.ref }}-${{ github.run_id }}
        fail-on-cache-miss: true
    - name: Install the latest version of uv
      uses: astral-sh/setup-uv@v6
    - name: Static type analysis
      run: ci/scripts/tests/typeCheck.ps1
=======
  checkPo:
    name: Check po files for errors
    runs-on: windows-latest
    steps:
    - name: Checkout repository
      uses: actions/checkout@v4
      with:
        # Include gettext
        submodules: true
    - name: Set up python
      uses: actions/setup-python@v5
      with:
        python-version: '3.11'
    - name: Install pre-commit
      run: |
        python -m pip install --upgrade pip
        pip install pre-commit
    - name: Install the latest version of uv
      uses: astral-sh/setup-uv@v6
    - name: Run pre-commit
      run: |
        # Run pre-commit on the translations
        pre-commit run checkPo --all-files
    - name: Add job summary
      if: ${{ failure() }}
      shell: bash
      run: |
        echo "PO files contain errors. Please fix them before merging." >> $GITHUB_STEP_SUMMARY
>>>>>>> 81d43eda

  checkPot:
    name: Check translator comments
    runs-on: windows-latest
    needs: buildNVDA
    steps:
    - name: Checkout cached build
      uses: actions/cache/restore@v4
      with:
        path: ${{ github.workspace }}
        key: ${{ github.ref }}-${{ github.run_id }}
        fail-on-cache-miss: true
    - name: Install the latest version of uv
      uses: astral-sh/setup-uv@v6
    - name: Check comments for translators
      run: ci/scripts/tests/translationCheck.ps1
    - name: Upload artifact
      if: ${{ success() || failure() }}
      uses: actions/upload-artifact@v4
      with:
        name: makePot results
        path: |
          output/nvda.pot
          output/potSourceFileList.txt

  licenseCheck:
    name: Check license compatibility of dependencies
    runs-on: windows-latest
    needs: buildNVDA
    steps:
    - name: Checkout cached build
      uses: actions/cache/restore@v4
      with:
        path: ${{ github.workspace }}
        key: ${{ github.ref }}-${{ github.run_id }}
        fail-on-cache-miss: true
    - name: Install the latest version of uv
      uses: astral-sh/setup-uv@v6
    - name: License check
      run: ci/scripts/tests/licenseCheck.ps1

  unitTests:
    name: Run unit tests
    runs-on: windows-latest
    needs: buildNVDA
    steps:
    - name: Checkout cached build
      uses: actions/cache/restore@v4
      with:
        path: ${{ github.workspace }}
        key: ${{ github.ref }}-${{ github.run_id }}
        fail-on-cache-miss: true
    - name: Install the latest version of uv
      uses: astral-sh/setup-uv@v6
    - name: Run unit tests
      run: ci/scripts/tests/unitTests.ps1
    - name: Replace relative paths in unit test results
      if: ${{ failure() }}
      # Junit reports fail on these
      shell: bash
      run: sed -i 's|file="..\\|file="|g' testOutput/unit/unitTests.xml
    - name: Upload artifact
      if: ${{ failure() }}
      uses: actions/upload-artifact@v4
      with:
        name: Unit tests results
        path: testOutput/unit/unitTests.xml
    - name: Publish unit test report
      uses: mikepenz/action-junit-report@v5
      if: ${{ failure() }}
      with:
        check_name: Unit tests
        detailed_summary: true
        annotate_only: true
        report_paths: testOutput/unit/unitTests.xml

  crowdinUpload:
    name: Upload translations to Crowdin
    runs-on: windows-latest
    needs: [buildNVDA, checkPot]
    if: ${{ github.event_name == 'push' && github.ref == 'refs/heads/beta' && vars.CROWDIN_PROJECT_ID }}
    steps:
    - name: Checkout cached build
      uses: actions/cache/restore@v4
      with:
        path: ${{ github.workspace }}
        key: ${{ github.ref }}-${{ github.run_id }}
        fail-on-cache-miss: true
    - name: Get makePot results
      uses: actions/download-artifact@v4
      with:
        name: makePot results
        path: output
    - name: Install the latest version of uv
      uses: astral-sh/setup-uv@v6
    - name: Upload translations to Crowdin
      env:
        crowdinProjectID: ${{ vars.CROWDIN_PROJECT_ID }}
        crowdinAuthToken: ${{ secrets.CROWDIN_AUTH_TOKEN }}
      run: uv run --with requests --directory ${{ github.workspace }} appveyor\crowdinSync.py uploadSourceFile 2 output\nvda.pot 2>&1

  createLauncher:
    name: Create launcher
    runs-on: windows-latest
    needs: buildNVDA
    steps:
    - name: Checkout cached build
      uses: actions/cache/restore@v4
      with:
        path: ${{ github.workspace }}
        key: ${{ github.ref }}-${{ github.run_id }}
        fail-on-cache-miss: true
    - name: Install the latest version of uv
      uses: astral-sh/setup-uv@v6
    - name: Set version variables
      run: ci/scripts/setBuildVersionVars.ps1
    - name: Set scons args
      run: ci/scripts/setSconsArgs.ps1
      env:
        apiSigningToken: ${{ github.event_name == 'push' && secrets.API_SIGNING_TOKEN || '' }}
    - name: Create launcher
      shell: cmd
      run: |
        PowerShell -Command "Set-ExecutionPolicy Bypass"
        PowerShell -Command "Set-PSRepository PSGallery -InstallationPolicy Trusted"
        PowerShell -Command "Install-Module -Name SignPath -Force"
        scons %sconsOutTargets% %sconsArgs% ${{ !runner.debug && '--all-cores' || '-j1'}}
    - name: Upload launcher
      id: uploadLauncher
      uses: actions/upload-artifact@v4
      with:
        name: NVDA launcher
        path: output/nvda*.exe
    - name: Upload documentation artifacts
      uses: actions/upload-artifact@v4
      id: uploadDocsArtifacts
      with:
        name: Documentation files
        path: |
          output/devDocs
          output/*.html
          output/*.css
    - name: Upload build artifacts
      uses: actions/upload-artifact@v4
      id: uploadBuildArtifacts
      with:
        name: Controller client and packaging metadata
        path: |
          output/nvda*controllerClient.zip
          output/library_modules.txt
          output/installed_python_packages.txt
    - name: Add job summary
      shell: bash
      run: |
        echo "* [Download the NVDA launcher](${{ steps.uploadLauncher.outputs.artifact-url }}) (${{ steps.uploadLauncher.outputs.artifact-digest }})" >> $GITHUB_STEP_SUMMARY
        echo "* [Download the documentation](${{ steps.uploadDocsArtifacts.outputs.artifact-url }})" >> $GITHUB_STEP_SUMMARY
        echo "* [Download the other build artifacts](${{ steps.uploadBuildArtifacts.outputs.artifact-url }})" >> $GITHUB_STEP_SUMMARY
        echo "    * Controller client" >> $GITHUB_STEP_SUMMARY
        echo "    * Packaging metadata (library modules, installed python packages)" >> $GITHUB_STEP_SUMMARY

  systemTests:
    strategy:
      fail-fast: false
      matrix:
        testSuite: [chrome, installer, startupShutdown]
    name: Run system tests
    runs-on: windows-latest
    needs: createLauncher
    steps:
    - name: Checkout cached build
      uses: actions/cache/restore@v4
      with:
        path: ${{ github.workspace }}
        key: ${{ github.ref }}-${{ github.run_id }}
        fail-on-cache-miss: true
    - name: Install the latest version of uv
      uses: astral-sh/setup-uv@v6
    - name: Get NVDA launcher
      id: getLauncher
      uses: actions/download-artifact@v4
      with:
        name: NVDA launcher
        path: output
    - name: Install NVDA
      run: ci/scripts/installNVDA.ps1
      env:
        nvdaLauncherDir: ${{ steps.getLauncher.outputs.download-path }}
    - name: Run system tests
      run: ci/scripts/tests/systemTests.ps1
      env:
        nvdaLauncherDir: ${{ steps.getLauncher.outputs.download-path }}
        INCLUDE_SYSTEM_TEST_TAGS: ${{ matrix.testSuite }}
    - name: Upload system tests results
      if: ${{ failure() }}
      uses: actions/upload-artifact@v4
      with:
        name: "System tests results (${{ matrix.testSuite }})"
        path: |
          testOutput/system
          testOutput/install
          !testOutput/install/nvda_install_temp.log
    - name: Publish system test report
      uses: mikepenz/action-junit-report@v5
      if: ${{ failure() }}
      with:
        check_name: "System tests (${{ matrix.testSuite }})"
        detailed_summary: true
        annotate_only: true
        report_paths: testOutput/system/systemTests.xml

  createSymbols:
    name: Create symbols
    runs-on: windows-latest
    needs: buildNVDA
    steps:
    - name: Checkout cached build
      uses: actions/cache/restore@v4
      with:
        path: ${{ github.workspace }}
        key: ${{ github.ref }}-${{ github.run_id }}
        fail-on-cache-miss: true
    - name: Create build symbols
      env:
        symStore: C:\Program Files (x86)\Windows Kits\10\Debuggers\x64\symstore.exe
      run: ci/scripts/buildSymbolStore.ps1
    - name: Upload symbols
      uses: actions/upload-artifact@v4
      with:
        name: Symbols
        path: output/symbols.zip

  uploadSymbols:
    name: Upload symbols
    runs-on: windows-latest
    needs: createSymbols
    if: ${{ github.event_name == 'push' && vars.feature_uploadSymbolsToMozilla }}
    steps:
    - name: Checkout cached build
      uses: actions/cache/restore@v4
      with:
        path: ${{ github.workspace }}
        key: ${{ github.ref }}-${{ github.run_id }}
        fail-on-cache-miss: true
    - name: Install the latest version of uv
      uses: astral-sh/setup-uv@v6
    - name: Get symbols
      uses: actions/download-artifact@v4
      with:
        name: Symbols
        path: output
    - name: Upload symbols to Mozilla
      continue-on-error: true
      # TODO: this script should be moved to ci/scripts
      run: uv run --with requests --directory ${{ github.workspace }} appveyor\mozillaSyms.py
      env:
        mozillaSymsAuthToken: ${{ secrets.MOZILLA_SYMS_TOKEN }}
    - name: Warn on failure
      if: ${{ failure() }}
      shell: bash
      run: |
        echo "Warning: Uploading symbols to Mozilla failed." >> $GITHUB_STEP_SUMMARY

  cleanupCache:
    # Cache deletion on pull_request events cannot occur on PRs from forks
    # as PRs from forks do not get write permissions from pull_request events.
    # Alternatively, we can change the event trigger to pull_request_target,
    # however that might introduce security risks as it grants fork PRs greater permissions.
    # In these cases we can always let GitHub handle cache deletion:
    # auto deletion after 7 days or limits are hit
    name: Cleanup cache
    permissions:
      actions: write
    needs: [checkPot, licenseCheck, unitTests, systemTests, crowdinUpload, createSymbols]
    if: ${{ always() && (github.event_name == 'push' || github.event.pull_request.head.repo.owner == github.repository_owner) }}
    runs-on: ubuntu-latest
    steps:
      - name: Cleanup cache
        shell: bash
        run: gh cache delete ${{ github.ref }}-${{ github.run_id }}
        env:
          GH_TOKEN: ${{ github.token }}
          GH_REPO: ${{ github.repository }}

  release:
    name: Release NVDA
    permissions:
      contents: write
    runs-on: ubuntu-latest
    needs: [checkPot, checkPo, licenseCheck, unitTests, systemTests, createSymbols]
    if: startsWith(github.ref_name, 'release-')
    steps:
    - name: Get normalized tag names
      id: getReleaseNotes
      shell: bash
      run: |
        echo RELEASE_NAME=$GITHUB_REF_NAME | sed 's/release-//g' >> $GITHUB_OUTPUT
        echo NORMALIZED_TAG_NAME=$GITHUB_REF_NAME | sed 's/\./-/g' | sed 's/release-//g' >> $GITHUB_OUTPUT
    - name: Get NVDA launcher
      uses: actions/download-artifact@v4
      with:
        name: NVDA launcher
        path: output
    - name: VirusTotal Scan
      id: virusTotal
      uses: crazy-max/ghaction-virustotal@v4
      with:
        vt_api_key: ${{ secrets.VT_API_KEY }}
        files: output/nvda*.exe
    - name: Get normalized VT url
      id: getVTUrl
      shell: bash
      run: |
        vtUrl=$(echo ${{ steps.virusTotal.outputs.analysis }} | sed -E 's/([^=]*)=([^,]*).*/\2/')
        echo VT_URL=$vtUrl >> $GITHUB_OUTPUT
    - name: Publish pre-release
      if: ${{ contains(github.ref_name, 'rc') || contains(github.ref_name, 'beta') }}
      uses: softprops/action-gh-release@v2
      with:
        prerelease: true
        make_latest: false
        name: ${{ steps.getReleaseNotes.outputs.RELEASE_NAME }}
        files: output/nvda*.exe
        body: |
          * Highlights can be found in the [release blog post](https://www.nvaccess.org/post/nvda-${{ steps.getReleaseNotes.outputs.NORMALIZED_TAG_NAME }}/).
          * [VirusTotal scan results](${{ steps.getVTUrl.outputs.VT_URL }}).
    - name: Publish stable release
      if: ${{ !contains(github.ref_name, 'rc') && !contains(github.ref_name, 'beta') }}
      uses: softprops/action-gh-release@v2
      with:
        prerelease: false
        make_latest: true
        discussion_category_name: Releases
        name: ${{ steps.getReleaseNotes.outputs.RELEASE_NAME }}
        files: output/nvda*.exe
        body: |
          * Highlights can be found in the [release blog post](https://www.nvaccess.org/post/nvda-${{ steps.getReleaseNotes.outputs.NORMALIZED_TAG_NAME }}/).
          * [VirusTotal scan results](${{ steps.getVTUrl.outputs.VT_URL }}).<|MERGE_RESOLUTION|>--- conflicted
+++ resolved
@@ -75,7 +75,6 @@
         path: ${{ github.workspace }}
         key: ${{ github.ref }}-${{ github.run_id }}
 
-<<<<<<< HEAD
   typeCheck:
     name: Check types with Pyright
     runs-on: windows-latest
@@ -91,7 +90,7 @@
       uses: astral-sh/setup-uv@v6
     - name: Static type analysis
       run: ci/scripts/tests/typeCheck.ps1
-=======
+
   checkPo:
     name: Check po files for errors
     runs-on: windows-latest
@@ -120,7 +119,6 @@
       shell: bash
       run: |
         echo "PO files contain errors. Please fix them before merging." >> $GITHUB_STEP_SUMMARY
->>>>>>> 81d43eda
 
   checkPot:
     name: Check translator comments
