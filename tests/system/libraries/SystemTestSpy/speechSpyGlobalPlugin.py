# A part of NonVisual Desktop Access (NVDA)
# Copyright (C) 2018-2022 NV Access Limited
# This file may be used under the terms of the GNU General Public License, version 2 or later.
# For more details see: https://www.gnu.org/licenses/gpl-2.0.html

"""This module provides an NVDA global plugin which creates a and robot library remote server.
It allows tests to get information out of NVDA.
It is copied into the (system test specific) NVDA profile directory. It becomes the '__init__.py' file as part
of a package.
"""
import gettext
import typing
from typing import (
	Optional,
	Tuple,
)

import core
<<<<<<< HEAD
import extensionPoints
=======
>>>>>>> 86f79e6b
import globalPluginHandler
import threading
from .blockUntilConditionMet import (
	_blockUntilConditionMet,
	DEFAULT_INTERVAL_BETWEEN_EVAL_SECONDS,
)
from logHandler import log
from time import perf_counter as _timer
from keyboardHandler import KeyboardInputGesture
import inputCore
import queueHandler
import watchdog

import ctypes
import sys
import os

SpeechIndexT = int

def _importRobotRemoteServer() -> typing.Type:
	log.debug(f"before path mod: {sys.path}")
	# Get the path to the top of the package
	TOP_DIR = os.path.abspath(os.path.dirname(__file__))
	# imports that require libraries not distributed with an install of NVDA
	sys.path.append(os.path.join(TOP_DIR, "libs"))
	log.debug(f"after path mod: {sys.path}")
	from robotremoteserver import RobotRemoteServer
	return RobotRemoteServer


class NVDASpyLib:
	""" Robot Framework Library to spy on NVDA during system tests.
	Used to determine if NVDA has finished starting, and various ways of getting speech output.
	All public methods are part of the Robot Library
	"""
	SPEECH_HAS_FINISHED_SECONDS: float = 1.0
	_brailleCellCount: int = 120

	def __init__(self):
		# speech cache is ordered temporally, oldest at low indexes, most recent at highest index.
		self._nvdaSpeech_requiresLock = [  # requires thread locking before read/write
			[""],  # initialise with an empty string, this allows for access via [-1]. This is equiv to no speech.
		]
		self._lastSpeechTime_requiresLock = _timer()
		#: Lock to protect members that are written to in _onNvdaSpeech.
		self._speechLock = threading.RLock()
		self._lastRawText = ""
		# braille raw text (not dots) cache is ordered temporally,
		# oldest at low indexes, most recent at highest index.
		self._nvdaBraille_requiresLock = [  # requires thread locking before read/write
			"",  # initialise with an empty string, this allows for access via [-1]. This is equiv to no braille.
		]
		#: Lock to protect members that are written to in _onNvdaBraille.
		self._brailleLock = threading.RLock()

		self._isNvdaStartupComplete = False
		self._allSpeechStartIndex = self.get_last_speech_index()
		self._allBrailleStartIndex = self.get_last_braille_index()
		self._maxKeywordDuration = 30
		self._registerWithExtensionPoints()

	def _registerWithExtensionPoints(self):
		from core import postNvdaStartup
		postNvdaStartup.register(self._onNvdaStartupComplete)

		# This file (`speechSpyGlobalPlugin.py`) is moved to
		# "scratchpad/globalPlugins/speechSpyGlobalPlugin/__init__.py"
		# Import path must be valid after `speechSpySynthDriver.py` is moved to "scratchpad/synthDrivers/"
		from synthDrivers.speechSpySynthDriver import post_speech
		post_speech.register(self._onNvdaSpeech)

	ConfKeyPath = typing.List[str]
	ConfKeyVal = typing.Union[str, bool, int]
	NVDAConfMods = typing.List[typing.Tuple[ConfKeyPath, ConfKeyVal]]

	def modifyNVDAConfig(self, confMods: NVDAConfMods):
		for keyPath, keyVal in confMods:
			self.set_configValue(keyPath, keyVal)

	def set_configValue(self, keyPath: ConfKeyPath, val: ConfKeyVal):
		import config
		if not keyPath or len(keyPath) < 1:
			raise ValueError("Key path not provided")
		penultimateConf = config.conf
		for key in keyPath[:-1]:
			penultimateConf = penultimateConf[key]
		ultimateKey = keyPath[-1]
		penultimateConf[ultimateKey] = val

	def assignGesture(
			self,
			gesture: str,
			module: str,
			className: str,
			script: Optional[str],
			replace: bool = False
	):
		import inputCore
		inputCore.manager.userGestureMap.add(
			gesture,
			module,
			className,
			script,
			replace,
		)

	fakeTranslations: typing.Optional[gettext.NullTranslations] = None

	def override_translationString(self, invariantString: str, replacementString: str):
		import languageHandler
		if not self.fakeTranslations:
			class Translation_Fake(gettext.NullTranslations):
				originalTranslationFunction: Optional
				translationResults: typing.Dict[str, str]

				def __init__(
						self,
						originalTranslationFunction: Optional
				):
					self.originalTranslationFunction = originalTranslationFunction
					self.translationResults = {}
					super().__init__()
					self.install()

				def gettext(self, msg: str) -> str:
					if msg in self.translationResults:
						return self.translationResults[msg]
					if self.originalTranslationFunction:
						return self.originalTranslationFunction.gettext(msg)
					return msg

				def restore(self) -> None:
					self.translationResults.clear()
					if self.originalTranslationFunction:
						self.originalTranslationFunction.install()

			self.fakeTranslations = Translation_Fake(
				languageHandler.installedTranslation() if languageHandler.installedTranslation else None
			)
		self.fakeTranslations.translationResults[invariantString] = replacementString

	def queueNVDAMainThreadCrash(self):
		from queueHandler import queueFunction, eventQueue
		queueFunction(eventQueue, _crashNVDA)

	def queueNVDAIoThreadCrash(self):
		from hwIo import bgThread
		bgThread.queueAsApc(_crashNVDA)

	def queueNVDAUIAHandlerThreadCrash(self):
		from UIAHandler import handler
		handler.MTAThreadQueue.put(_crashNVDA)

	# callbacks for extension points
	def _onNvdaStartupComplete(self):
		self._isNvdaStartupComplete = True
		import braille
		braille.filter_displaySize.register(self.getBrailleCellCount)
		braille.pre_writeCells.register(self._onNvdaBraille)

	def _onNvdaBraille(self, rawText: str):
		if not rawText:
			return
		if not isinstance(rawText, str):
			raise TypeError(f"rawText expected as str, got: {type(rawText)}, {rawText!r}")
		rawText = rawText.strip()
		if rawText == self._lastRawText:
			return
		self._lastRawText = rawText
		with self._brailleLock:
			log.debug(f"Appending to braille spy at index {len(self._nvdaBraille_requiresLock)}")
			self._nvdaBraille_requiresLock.append(rawText)

	def _onNvdaSpeech(self, speechSequence=None):
		if not speechSequence:
			return
		with self._speechLock:
			self._lastSpeechTime_requiresLock = _timer()
			log.debug(f"Appending to speech spy at index {len(self._nvdaSpeech_requiresLock)}")
			self._nvdaSpeech_requiresLock.append(speechSequence)

	@staticmethod
	def _getJoinedBaseStringsFromCommands(speechCommandArray) -> str:
		baseStrings = [c for c in speechCommandArray if isinstance(c, str)]
		return ''.join(baseStrings).strip()

	def _getSpeechAtIndex(self, speechIndex):
		with self._speechLock:
			return self._getJoinedBaseStringsFromCommands(self._nvdaSpeech_requiresLock[speechIndex])

	def get_speech_at_index_until_now(self, speechIndex: int) -> str:
		""" All speech from (and including) the index until now.
		@param speechIndex:
		@return: The speech joined together, see L{_getJoinedBaseStringsFromCommands}
		"""
		with self._speechLock:
			speechCommands = [
				self._getJoinedBaseStringsFromCommands(x) for x in self._nvdaSpeech_requiresLock[speechIndex:]
			]
			return "\n".join(x for x in speechCommands if x and not x.isspace())

	def get_last_speech_index(self) -> int:
		with self._speechLock:
			return len(self._nvdaSpeech_requiresLock) - 1

	def _getIndexOfSpeech(self, speech, searchAfterIndex: Optional[int] = None):
		if searchAfterIndex is None:
			firstIndexToCheck = 0
		else:
			firstIndexToCheck = 1 + searchAfterIndex
		with self._speechLock:
			for index, commands in enumerate(self._nvdaSpeech_requiresLock[firstIndexToCheck:]):
				index = index + firstIndexToCheck
				baseStrings = [c.strip() for c in commands if isinstance(c, str)]
				if any(speech in x for x in baseStrings):
					return index
			return -1

	def _hasSpeechFinished(self, speechStartedIndex: Optional[int] = None):
		with self._speechLock:
			nextIndex = self.get_next_speech_index()
			started = speechStartedIndex is None or speechStartedIndex < nextIndex
			elapsed = _timer() - self._lastSpeechTime_requiresLock
			log.debug(
				f"started: {started}"
				f" (speechStartedIndex: {speechStartedIndex}, nextIndex: {nextIndex})"
				f" elapsedSinceLastSpeech: {elapsed}"
			)
			finished = self.SPEECH_HAS_FINISHED_SECONDS < elapsed
			return started and finished

	def setBrailleCellCount(self, brailleCellCount: int):
		self._brailleCellCount = brailleCellCount

	def getBrailleCellCount(self, value: int):
		return self._brailleCellCount

	def _getBrailleAtIndex(self, brailleIndex: int) -> str:
		with self._brailleLock:
			return self._nvdaBraille_requiresLock[brailleIndex]

	def get_braille_at_index_until_now(self, brailleIndex: int) -> str:
		""" All raw braille text from (and including) the index until now.
		@param brailleIndex:
		@return: The raw text, each update on a new line
		"""
		with self._brailleLock:
			rangeOfInterest = self._nvdaBraille_requiresLock[brailleIndex:]
			return "\n".join(rangeOfInterest)

	def get_last_braille_index(self) -> int:
		with self._brailleLock:
			return len(self._nvdaBraille_requiresLock) - 1

	def _devInfoToLog(self):
		"""Should only be called on main thread"""
		if threading.get_ident() != core.mainThreadId:
			log.warning("RF lib error, must be called on main thread.")
		import api
		obj = api.getNavigatorObject()
		if hasattr(obj, "devInfo"):
			log.info("Developer info for navigator object:\n%s" % "\n".join(obj.devInfo))
		else:
			log.info("No developer info for navigator object")

	def _dump_speech_to_log(self):
		"""Should only be called on main thread"""
		if threading.get_ident() != core.mainThreadId:
			log.warning("RF lib error, must be called on main thread.")
		log.debug("dump_speech_to_log.")
		with self._speechLock:
			try:
				self._devInfoToLog()
			except Exception:
				log.error("Unable to log dev info")
			try:
				log.debug(f"All speech:\n{repr(self._nvdaSpeech_requiresLock)}")
			except Exception:
				log.error("Unable to log speech")

	def _dump_braille_to_log(self):
		"""Should only be called on main thread"""
		if threading.get_ident() != core.mainThreadId:
			log.warning("RF lib error, must be called on main thread.")
		log.debug("dump_braille_to_log.")
		with self._brailleLock:
			try:
				log.debug(f"All braille:\n{repr(self._nvdaBraille_requiresLock)}")
			except Exception:
				log.error("Unable to log braille")

	def dump_speech_to_log(self):
		# must be called on mainThread queue that to happen
		core.callLater(0, self._dump_speech_to_log)

	def dump_braille_to_log(self):
		# must be called on mainThread queue that to happen
		core.callLater(0, self._dump_speech_to_log)

	def _minTimeout(self, timeout: float) -> float:
		"""Helper to get the minimum value, the timeout passed in, or self._maxKeywordDuration"""
		return min(timeout, self._maxKeywordDuration)

	def init_max_keyword_duration(self, maxSeconds: float):
		"""This should only be called once, immediately after importing the library.
		@param maxSeconds: Should match the 'timeout' value given to the `robot.libraries.Remote` instance. If
		this value is greater than the value for the `robot.libraries.Remote` instance it may mean that the test
		is failed, and NVDA is never exited, requiring manual intervention.
		Should be set to a large value like '30' (seconds).
		"""
		self._maxKeywordDuration = maxSeconds - 1

	def wait_for_NVDA_startup_to_complete(self):
		_blockUntilConditionMet(
			getValue=lambda: self._isNvdaStartupComplete,
			giveUpAfterSeconds=self._minTimeout(10),
			errorMessage="Unable to connect to nvdaSpy",
		)
		self.reset_all_speech_index()

	def get_last_speech(self) -> str:
		return self._getSpeechAtIndex(-1)

	def get_all_speech(self) -> str:
		return self.get_speech_at_index_until_now(self._allSpeechStartIndex)

	def reset_all_speech_index(self) -> int:
		self._allSpeechStartIndex = self.get_last_speech_index()
		return self._allSpeechStartIndex

	def get_next_speech_index(self) -> SpeechIndexT:
		""" @return: the next index that will be used.
		"""
		return self.get_last_speech_index() + 1

	def _has_speech_occurred_before_timeout(
			self,
			speech: str,
			afterIndex: Optional[int],
			maxWaitSeconds: float,
			intervalBetweenSeconds: float,
	) -> Tuple[bool, Optional[int]]:
		"""
		@param speech: The speech to expect.
		@param afterIndex: The speech should come after this index. The index is exclusive.
		@param maxWaitSeconds: The amount of time to wait in seconds.
		@param intervalBetweenSeconds: The amount of time to wait between checking speech, in seconds.
		@return: True if the speech occurred and the index of the speech.
		"""
		return _blockUntilConditionMet(
			getValue=lambda: self._getIndexOfSpeech(speech, afterIndex),
			giveUpAfterSeconds=self._minTimeout(maxWaitSeconds),
			shouldStopEvaluator=lambda indexFound: indexFound >= (afterIndex if afterIndex else 0),
			intervalBetweenSeconds=intervalBetweenSeconds,
			errorMessage=None
		)

	def wait_for_specific_speech_no_raise(
			self,
			speech: str,
			afterIndex: Optional[int] = None,
			maxWaitSeconds: float = 5.0,
			intervalBetweenSeconds: float = DEFAULT_INTERVAL_BETWEEN_EVAL_SECONDS,
	) -> Optional[int]:
		"""
		@param speech: The speech to expect.
		@param afterIndex: The speech should come after this index. The index is exclusive.
		@param maxWaitSeconds: The amount of time to wait in seconds.
		@param intervalBetweenSeconds: The amount of time to wait between checking speech, in seconds.
		@return: the index of the speech.
		"""
		success, speechIndex = self._has_speech_occurred_before_timeout(
			speech,
			afterIndex,
			maxWaitSeconds,
			intervalBetweenSeconds
		)
		if not success:
			return None
		return speechIndex

	def wait_for_specific_speech(
			self,
			speech: str,
			afterIndex: Optional[int] = None,
			maxWaitSeconds: float = 5.0,
			intervalBetweenSeconds: float = DEFAULT_INTERVAL_BETWEEN_EVAL_SECONDS,
	) -> int:
		"""
		@param speech: The speech to expect.
		@param afterIndex: The speech should come after this index. The index is exclusive.
		@param maxWaitSeconds: The amount of time to wait in seconds.
		@param intervalBetweenSeconds: The amount of time to wait between checking speech, in seconds.
		@return: the index of the speech.
		"""
		success, speechIndex = self._has_speech_occurred_before_timeout(
			speech,
			afterIndex,
			maxWaitSeconds,
			intervalBetweenSeconds
		)
		if not success:
			self.dump_speech_to_log()
			raise AssertionError(
				f"Specific speech did not occur before timeout: {speech}\n"
				"See NVDA log for dump of all speech."
			)
		return speechIndex

	def ensure_speech_did_not_occur(
			self,
			speech: str,
			afterIndex: Optional[int] = None,
			maxWaitSeconds: float = SPEECH_HAS_FINISHED_SECONDS,
			intervalBetweenSeconds: float = DEFAULT_INTERVAL_BETWEEN_EVAL_SECONDS,
	) -> None:
		"""
		@param speech: The speech to check for.
		@param afterIndex: Check for speech after this index. The index is exclusive.
		@param maxWaitSeconds: The amount of time to wait in seconds.
		As this is the expected path, this will cause a successful test run to be delayed the time provided.
		The default is SPEECH_HAS_FINISHED_SECONDS to allow for delays from the application / OS.
		@param intervalBetweenSeconds: The amount of time to wait between checking speech, in seconds.
		"""
		success, _speechIndex = self._has_speech_occurred_before_timeout(
			speech,
			afterIndex,
			maxWaitSeconds,
			intervalBetweenSeconds
		)
		if success:
			self.dump_speech_to_log()
			raise AssertionError(
				f"Specific speech occurred unexpectedly before timeout: {speech}\n"
				"See NVDA log for dump of all speech."
			)

	def wait_for_speech_to_finish(
			self,
			maxWaitSeconds=5.0,
			speechStartedIndex: Optional[int] = None,
			errorMessage: Optional[str] = "Speech did not finish before timeout"
	) -> bool:
		"""speechStartedIndex should generally be fetched with get_next_speech_index
		@param errorMessage: Supply None to bypass assert.
		"""
		success, _value = _blockUntilConditionMet(
			getValue=lambda: self._hasSpeechFinished(speechStartedIndex=speechStartedIndex),
			giveUpAfterSeconds=self._minTimeout(maxWaitSeconds),
			errorMessage=errorMessage,
		)
		return success

	def wait_for_braille_update(
			self,
			nextBrailleIndex: int,
			maxWaitSeconds=5.0,
	):
		"""Wait until there is at least a single update.
		@note there may be subsequent braille updates. This method does not confirm updates are finished.
		"""
		_blockUntilConditionMet(
			getValue=lambda: self.get_last_braille_index() == nextBrailleIndex,
			giveUpAfterSeconds=self._minTimeout(maxWaitSeconds),
			errorMessage=None
		)

	def get_last_braille(self) -> str:
		return self._getBrailleAtIndex(-1)

	def get_next_braille_index(self) -> int:
		""" @return: the next index that will be used.
		"""
		return self.get_last_braille_index() + 1

	def emulateKeyPress(self, kbIdentifier: str, blockUntilProcessed=True):
		"""
		Emulates a key press using NVDA's input gesture framework.
		The key press will either result in a script being executed, or the key being sent on to the OS.
		By default this method will block until any script resulting from this key has been executed,
		and the NVDA core has again gone back to sleep.
		@param kbIdentifier: an NVDA keyboard gesture identifier.
		0 or more modifier keys followed by a main key, all separated by a plus (+) symbol.
		E.g. control+shift+downArrow.
		See vkCodes.py in the NVDA source directory for valid key names.
		"""
		log.debug(f"Sending gesture {kbIdentifier}")
		gesture = KeyboardInputGesture.fromName(kbIdentifier)
		inputCore.manager.emulateGesture(gesture)
		if blockUntilProcessed:
			# Emulating may have queued a script or events.
			# Insert our own function into the queue after, and wait for that to be also executed.
			queueProcessed = set()

			def _setQueueProcessed():
				nonlocal queueProcessed
				queueProcessed = True

			log.debug("Waiting for gesture to be processed")
			queueHandler.queueFunction(queueHandler.eventQueue, _setQueueProcessed)
			_blockUntilConditionMet(
				getValue=lambda: queueProcessed,
				giveUpAfterSeconds=self._minTimeout(5),
				errorMessage="Timed out waiting for key to be processed",
			)

			# We know that by now the core will have woken up and processed the scripts, events and our own function.
			# Wait for the core to go to sleep,
			# Which means there is no more things the core is currently processing.
			log.debug("Waiting for core to sleep, to ensure all resulting events have been processed.")
			_blockUntilConditionMet(
				getValue=lambda: watchdog.isCoreAsleep(),
				giveUpAfterSeconds=self._minTimeout(5),
				errorMessage="Timed out waiting for core to sleep again",
			)
			log.debug("Core sleeping")


class SystemTestSpyServer(globalPluginHandler.GlobalPlugin):
	def __init__(self):
		super().__init__()
		self._server = None
		self._start()

	def _start(self):
		log.debug("SystemTestSpyServer started")
		spyLibrary = NVDASpyLib()  # spies on NVDA
		RobotRemoteServer = _importRobotRemoteServer()
		server = self._server = RobotRemoteServer(
			spyLibrary,  # provides library behaviour
			port=8270,  # default:8270 is `registered by IANA` for remote server usage. Two ASCII values, RF.
			serve=False  # we want to start this serving on another thread so as not to block.
		)
		log.debug("Server address: {}".format(server.server_address))
		server_thread = threading.Thread(
			target=server.serve,
			name="RF Test Spy Thread",
			daemon=True,
		)
		server_thread.start()

	def terminate(self):
		log.debug("Terminating the SystemTestSpyServer")
		self._server.stop()


def _crashNVDA(param: Optional[int] = None):
	# Causes a breakpoint exception to occur in the current process.
	# This allows the calling thread to signal the debugger to handle the exception.
	#
	# This may be caught by a "postmortem debugger", which would prevent the application from exiting.
	# https://docs.microsoft.com/en-us/windows-hardware/drivers/debugger/enabling-postmortem-debugging
	ctypes.windll.Kernel32.DebugBreak()


GlobalPlugin = SystemTestSpyServer
GlobalPlugin.__gestures = {
}<|MERGE_RESOLUTION|>--- conflicted
+++ resolved
@@ -16,10 +16,6 @@
 )
 
 import core
-<<<<<<< HEAD
-import extensionPoints
-=======
->>>>>>> 86f79e6b
 import globalPluginHandler
 import threading
 from .blockUntilConditionMet import (
