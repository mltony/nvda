--- conflicted
+++ resolved
@@ -141,11 +141,7 @@
 			"See NVDA log for dump of all speech."
 		)
 	else:
-<<<<<<< HEAD
-		builtIn.log(f"Found, attempting to select.", level="DEBUG")
-=======
 		builtIn.log("Found, attempting to select.", level="DEBUG")
->>>>>>> 86f79e6b
 		nextIndex = spy.get_next_speech_index()
 		spy.emulateKeyPress("enter")
 		if not spy.wait_for_speech_to_finish(speechStartedIndex=nextIndex, errorMessage=None):
